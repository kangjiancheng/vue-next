import {
  currentInstance,
  ConcreteComponent,
  ComponentOptions,
  getComponentName
} from '../component'
import { currentRenderingInstance } from '../componentRenderContext'
import { Directive } from '../directives'
import { camelize, capitalize, isString } from '@vue/shared'
import { warn } from '../warning'
import { VNodeTypes } from '../vnode'

export const COMPONENTS = 'components'
export const DIRECTIVES = 'directives'
export const FILTERS = 'filters'

export type AssetTypes = typeof COMPONENTS | typeof DIRECTIVES | typeof FILTERS

/**
 * @private
 * 解析组件vnode，如：<HelloWorld></HelloWorld>
 *  const _component_hello_world = _resolveComponent("hello-world")
 * _createVNode(_component_hello_world)
 */
export function resolveComponent(
  name: string,
  maybeSelfReference?: boolean
): ConcreteComponent | string {
  return resolveAsset(COMPONENTS, name, true, maybeSelfReference) || name
}

export const NULL_DYNAMIC_COMPONENT = Symbol()

/**
 * @private
 * 解析动态组件vnode
 */
export function resolveDynamicComponent(component: unknown): VNodeTypes {
  if (isString(component)) {
    // <component is="HelloWorld"></component>
    // vnode: (_openBlock(), _createBlock(_resolveDynamicComponent("HelloWorld")))
    return resolveAsset(COMPONENTS, component, false) || component
  } else {
    // invalid types will fallthrough to createVNode and raise warning
    //
    // <component :is="HelloWorld" />
    // vnode: (_openBlock(), _createBlock(_resolveDynamicComponent(HelloWorld)))
    return (component || NULL_DYNAMIC_COMPONENT) as any
  }
}

/**
 * @private
 */
export function resolveDirective(name: string): Directive | undefined {
  return resolveAsset(DIRECTIVES, name)
}

/**
 * v2 compat only
 * @internal
 */
export function resolveFilter(name: string): Function | undefined {
  return resolveAsset(FILTERS, name)
}

/**
 * @private
 * overload 1: components
 */
function resolveAsset(
  type: typeof COMPONENTS, // 组件
  name: string,
  warnMissing?: boolean,
  maybeSelfReference?: boolean
): ConcreteComponent | undefined
// overload 2: directives
function resolveAsset(
  type: typeof DIRECTIVES, // 指令
  name: string
): Directive | undefined
// implementation
// overload 3: filters (compat only)
function resolveAsset(type: typeof FILTERS, name: string): Function | undefined
// implementation
function resolveAsset(
<<<<<<< HEAD
  type: typeof COMPONENTS | typeof DIRECTIVES, // 'components'/'directives' - 组件对象的选项属性名
=======
  type: AssetTypes,
>>>>>>> 4f17be7b
  name: string,
  warnMissing = true,
  maybeSelfReference = false
) {
  // 当前渲染的组件实例
  const instance = currentRenderingInstance || currentInstance
  if (instance) {
    // 组件对象或组件标签名
    const Component = instance.type

    // explicit self name has highest priority
    if (type === COMPONENTS) {
      // 获取组件名
      const selfName = getComponentName(Component)
      if (
        selfName &&
        (selfName === name ||
          selfName === camelize(name) ||
          selfName === capitalize(camelize(name)))
      ) {
        return Component
      }
    }

    // 返回解析到组件/指令对象
    const res =
      // local registration
      // check instance[type] first for components with mixin or extends.
      resolve(instance[type] || (Component as ComponentOptions)[type], name) || // 当前组件的组件定义列表components
      // global registration
      resolve(instance.appContext[type], name) // 全局组件的组件定义列表components

    if (!res && maybeSelfReference) {
      // fallback to implicit self-reference
      return Component
    }

    if (__DEV__ && warnMissing && !res) {
      warn(`Failed to resolve ${type.slice(0, -1)}: ${name}`)
    }

    return res
  } else if (__DEV__) {
    warn(
      `resolve${capitalize(type.slice(0, -1))} ` +
        `can only be used in render() or setup().`
    )
  }
}

function resolve(registry: Record<string, any> | undefined, name: string) {
  return (
    registry &&
    (registry[name] ||
      registry[camelize(name)] ||
      registry[capitalize(camelize(name))])
  )
}<|MERGE_RESOLUTION|>--- conflicted
+++ resolved
@@ -84,11 +84,7 @@
 function resolveAsset(type: typeof FILTERS, name: string): Function | undefined
 // implementation
 function resolveAsset(
-<<<<<<< HEAD
-  type: typeof COMPONENTS | typeof DIRECTIVES, // 'components'/'directives' - 组件对象的选项属性名
-=======
-  type: AssetTypes,
->>>>>>> 4f17be7b
+  type: AssetTypes, // 'components'/'directives'/'FILTERS' - 组件对象的选项属性名
   name: string,
   warnMissing = true,
   maybeSelfReference = false
