--- conflicted
+++ resolved
@@ -482,21 +482,11 @@
 function hasForwardedSlots(children: TemplateChildNode[]): boolean {
   for (let i = 0; i < children.length; i++) {
     const child = children[i]
-<<<<<<< HEAD
-    if (child.type === NodeTypes.ELEMENT) {
-      if (
-        child.tagType === ElementTypes.SLOT || // slot标签元素
-        (child.tagType === ElementTypes.ELEMENT && // 继续递归
-          hasForwardedSlots(child.children))
-      ) {
-        return true
-      }
-=======
     switch (child.type) {
       case NodeTypes.ELEMENT:
         if (
-          child.tagType === ElementTypes.SLOT ||
-          (child.tagType === ElementTypes.ELEMENT &&
+          child.tagType === ElementTypes.SLOT || // slot标签元素
+          (child.tagType === ElementTypes.ELEMENT && // 继续递归
             hasForwardedSlots(child.children))
         ) {
           return true
@@ -511,7 +501,6 @@
         break
       default:
         break
->>>>>>> 4fe4de0a
     }
   }
   return false
