import {
  transformOn as baseTransform,
  DirectiveTransform,
  createObjectProperty,
  createCallExpression,
  createSimpleExpression,
  NodeTypes,
  createCompoundExpression,
  ExpressionNode,
  SimpleExpressionNode,
  isStaticExp,
  CompilerDeprecationTypes,
  TransformContext,
  SourceLocation,
  checkCompatEnabled
} from '@vue/compiler-core'
import { V_ON_WITH_MODIFIERS, V_ON_WITH_KEYS } from '../runtimeHelpers'
import { makeMap, capitalize } from '@vue/shared'

const isEventOptionModifier = /*#__PURE__*/ makeMap(`passive,once,capture`)
const isNonKeyModifier = /*#__PURE__*/ makeMap(
  // event propagation management
  `stop,prevent,self,` +
    // system modifiers + exact
    `ctrl,shift,alt,meta,exact,` +
    // mouse
    `middle`
)
// 可能是鼠标，也可能是键盘上的按键事件
// left & right could be mouse or key modifiers based on event type
const maybeKeyModifier = /*#__PURE__*/ makeMap('left,right')
// 判断触发事件
const isKeyboardEvent = /*#__PURE__*/ makeMap(
  `onkeyup,onkeydown,onkeypress`,
  true
)

/**
 * 区分修饰符所属目标事件流程类型
 * @param key 指令属性名的codegen节点
 * @param modifiers 指令修饰符列表
 */
const resolveModifiers = (
  key: ExpressionNode,
  modifiers: string[],
  context: TransformContext,
  loc: SourceLocation
) => {
  const keyModifiers = []
  const nonKeyModifiers = []
  const eventOptionModifiers = []

  for (let i = 0; i < modifiers.length; i++) {
    const modifier = modifiers[i]

    if (
      __COMPAT__ &&
      modifier === 'native' &&
      checkCompatEnabled(
        CompilerDeprecationTypes.COMPILER_V_ON_NATIVE,
        context,
        loc
      )
    ) {
      eventOptionModifiers.push(modifier)
    } else if (isEventOptionModifier(modifier)) {
      // 事件监听方法 addEventListener：passive,once,capture
      // eventOptionModifiers: modifiers for addEventListener() options,
      // e.g. .passive & .capture
      eventOptionModifiers.push(modifier)
    } else {
      // runtimeModifiers: modifiers that needs runtime guards
      if (maybeKeyModifier(modifier)) {
        // 修饰符：left,right

        if (isStaticExp(key)) {
          // 在运行时，判断到底是鼠标触发还是键盘触发
          if (isKeyboardEvent((key as SimpleExpressionNode).content)) {
            // 如果是键盘触发的，则归入键盘修饰符列表
            keyModifiers.push(modifier)
          } else {
            // 否则是鼠标
            nonKeyModifiers.push(modifier)
          }
        } else {
          // 静态指令时，都加入，键盘根鼠标都可以触发
          keyModifiers.push(modifier)
          nonKeyModifiers.push(modifier)
        }
      } else {
        if (isNonKeyModifier(modifier)) {
          // 特殊修饰符：stop、prevent、ctrl、execa、middle
          nonKeyModifiers.push(modifier)
        } else {
          // 具体键盘按键：@keyup.enter 回车修饰符
          keyModifiers.push(modifier)
        }
      }
    }
  }

  return {
    keyModifiers, // 具体键盘按键，如回车键修饰符：@keyup.enter
    nonKeyModifiers, // 特殊键盘按键 如 shift、ctrl、或 鼠标middle 或 事件流程 prevent、stop
    eventOptionModifiers // 事件流程 passive,once,capture
  }
}

/**
 * 转换click事件中的一些特殊修饰符触发的情况，如鼠标middle，把它转换为mouseup
 */
const transformClick = (key: ExpressionNode, event: string) => {
  // 静态指令，如 <button onclick="" v-on:click=""></button>
  // 动态指令，如 <button onclick="" v-on:[eventName]=""></button>
  const isStaticClick =
    isStaticExp(key) && key.content.toLowerCase() === 'onclick' // 在处理指令名阶段，已经加上on前缀
  return isStaticClick
<<<<<<< HEAD
    ? createSimpleExpression(event, true) // 静态指令
    : key.type !== NodeTypes.SIMPLE_EXPRESSION // 动态指令 需要转换为复合codegen节点
    ? createCompoundExpression([
        `(`,
        key,
        `) === "onClick" ? "${event}" : (`,
        key,
        `)`
      ])
    : key // 已经是复合（在处理属性名阶段已经进行转换）
=======
    ? createSimpleExpression(event, true)
    : key.type !== NodeTypes.SIMPLE_EXPRESSION
      ? createCompoundExpression([
          `(`,
          key,
          `) === "onClick" ? "${event}" : (`,
          key,
          `)`
        ])
      : key
>>>>>>> a6503e3e
}

// 解析dom节点上的v-on指令
export const transformOn: DirectiveTransform = (dir, node, context) => {
  /**
   * ast
   * baseTransform:  compiler-core transformOn 处理转换on指令的属性名，属性值
   * dir:  指令属性节点
   * node： dom元素节点或组件节点
   * context: ast transform 上下文
   *
   * baseResult: 经过 compiler-core 的transform 处理后，得到指令props对应的codegen js属性节点 createObjectProperty(指令属性名节点（不包含modifiers）, 指令属性值节点)
   */
  return baseTransform(dir, node, context, baseResult => {
    // 事件修饰符modifiers

    // 指令修饰符：@click.prevent 中的 'prevent'
    const { modifiers } = dir
    if (!modifiers.length) return baseResult

    // key 指令属性名节点， value： 指令属性值节点；注意都以经过createSimpleExpression转换处理，且key中没有modifiers信息
    let { key, value: handlerExp } = baseResult.props[0] // 正在解析的指令属性节点\\

    // 解析修饰符类型
    // keyModifiers, // 具体键盘按键，如回车键修饰符：@keyup.enter，某些按键存在left/right
    // nonKeyModifiers, // 特殊键盘按键 如 shift、ctrl、alt、meta、exec 或 鼠标middle、left、right 或 事件流程 prevent、stop、self
    // eventOptionModifiers // 基本事件流程：passive,once,capture
    const { keyModifiers, nonKeyModifiers, eventOptionModifiers } =
      resolveModifiers(key, modifiers, context, dir.loc)

    // normalize click.right and click.middle since they don't actually fire
    // 调整click.right和click.middle事件，正常情况下并不会触发
    if (nonKeyModifiers.includes('right')) {
      key = transformClick(key, `onContextmenu`)
    }
    if (nonKeyModifiers.includes('middle')) {
      key = transformClick(key, `onMouseup`)
    }

    if (nonKeyModifiers.length) {
      // 转换为函数节点 Symbol(vOnModifiersGuard)
      // 如 <button @click.prevent="handleClick"></button>
      handlerExp = createCallExpression(context.helper(V_ON_WITH_MODIFIERS), [
        handlerExp, // 指令属性值
        JSON.stringify(nonKeyModifiers)
      ])
    }

    if (
      keyModifiers.length &&
      // if event name is dynamic, always wrap with keys guard
      (!isStaticExp(key) || isKeyboardEvent(key.content)) //动态指令 或键盘事件'keyup'、'keypress'
    ) {
      // 转换为函数节点 Symbol(vOnKeysGuard)
      // 如 <button @[eventName].enter="handleEnter"></button>，其中eventName如 'keyup'、'keypress'
      handlerExp = createCallExpression(context.helper(V_ON_WITH_KEYS), [
        handlerExp,
        JSON.stringify(keyModifiers)
      ])
    }

    if (eventOptionModifiers.length) {
      // 如 <button @click.once.capture.passive="handleClick"></button>
      // 'OnceCapturePassive'
      const modifierPostfix = eventOptionModifiers.map(capitalize).join('')

      // 重新调整指令属性名节点
      key = isStaticExp(key)
        ? createSimpleExpression(`${key.content}${modifierPostfix}`, true) // 静态指令 onClickOnceCapturePassive
        : createCompoundExpression([`(`, key, `) + "${modifierPostfix}"`]) //动态指令
    }

    // 调整指令属性名节点、指令属性值节点
    return {
      props: [createObjectProperty(key, handlerExp)]
    }
  })
}<|MERGE_RESOLUTION|>--- conflicted
+++ resolved
@@ -115,20 +115,8 @@
   const isStaticClick =
     isStaticExp(key) && key.content.toLowerCase() === 'onclick' // 在处理指令名阶段，已经加上on前缀
   return isStaticClick
-<<<<<<< HEAD
     ? createSimpleExpression(event, true) // 静态指令
     : key.type !== NodeTypes.SIMPLE_EXPRESSION // 动态指令 需要转换为复合codegen节点
-    ? createCompoundExpression([
-        `(`,
-        key,
-        `) === "onClick" ? "${event}" : (`,
-        key,
-        `)`
-      ])
-    : key // 已经是复合（在处理属性名阶段已经进行转换）
-=======
-    ? createSimpleExpression(event, true)
-    : key.type !== NodeTypes.SIMPLE_EXPRESSION
       ? createCompoundExpression([
           `(`,
           key,
@@ -136,8 +124,7 @@
           key,
           `)`
         ])
-      : key
->>>>>>> a6503e3e
+      : key // 已经是复合（在处理属性名阶段已经进行转换）
 }
 
 // 解析dom节点上的v-on指令
