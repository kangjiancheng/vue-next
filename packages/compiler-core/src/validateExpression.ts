--- conflicted
+++ resolved
@@ -30,13 +30,8 @@
 export function validateBrowserExpression(
   node: SimpleExpressionNode, // 如 v-on 的指令属性值 节点 或 v-for="item in [item1, item2]" v-for 中in/of的右侧遍历对象节点 '[item1, item2]'
   context: TransformContext,
-<<<<<<< HEAD
   asParams = false, // 校验表达式语法方式：作为函数参数或函数体，将表达式放在函数参数位置还是函数体位置
-  asRawStatements = false // 是否作为原始的js语句，即不用return，如 '<button @click="count++; total-"></button>'
-=======
-  asParams = false,
-  asRawStatements = false,
->>>>>>> 261fb7ce
+  asRawStatements = false, // 是否作为原始的js语句，即不用return，如 '<button @click="count++; total-"></button>'
 ) {
   const exp = node.content // 指令值内容
 
@@ -49,15 +44,9 @@
   try {
     // 创建一个函数，最后一个参数为函数体，前边为函数参数
     new Function(
-<<<<<<< HEAD
       asRawStatements // 如 v-on中存在分隔符 ';' 或 多行执行语句
         ? ` ${exp} ` // 如  <button @click="if (count > 1) count++; "></button> ，则exp='if (count > 1) count++;'，结果为 (function anonymous ) { if (count > 1) count++; })
-        : `return ${asParams ? `(${exp}) => {}` : `(${exp})`}` // 如 '<button @click="count++"></button>'， exp = node.content='count++' 转换后为 (function anonymous() { return (count++) })
-=======
-      asRawStatements
-        ? ` ${exp} `
-        : `return ${asParams ? `(${exp}) => {}` : `(${exp})`}`,
->>>>>>> 261fb7ce
+        : `return ${asParams ? `(${exp}) => {}` : `(${exp})`}`, // 如 '<button @click="count++"></button>'， exp = node.content='count++' 转换后为 (function anonymous() { return (count++) })
     )
     // 注意
   } catch (e: any) {
