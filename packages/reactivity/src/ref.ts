--- conflicted
+++ resolved
@@ -189,19 +189,13 @@
       this.__v_isShallow || isShallow(newVal) || isReadonly(newVal)
     newVal = useDirectValue ? newVal : toRaw(newVal)
     if (hasChanged(newVal, this._rawValue)) {
-<<<<<<< HEAD
+      const oldVal = this._rawValue
       // 判断 value值 是否改变
       // 重新赋值
       this._rawValue = newVal
       this._value = useDirectValue ? newVal : toReactive(newVal)
       // 触发 响应式依赖更新组件
-      triggerRefValue(this, newVal)
-=======
-      const oldVal = this._rawValue
-      this._rawValue = newVal
-      this._value = useDirectValue ? newVal : toReactive(newVal)
       triggerRefValue(this, DirtyLevels.Dirty, newVal, oldVal)
->>>>>>> 261fb7ce
     }
   }
 }
