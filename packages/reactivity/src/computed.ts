--- conflicted
+++ resolved
@@ -25,16 +25,13 @@
   set: ComputedSetter<T>
 }
 
-<<<<<<< HEAD
-// 创建一个ref对象
-=======
 export const COMPUTED_SIDE_EFFECT_WARN =
   `Computed is still dirty after getter evaluation,` +
   ` likely because a computed is mutating its own dependency in its getter.` +
   ` State mutations in computed getters should be avoided. ` +
   ` Check the docs for more details: https://vuejs.org/guide/essentials/computed.html#getters-should-be-side-effect-free`
 
->>>>>>> 261fb7ce
+// 创建一个ref对象
 export class ComputedRefImpl<T> {
   public dep?: Dep = undefined
 
@@ -54,34 +51,23 @@
   constructor(
     private getter: ComputedGetter<T>,
     private readonly _setter: ComputedSetter<T>,
-<<<<<<< HEAD
     isReadonly: boolean, // 仅可读: 传入函数 或 未设置set
-    isSSR: boolean
+    isSSR: boolean,
   ) {
     // 创建effect函数
-    this.effect = new ReactiveEffect(getter, () => {
-      // 修改值依赖时执行（即修改getter里的响应式依赖数据时，会触发该任务，但不会触发这个value改变，只有在访问时才改变）
-      if (!this._dirty) {
-        this._dirty = true // 脏数据，即只有被修改过，才需要重新执行effect
-        // 触发订阅者effect更新
-        triggerRefValue(this)
-      }
-    })
-=======
-    isReadonly: boolean,
-    isSSR: boolean,
-  ) {
     this.effect = new ReactiveEffect(
       () => getter(this._value),
       () =>
+        // 修改值依赖时执行（即修改getter里的响应式依赖数据时，会触发该任务，但不会触发这个value改变，只有在访问时才改变）
+        // 脏数据，即只有被修改过，才需要重新执行effect
         triggerRefValue(
+          // 触发订阅者effect更新
           this,
           this.effect._dirtyLevel === DirtyLevels.MaybeDirty_ComputedSideEffect
             ? DirtyLevels.MaybeDirty_ComputedSideEffect
             : DirtyLevels.MaybeDirty,
         ),
     )
->>>>>>> 261fb7ce
     this.effect.computed = this
     this.effect.active = this._cacheable = !isSSR
     this[ReactiveFlags.IS_READONLY] = isReadonly // 仅可读: 传入函数 或 未设置set
@@ -101,12 +87,6 @@
       }
     }
     trackRefValue(self)
-<<<<<<< HEAD
-    if (self._dirty || !self._cacheable) {
-      // 避免每次访问都需要重新执行getter，只有在依赖数据发生变化时，才重新执行getter
-      self._dirty = false
-      self._value = self.effect.run()! // 在访问的时候，获取getter里的结果
-=======
     if (
       self.effect._dirtyLevel >=
       DirtyLevels.MaybeDirty_ComputedSideEffect_Origin
@@ -115,7 +95,6 @@
         warn(COMPUTED_SIDE_EFFECT_WARN, `\n\ngetter: `, this.getter)
       }
       triggerRefValue(self, DirtyLevels.MaybeDirty_ComputedSideEffect)
->>>>>>> 261fb7ce
     }
 
     // 需要在effect函数里访问，才会跟踪：渲染函数、watch、computed
