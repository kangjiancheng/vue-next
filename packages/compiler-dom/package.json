--- conflicted
+++ resolved
@@ -1,10 +1,6 @@
 {
   "name": "@vue/compiler-dom",
-<<<<<<< HEAD
-  "version": "3.0.0-rc.8",
-=======
   "version": "3.0.0-rc.9",
->>>>>>> 94d94baf
   "description": "@vue/compiler-dom",
   "main": "index.js",
   "module": "dist/compiler-dom.esm-bundler.js",
@@ -39,12 +35,7 @@
   },
   "homepage": "https://github.com/vuejs/vue-next/tree/master/packages/compiler-dom#readme",
   "dependencies": {
-<<<<<<< HEAD
-    "@vue/shared": "3.0.0-rc.8",
-    "@vue/compiler-core": "3.0.0-rc.8"
-=======
     "@vue/shared": "3.0.0-rc.9",
     "@vue/compiler-core": "3.0.0-rc.9"
->>>>>>> 94d94baf
   }
 }