--- conflicted
+++ resolved
@@ -380,19 +380,6 @@
   debuggerEventExtraInfo?: DebuggerEventExtraInfo
 ) {
   // spread into array for stabilization
-<<<<<<< HEAD
-  for (const effect of isArray(dep) ? dep : [...dep]) {
-    if (effect !== activeEffect || effect.allowRecurse) {
-      if (__DEV__ && effect.onTrigger) {
-        // 触发跟踪响应事件（用户自定义，如watch）
-        effect.onTrigger(extend({ effect }, debuggerEventExtraInfo))
-      }
-      if (effect.scheduler) {
-        effect.scheduler() // 执行组件effect
-      } else {
-        effect.run() // 依次触发key所依赖组件effect列表更新
-      }
-=======
   const effects = isArray(dep) ? dep : [...dep]
   for (const effect of effects) {
     if (effect.computed) {
@@ -412,13 +399,13 @@
 ) {
   if (effect !== activeEffect || effect.allowRecurse) {
     if (__DEV__ && effect.onTrigger) {
+      // 触发跟踪响应事件（用户自定义，如watch）
       effect.onTrigger(extend({ effect }, debuggerEventExtraInfo))
     }
     if (effect.scheduler) {
-      effect.scheduler()
+      effect.scheduler() // 执行组件effect
     } else {
-      effect.run()
->>>>>>> 4a3237ad
+      effect.run() // 依次触发key所依赖组件effect列表更新
     }
   }
 }