import {
  ComponentInternalInstance,
  FunctionalComponent,
  Data,
  getComponentName
} from './component'
import {
  VNode,
  normalizeVNode,
  createVNode,
  Comment,
  cloneVNode,
  VNodeArrayChildren,
  isVNode,
  blockStack
} from './vnode'
import { handleError, ErrorCodes } from './errorHandling'
import { PatchFlags, ShapeFlags, isOn, isModelListener } from '@vue/shared'
import { warn } from './warning'
import { isHmrUpdating } from './hmr'
import { NormalizedProps } from './componentProps'
import { isEmitListener } from './componentEmits'
import { setCurrentRenderingInstance } from './componentRenderContext'
import {
  DeprecationTypes,
  isCompatEnabled,
  warnDeprecation
} from './compat/compatConfig'

/**
 * dev only flag to track whether $attrs was used during render.
 * If $attrs was used during render then the warning for failed attrs
 * fallthrough can be suppressed.
 */
let accessedAttrs: boolean = false

export function markAttrsAccessed() {
  accessedAttrs = true
}

export function renderComponentRoot(
  instance: ComponentInternalInstance
): VNode {
  const {
    type: Component,
    vnode,
    proxy, // ctx proxy
    withProxy, // ctx render with proxy
    props, // 组件节点 props 属性
    propsOptions: [propsOptions], // 组件 props 选项属性
    slots,
    attrs,
    emit,
    render, // 渲染函数
    renderCache,
    data,
    setupState, // setup() 返回值
    ctx,
    inheritAttrs
  } = instance

  // 返回结果
  let result
<<<<<<< HEAD
  // 执行渲染生成vnode期间的组件实例
=======
  let fallthroughAttrs
>>>>>>> 467e113b
  const prev = setCurrentRenderingInstance(instance)
  if (__DEV__) {
    accessedAttrs = false
  }

  try {
    if (vnode.shapeFlag & ShapeFlags.STATEFUL_COMPONENT) {
      // withProxy is a proxy with a different `has` trap only for
      // runtime-compiled render functions using `with` block.
      const proxyToUse = withProxy || proxy

      // 执行组件模版对应的渲染函数，得到组件模版template的vnode
      result = normalizeVNode(
        // child.el === null ? child : cloneVNode(child)
        // 执行渲染函数
        // <div id="app">
        //   <div class="demo-base" :class="fixHeader">
        //     <button class="btn-click" @click="handleClick">点击</button>
        //   </div>
        // </div>
        // render code:
        // "const _Vue = Vue
        //
        // return function render(_ctx, _cache) {
        //   with (_ctx) {
        //     const { createVNode: _createVNode, openBlock: _openBlock, createBlock: _createBlock } = _Vue
        //
        //     return (_openBlock(), _createBlock("div", {
        //       class: ["demo-base", fixHeader]
        //     }, [
        //       _createVNode("button", {
        //         class: "btn-click",
        //         onClick: handleClick
        //       }, "点击", 8 /* PROPS */, ["onClick"])
        //     ], 2 /* CLASS */))
        //   }
        // }"
        // 返回渲染节点vnode
        render!.call(
          proxyToUse,
          proxyToUse!, // instance.ctx 的代理 proxy： RuntimeCompiledPublicInstanceProxyHandlers
          renderCache,
          props,
          setupState,
          data,
          ctx
        )
      )
      fallthroughAttrs = attrs
    } else {
      // functional
      const render = Component as FunctionalComponent
      // in dev, mark attrs accessed if optional props (attrs === props)
      if (__DEV__ && attrs === props) {
        markAttrsAccessed()
      }
      result = normalizeVNode(
        render.length > 1
          ? render(
              props,
              __DEV__
                ? {
                    get attrs() {
                      markAttrsAccessed()
                      return attrs
                    },
                    slots,
                    emit
                  }
                : { attrs, slots, emit }
            )
          : render(props, null as any /* we know it doesn't need it */)
      )
      fallthroughAttrs = Component.props
        ? attrs
        : getFunctionalFallthrough(attrs)
    }
  } catch (err) {
    blockStack.length = 0
    handleError(err, instance, ErrorCodes.RENDER_FUNCTION)
    result = createVNode(Comment)
  }

  // attr merging
  // in dev mode, comments are preserved, and it's possible for a template
  // to have comments along side the root element which makes it a fragment
  let root = result
  let setRoot: ((root: VNode) => void) | undefined = undefined
  if (
    __DEV__ &&
    result.patchFlag > 0 &&
    result.patchFlag & PatchFlags.DEV_ROOT_FRAGMENT
  ) {
    ;[root, setRoot] = getChildRoot(result)
  }

<<<<<<< HEAD
    if (fallthroughAttrs && inheritAttrs !== false) {
      // inheritAttrs 默认 undefined
      const keys = Object.keys(fallthroughAttrs)
      const { shapeFlag } = root
      if (keys.length) {
        if (shapeFlag & (ShapeFlags.ELEMENT | ShapeFlags.COMPONENT)) {
          // vnode节点上有形如："onUpdate:xxx"的属性props，即attrs属性列表里 是否存在 'onUpdate:' 开头的属性
          // 如 <hello-world v-model="helloMsg"></hello-world>
          if (propsOptions && keys.some(isModelListener)) {
            // If a v-model listener (onUpdate:xxx) has a corresponding declared
            // prop, it indicates this component expects to handle v-model and
            // it should not fallthrough.
            // related: #1543, #1643, #1989
            fallthroughAttrs = filterModelListeners(
              // 过滤掉onUpdate:modelValue即 v-model属性事件
              fallthroughAttrs,
              propsOptions
            )
          }

          // 传递attrs属性render root vnode的props
          root = cloneVNode(root, fallthroughAttrs)
        } else if (__DEV__ && !accessedAttrs && root.type !== Comment) {
          const allAttrs = Object.keys(attrs)
          const eventAttrs: string[] = []
          const extraAttrs: string[] = []
          for (let i = 0, l = allAttrs.length; i < l; i++) {
            const key = allAttrs[i]
            if (isOn(key)) {
              // ignore v-model handlers when they fail to fallthrough
              if (!isModelListener(key)) {
                // remove `on`, lowercase first letter to reflect event casing
                // accurately
                eventAttrs.push(key[2].toLowerCase() + key.slice(3))
              }
            } else {
              extraAttrs.push(key)
=======
  if (fallthroughAttrs && inheritAttrs !== false) {
    const keys = Object.keys(fallthroughAttrs)
    const { shapeFlag } = root
    if (keys.length) {
      if (shapeFlag & (ShapeFlags.ELEMENT | ShapeFlags.COMPONENT)) {
        if (propsOptions && keys.some(isModelListener)) {
          // If a v-model listener (onUpdate:xxx) has a corresponding declared
          // prop, it indicates this component expects to handle v-model and
          // it should not fallthrough.
          // related: #1543, #1643, #1989
          fallthroughAttrs = filterModelListeners(
            fallthroughAttrs,
            propsOptions
          )
        }
        root = cloneVNode(root, fallthroughAttrs)
      } else if (__DEV__ && !accessedAttrs && root.type !== Comment) {
        const allAttrs = Object.keys(attrs)
        const eventAttrs: string[] = []
        const extraAttrs: string[] = []
        for (let i = 0, l = allAttrs.length; i < l; i++) {
          const key = allAttrs[i]
          if (isOn(key)) {
            // ignore v-model handlers when they fail to fallthrough
            if (!isModelListener(key)) {
              // remove `on`, lowercase first letter to reflect event casing
              // accurately
              eventAttrs.push(key[2].toLowerCase() + key.slice(3))
>>>>>>> 467e113b
            }
          } else {
            extraAttrs.push(key)
          }
        }
        if (extraAttrs.length) {
          warn(
            `Extraneous non-props attributes (` +
              `${extraAttrs.join(', ')}) ` +
              `were passed to component but could not be automatically inherited ` +
              `because component renders fragment or text root nodes.`
          )
        }
        if (eventAttrs.length) {
          warn(
            `Extraneous non-emits event listeners (` +
              `${eventAttrs.join(', ')}) ` +
              `were passed to component but could not be automatically inherited ` +
              `because component renders fragment or text root nodes. ` +
              `If the listener is intended to be a component custom event listener only, ` +
              `declare it using the "emits" option.`
          )
        }
      }
    }
  }

  if (
    __COMPAT__ &&
    isCompatEnabled(DeprecationTypes.INSTANCE_ATTRS_CLASS_STYLE, instance) &&
    vnode.shapeFlag & ShapeFlags.STATEFUL_COMPONENT &&
    root.shapeFlag & (ShapeFlags.ELEMENT | ShapeFlags.COMPONENT)
  ) {
    const { class: cls, style } = vnode.props || {}
    if (cls || style) {
      if (__DEV__ && inheritAttrs === false) {
        warnDeprecation(
          DeprecationTypes.INSTANCE_ATTRS_CLASS_STYLE,
          instance,
          getComponentName(instance.type)
        )
      }
      root = cloneVNode(root, {
        class: cls,
        style: style
      })
    }
  }

  // inherit directives
  if (vnode.dirs) {
    if (__DEV__ && !isElementRoot(root)) {
      warn(
        `Runtime directive used on component with non-element root node. ` +
          `The directives will not function as intended.`
      )
    }
    root.dirs = root.dirs ? root.dirs.concat(vnode.dirs) : vnode.dirs
  }
  // inherit transition data
  if (vnode.transition) {
    if (__DEV__ && !isElementRoot(root)) {
      warn(
        `Component inside <Transition> renders non-element root node ` +
          `that cannot be animated.`
      )
    }
    root.transition = vnode.transition
  }

  if (__DEV__ && setRoot) {
    setRoot(root)
  } else {
    result = root
  }

  // 移除渲染生成vnode结束的组件实例
  setCurrentRenderingInstance(prev)

  // 返回渲染函数vnode
  return result
}

/**
 * dev only
 * In dev mode, template root level comments are rendered, which turns the
 * template into a fragment root, but we need to locate the single element
 * root for attrs and scope id processing.
 */
const getChildRoot = (
  vnode: VNode
): [VNode, ((root: VNode) => void) | undefined] => {
  const rawChildren = vnode.children as VNodeArrayChildren
  const dynamicChildren = vnode.dynamicChildren
  const childRoot = filterSingleRoot(rawChildren)
  if (!childRoot) {
    return [vnode, undefined]
  }
  const index = rawChildren.indexOf(childRoot)
  const dynamicIndex = dynamicChildren ? dynamicChildren.indexOf(childRoot) : -1
  const setRoot = (updatedRoot: VNode) => {
    rawChildren[index] = updatedRoot
    if (dynamicChildren) {
      if (dynamicIndex > -1) {
        dynamicChildren[dynamicIndex] = updatedRoot
      } else if (updatedRoot.patchFlag > 0) {
        vnode.dynamicChildren = [...dynamicChildren, updatedRoot]
      }
    }
  }
  return [normalizeVNode(childRoot), setRoot]
}

export function filterSingleRoot(
  children: VNodeArrayChildren
): VNode | undefined {
  let singleRoot
  for (let i = 0; i < children.length; i++) {
    const child = children[i]
    if (isVNode(child)) {
      // ignore user comment
      if (child.type !== Comment || child.children === 'v-if') {
        if (singleRoot) {
          // has more than 1 non-comment child, return now
          return
        } else {
          singleRoot = child
        }
      }
    } else {
      return
    }
  }
  return singleRoot
}

const getFunctionalFallthrough = (attrs: Data): Data | undefined => {
  let res: Data | undefined
  for (const key in attrs) {
    if (key === 'class' || key === 'style' || isOn(key)) {
      ;(res || (res = {}))[key] = attrs[key]
    }
  }
  return res
}

// 过滤掉onUpdate:modelValue即 v-model属性事件
const filterModelListeners = (attrs: Data, props: NormalizedProps): Data => {
  const res: Data = {}
  for (const key in attrs) {
    // 'onUpdate:xxx'
    if (!isModelListener(key) || !(key.slice(9) in props)) {
      res[key] = attrs[key]
    }
  }
  return res
}

const isElementRoot = (vnode: VNode) => {
  return (
    vnode.shapeFlag & (ShapeFlags.COMPONENT | ShapeFlags.ELEMENT) ||
    vnode.type === Comment // potential v-if branch switch
  )
}

// 判断是否有必要更新组件
export function shouldUpdateComponent(
  prevVNode: VNode, // 组件渲染模版vnode
  nextVNode: VNode, // 组件渲染模版vnode
  optimized?: boolean
): boolean {
  const { props: prevProps, children: prevChildren, component } = prevVNode // 渲染模版vnode
  const { props: nextProps, children: nextChildren, patchFlag } = nextVNode
  const emits = component!.emitsOptions

  // Parent component's render function was hot-updated. Since this may have
  // caused the child component's slots content to have changed, we need to
  // force the child to update as well.
  if (__DEV__ && (prevChildren || nextChildren) && isHmrUpdating) {
    // 父组件可能导致子组件的slots内容发生变化，需要前缀更新
    return true
  }

  // force child update for runtime directive or transition on component vnode.
  if (nextVNode.dirs || nextVNode.transition) {
    // 存在指令 或 动画效果
    return true
  }

  if (optimized && patchFlag >= 0) {
    // 存在更新内容

    if (patchFlag & PatchFlags.DYNAMIC_SLOTS) {
      // 动态slot节点： v-for、v-if、动态v-slot等
      // slot content that references values that might have changed,
      // e.g. in a v-for
      return true
    }
    if (patchFlag & PatchFlags.FULL_PROPS) {
      // 存在动态指令参数 或 v-on/v-bind（无参数）指令
      if (!prevProps) {
        return !!nextProps // 如果属性都删了，就不需要更新
      }
      // presence of this flag indicates props are always non-null
      return hasPropsChanged(prevProps, nextProps!, emits) // vnode props属性列表是否发生变化：属性值变化、属性增减
    } else if (patchFlag & PatchFlags.PROPS) {
      // 静态指令属性名列表，且存在非 ref、style、class，且该指令没有被设置缓存
      // 如：v-bind、 v-model、 v-on
      const dynamicProps = nextVNode.dynamicProps! // 组件渲染模版vnode的动态属性列表

      for (let i = 0; i < dynamicProps.length; i++) {
        const key = dynamicProps[i]
        if (
          nextProps![key] !== prevProps![key] && // 属性值发生变化
          !isEmitListener(emits, key)
        ) {
          return true
        }
      }
    }
  } else {
    // this path is only taken by manually written render functions
    // so presence of any children leads to a forced update
    if (prevChildren || nextChildren) {
      if (!nextChildren || !(nextChildren as any).$stable) {
        return true
      }
    }
    if (prevProps === nextProps) {
      return false
    }
    if (!prevProps) {
      return !!nextProps
    }
    if (!nextProps) {
      return true
    }
    return hasPropsChanged(prevProps, nextProps, emits)
  }

  return false
}

// 判断新旧组件渲染模版vnode的动态指令props属性列表是否发生变化：
//  1、发生变化，需要更新数据
//  2、某个属性值（非emit事件）发生变化
function hasPropsChanged(
  prevProps: Data,
  nextProps: Data,
  emitsOptions: ComponentInternalInstance['emitsOptions']
): boolean {
  const nextKeys = Object.keys(nextProps)
  if (nextKeys.length !== Object.keys(prevProps).length) {
    // 组件props选项发生变化，需要更新数据
    return true
  }
  for (let i = 0; i < nextKeys.length; i++) {
    const key = nextKeys[i]
    if (
      nextProps[key] !== prevProps[key] && // 组件props选项下，某个属性值（非emit事件）发生变化
      !isEmitListener(emitsOptions, key)
    ) {
      return true
    }
  }
  return false
}

export function updateHOCHostEl(
  { vnode, parent }: ComponentInternalInstance,
  el: typeof vnode.el // HostNode
) {
  while (parent && parent.subTree === vnode) {
    ;(vnode = parent.vnode).el = el
    parent = parent.parent
  }
}<|MERGE_RESOLUTION|>--- conflicted
+++ resolved
@@ -61,11 +61,8 @@
 
   // 返回结果
   let result
-<<<<<<< HEAD
   // 执行渲染生成vnode期间的组件实例
-=======
   let fallthroughAttrs
->>>>>>> 467e113b
   const prev = setCurrentRenderingInstance(instance)
   if (__DEV__) {
     accessedAttrs = false
@@ -162,55 +159,20 @@
     ;[root, setRoot] = getChildRoot(result)
   }
 
-<<<<<<< HEAD
-    if (fallthroughAttrs && inheritAttrs !== false) {
-      // inheritAttrs 默认 undefined
-      const keys = Object.keys(fallthroughAttrs)
-      const { shapeFlag } = root
-      if (keys.length) {
-        if (shapeFlag & (ShapeFlags.ELEMENT | ShapeFlags.COMPONENT)) {
-          // vnode节点上有形如："onUpdate:xxx"的属性props，即attrs属性列表里 是否存在 'onUpdate:' 开头的属性
-          // 如 <hello-world v-model="helloMsg"></hello-world>
-          if (propsOptions && keys.some(isModelListener)) {
-            // If a v-model listener (onUpdate:xxx) has a corresponding declared
-            // prop, it indicates this component expects to handle v-model and
-            // it should not fallthrough.
-            // related: #1543, #1643, #1989
-            fallthroughAttrs = filterModelListeners(
-              // 过滤掉onUpdate:modelValue即 v-model属性事件
-              fallthroughAttrs,
-              propsOptions
-            )
-          }
-
-          // 传递attrs属性render root vnode的props
-          root = cloneVNode(root, fallthroughAttrs)
-        } else if (__DEV__ && !accessedAttrs && root.type !== Comment) {
-          const allAttrs = Object.keys(attrs)
-          const eventAttrs: string[] = []
-          const extraAttrs: string[] = []
-          for (let i = 0, l = allAttrs.length; i < l; i++) {
-            const key = allAttrs[i]
-            if (isOn(key)) {
-              // ignore v-model handlers when they fail to fallthrough
-              if (!isModelListener(key)) {
-                // remove `on`, lowercase first letter to reflect event casing
-                // accurately
-                eventAttrs.push(key[2].toLowerCase() + key.slice(3))
-              }
-            } else {
-              extraAttrs.push(key)
-=======
   if (fallthroughAttrs && inheritAttrs !== false) {
+    // inheritAttrs 默认 undefined
     const keys = Object.keys(fallthroughAttrs)
     const { shapeFlag } = root
     if (keys.length) {
       if (shapeFlag & (ShapeFlags.ELEMENT | ShapeFlags.COMPONENT)) {
+        // vnode节点上有形如："onUpdate:xxx"的属性props，即attrs属性列表里 是否存在 'onUpdate:' 开头的属性
+        // 如 <hello-world v-model="helloMsg"></hello-world>
         if (propsOptions && keys.some(isModelListener)) {
           // If a v-model listener (onUpdate:xxx) has a corresponding declared
           // prop, it indicates this component expects to handle v-model and
           // it should not fallthrough.
           // related: #1543, #1643, #1989
+          // 过滤掉onUpdate:modelValue即 v-model属性事件
           fallthroughAttrs = filterModelListeners(
             fallthroughAttrs,
             propsOptions
@@ -229,7 +191,6 @@
               // remove `on`, lowercase first letter to reflect event casing
               // accurately
               eventAttrs.push(key[2].toLowerCase() + key.slice(3))
->>>>>>> 467e113b
             }
           } else {
             extraAttrs.push(key)
