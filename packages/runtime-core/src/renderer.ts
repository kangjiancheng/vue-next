--- conflicted
+++ resolved
@@ -781,12 +781,8 @@
       el = vnode.el = hostCreateElement(
         vnode.type as string,
         isSVG,
-<<<<<<< HEAD
-        props && props.is // dom官方可选自定义元素属性
-=======
-        props && props.is,
+        props && props.is, // dom官方可选自定义元素属性
         props
->>>>>>> 4fe4de0a
       )
 
       // 优先挂载 vnode 子节点列表 到 vnode dom实例上
@@ -1732,13 +1728,9 @@
     const prevProps = instance.vnode.props // 组件节点vnode的props属性
     instance.vnode = nextVNode // 组件节点新vnode：即组件渲染模版vnode 替换组件节点vnode
     instance.next = null
-<<<<<<< HEAD
+
     updateProps(instance, nextVNode.props, prevProps, optimized) // 更新组件节点上的props
-    updateSlots(instance, nextVNode.children) // 更新组件节点上的slots
-=======
-    updateProps(instance, nextVNode.props, prevProps, optimized)
-    updateSlots(instance, nextVNode.children, optimized)
->>>>>>> 4fe4de0a
+    updateSlots(instance, nextVNode.children, optimized) // 更新组件节点上的slots
 
     pauseTracking()
     // props update may have triggered pre-flush watchers.
