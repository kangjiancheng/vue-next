--- conflicted
+++ resolved
@@ -39,18 +39,13 @@
     // non-string values will be stringified.
     el._value = value
     const newValue = value == null ? '' : value
-<<<<<<< HEAD
-    if (el.value !== newValue) {
-      // 如果属性值不一样，旧替换
-=======
     if (
-      el.value !== newValue ||
+      el.value !== newValue ||      // 如果属性值不一样，旧替换
       // #4956: always set for OPTION elements because its value falls back to
       // textContent if no value attribute is present. And setting .value for
       // OPTION has no side effect
       el.tagName === 'OPTION'
     ) {
->>>>>>> 2d4f4554
       el.value = newValue
     }
     if (value == null) {
