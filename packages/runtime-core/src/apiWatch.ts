--- conflicted
+++ resolved
@@ -365,23 +365,7 @@
     // 更新时：同步任务后，在组件执行渲染函数effect任务之后
     scheduler = () => queuePostRenderEffect(job, instance && instance.suspense)
   } else {
-<<<<<<< HEAD
-    // default: 'pre' // 更新组件时：同步任务后，在执行组件渲染函数effect任务之前，触发watch
-    scheduler = () => {
-      if (!instance || instance.isMounted) {
-        // 组件已挂载，更新监听目标依赖项
-        queuePreFlushCb(job) // 渲染函数之前
-      } else {
-        // 首次挂载组件时，默认先执行该组件setup中watch目标的effect函数，之后在执行组件渲染函数的effect函数
-        // with 'pre' option, the first call must happen before
-        // the component is mounted so it is called synchronously.
-        job()
-      }
-    }
-=======
-    // default: 'pre'
     scheduler = () => queuePreFlushCb(job)
->>>>>>> 4a3237ad
   }
 
   // 创建监听目标getter的effect函数
