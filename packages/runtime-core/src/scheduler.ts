import { ErrorCodes, callWithErrorHandling } from './errorHandling'
import { isArray } from '@vue/shared'
import { ComponentInternalInstance, getComponentName } from './component'
import { warn } from './warning'

export interface SchedulerJob extends Function {
  id?: number
  active?: boolean
  computed?: boolean
  /**
   * Indicates whether the effect is allowed to recursively trigger itself
   * when managed by the scheduler.
   *
   * By default, a job cannot trigger itself because some built-in method calls,
   * e.g. Array.prototype.push actually performs reads as well (#1740) which
   * can lead to confusing infinite loops.
   * The allowed cases are component update functions and watch callbacks.
   * Component update functions may update child component props, which in turn
   * trigger flush: "pre" watch callbacks that mutates state that the parent
   * relies on (#1801). Watch callbacks doesn't track its dependencies so if it
   * triggers itself again, it's likely intentional and it is the user's
   * responsibility to perform recursive state mutation that eventually
   * stabilizes (#1727).
   */
  allowRecurse?: boolean
  /**
   * Attached by renderer.ts when setting up a component's render effect
   * Used to obtain component information when reporting max recursive updates.
   * dev only.
   */
  ownerInstance?: ComponentInternalInstance
}

export type SchedulerJobs = SchedulerJob | SchedulerJob[]

let isFlushing = false
let isFlushPending = false

const queue: SchedulerJob[] = []
let flushIndex = 0

const pendingPreFlushCbs: SchedulerJob[] = []
let activePreFlushCbs: SchedulerJob[] | null = null
let preFlushIndex = 0

const pendingPostFlushCbs: SchedulerJob[] = []
let activePostFlushCbs: SchedulerJob[] | null = null
let postFlushIndex = 0

const resolvedPromise: Promise<any> = Promise.resolve()
let currentFlushPromise: Promise<void> | null = null

let currentPreFlushParentJob: SchedulerJob | null = null

const RECURSION_LIMIT = 100
type CountMap = Map<SchedulerJob, number>

<<<<<<< HEAD
// 缓冲队列执行完后，在执行nextTick函数
export function nextTick(
  this: ComponentPublicInstance | void,
  fn?: () => void
=======
export function nextTick<T = void>(
  this: T,
  fn?: (this: T) => void
>>>>>>> 03abc257
): Promise<void> {
  const p = currentFlushPromise || resolvedPromise
  return fn ? p.then(this ? fn.bind(this) : fn) : p
}

// #2768
// Use binary-search to find a suitable position in the queue,
// so that the queue maintains the increasing order of job's id,
// which can prevent the job from being skipped and also can avoid repeated patching.
function findInsertionIndex(id: number) {
  // the start index should be `flushIndex + 1`
  let start = flushIndex + 1
  let end = queue.length

  while (start < end) {
    const middle = (start + end) >>> 1
    const middleJobId = getId(queue[middle])
    middleJobId < id ? (start = middle + 1) : (end = middle)
  }

  return start
}

// 如组件数据更新时，触发组件effect
export function queueJob(job: SchedulerJob) {
  // 组件effect
  // the dedupe search uses the startIndex argument of Array.includes()
  // by default the search index includes the current job that is being run
  // so it cannot recursively trigger itself again.
  // if the job is a watch() callback, the search will start with a +1 index to
  // allow it recursively trigger itself - it is the user's responsibility to
  // ensure it doesn't end up in an infinite loop.
  if (
    (!queue.length ||
      !queue.includes(
        job,
        isFlushing && job.allowRecurse ? flushIndex + 1 : flushIndex
      )) &&
    job !== currentPreFlushParentJob
  ) {
<<<<<<< HEAD
    const pos = findInsertionIndex(job)
    if (pos > -1) {
      queue.splice(pos, 0, job) // 添加组件effect的任务
    } else {
      // 收集待执行的任务 - 组件effect
=======
    if (job.id == null) {
>>>>>>> 03abc257
      queue.push(job)
    } else {
      queue.splice(findInsertionIndex(job.id), 0, job)
    }
    // 执行任务队列
    queueFlush()
  }
}

function queueFlush() {
  if (!isFlushing && !isFlushPending) {
    // !false && !false
    isFlushPending = true // promise pending 中

    // 会在当前宏任务最后执行，会导致控制台的微任务最后执行（如 script标签后）
    // 统一收集所有任务，最后一起执行，如组件数据响应式依赖更新 组件effect
    currentFlushPromise = resolvedPromise.then(flushJobs)
  }
}

// 开始执行更新组件时，从任务队列中移除此组件effect
export function invalidateJob(job: SchedulerJob) {
  const i = queue.indexOf(job)
  if (i > flushIndex) {
    queue.splice(i, 1)
  }
}

function queueCb(
  cb: SchedulerJobs,
  activeQueue: SchedulerJob[] | null,
  pendingQueue: SchedulerJob[],
  index: number
) {
  if (!isArray(cb)) {
    if (
      !activeQueue ||
      !activeQueue.includes(
        cb,
        cb.allowRecurse ? index + 1 : index
      )
    ) {
      pendingQueue.push(cb)
    }
  } else {
    // if cb is an array, it is a component lifecycle hook which can only be
    // triggered by a job, which is already deduped in the main queue, so
    // we can skip duplicate check here to improve perf
    pendingQueue.push(...cb)
  }
  queueFlush()
}

export function queuePreFlushCb(cb: SchedulerJob) {
  queueCb(cb, activePreFlushCbs, pendingPreFlushCbs, preFlushIndex)
}

export function queuePostFlushCb(cb: SchedulerJobs) {
  queueCb(cb, activePostFlushCbs, pendingPostFlushCbs, postFlushIndex)
}

export function flushPreFlushCbs(
  seen?: CountMap,
  parentJob: SchedulerJob | null = null
) {
  if (pendingPreFlushCbs.length) {
    currentPreFlushParentJob = parentJob
    activePreFlushCbs = [...new Set(pendingPreFlushCbs)]
    pendingPreFlushCbs.length = 0
    if (__DEV__) {
      seen = seen || new Map()
    }
    for (
      preFlushIndex = 0;
      preFlushIndex < activePreFlushCbs.length;
      preFlushIndex++
    ) {
      if (
        __DEV__ &&
        checkRecursiveUpdates(seen!, activePreFlushCbs[preFlushIndex])
      ) {
        continue
      }
      activePreFlushCbs[preFlushIndex]()
    }
    activePreFlushCbs = null
    preFlushIndex = 0
    currentPreFlushParentJob = null
    // recursively flush until it drains
    flushPreFlushCbs(seen, parentJob) // 在执行期间，可能有产生了
  }
}

export function flushPostFlushCbs(seen?: CountMap) {
  if (pendingPostFlushCbs.length) {
    const deduped = [...new Set(pendingPostFlushCbs)]
    pendingPostFlushCbs.length = 0

    // #1947 already has active queue, nested flushPostFlushCbs call
    if (activePostFlushCbs) {
      activePostFlushCbs.push(...deduped)
      return
    }

    activePostFlushCbs = deduped
    if (__DEV__) {
      seen = seen || new Map()
    }

    activePostFlushCbs.sort((a, b) => getId(a) - getId(b))

    for (
      postFlushIndex = 0;
      postFlushIndex < activePostFlushCbs.length;
      postFlushIndex++
    ) {
      if (
        __DEV__ &&
        checkRecursiveUpdates(seen!, activePostFlushCbs[postFlushIndex])
      ) {
        continue
      }
      activePostFlushCbs[postFlushIndex]()
    }
    activePostFlushCbs = null
    postFlushIndex = 0
  }
}

const getId = (job: SchedulerJob): number =>
  job.id == null ? Infinity : job.id

function flushJobs(seen?: CountMap) {
  isFlushPending = false // promise pending 结束
  isFlushing = true // 开始冲刷任务队列
  if (__DEV__) {
    seen = seen || new Map()
  }

  flushPreFlushCbs(seen) // 先执行的任务列表：如 watch 监听目标设置 'pre' (默认 'pre'), 则会触发该任务列表

  // Sort queue before flush.
  // This ensures that:
  // 1. Components are updated from parent to child. (because parent is always
  //    created before the child so its render effect will have smaller
  //    priority number)
  // 2. If a component is unmounted during a parent component's update,
  //    its update can be skipped.
  queue.sort((a, b) => getId(a) - getId(b)) // 响应依赖更新：从小到大，先创建的组件先执行

  try {
    for (flushIndex = 0; flushIndex < queue.length; flushIndex++) {
      const job = queue[flushIndex]
      if (job && job.active !== false) {
        // 组件 - effect、// 检测无限递归
        if (__DEV__ && checkRecursiveUpdates(seen!, job)) {
          continue
        }
        // console.log(`running:`, job.id)
        callWithErrorHandling(job, null, ErrorCodes.SCHEDULER)
      }
    }
  } finally {
    flushIndex = 0
    queue.length = 0

    flushPostFlushCbs(seen)

    isFlushing = false
    currentFlushPromise = null
    // some postFlushCb queued jobs!
    // keep flushing until it drains.
    if (
      queue.length ||
      pendingPreFlushCbs.length ||
      pendingPostFlushCbs.length
    ) {
      flushJobs(seen)
    }
  }
}

function checkRecursiveUpdates(seen: CountMap, fn: SchedulerJob) {
  if (!seen.has(fn)) {
    seen.set(fn, 1)
  } else {
    const count = seen.get(fn)!
    if (count > RECURSION_LIMIT) {
      const instance = fn.ownerInstance
      const componentName = instance && getComponentName(instance.type)
      warn(
        `Maximum recursive updates exceeded${
          componentName ? ` in component <${componentName}>` : ``
        }. ` +
          `This means you have a reactive effect that is mutating its own ` +
          `dependencies and thus recursively triggering itself. Possible sources ` +
          `include component template, render function, updated hook or ` +
          `watcher source function.`
      )
      return true
    } else {
      seen.set(fn, count + 1)
    }
  }
}<|MERGE_RESOLUTION|>--- conflicted
+++ resolved
@@ -55,16 +55,10 @@
 const RECURSION_LIMIT = 100
 type CountMap = Map<SchedulerJob, number>
 
-<<<<<<< HEAD
 // 缓冲队列执行完后，在执行nextTick函数
-export function nextTick(
-  this: ComponentPublicInstance | void,
-  fn?: () => void
-=======
 export function nextTick<T = void>(
   this: T,
   fn?: (this: T) => void
->>>>>>> 03abc257
 ): Promise<void> {
   const p = currentFlushPromise || resolvedPromise
   return fn ? p.then(this ? fn.bind(this) : fn) : p
@@ -105,17 +99,10 @@
       )) &&
     job !== currentPreFlushParentJob
   ) {
-<<<<<<< HEAD
-    const pos = findInsertionIndex(job)
-    if (pos > -1) {
-      queue.splice(pos, 0, job) // 添加组件effect的任务
+    if (job.id == null) {
+      queue.push(job) // 添加组件effect的任务
     } else {
       // 收集待执行的任务 - 组件effect
-=======
-    if (job.id == null) {
->>>>>>> 03abc257
-      queue.push(job)
-    } else {
       queue.splice(findInsertionIndex(job.id), 0, job)
     }
     // 执行任务队列
@@ -151,10 +138,7 @@
   if (!isArray(cb)) {
     if (
       !activeQueue ||
-      !activeQueue.includes(
-        cb,
-        cb.allowRecurse ? index + 1 : index
-      )
+      !activeQueue.includes(cb, cb.allowRecurse ? index + 1 : index)
     ) {
       pendingQueue.push(cb)
     }
