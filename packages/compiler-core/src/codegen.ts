--- conflicted
+++ resolved
@@ -54,14 +54,10 @@
 } from './runtimeHelpers'
 import { ImportItem } from './transform'
 
-<<<<<<< HEAD
 // 注意注意！最好别在源码注释中添加字符串：/*#__PURE__*/
 // 否则！可能会导致源码不能正常调试，浏览器无法执行该注释之后的代码，无法进行断点设置
 const PURE_ANNOTATION = `/*#__PURE__*/` // treeShake 代码优化
-=======
-const PURE_ANNOTATION = `/*#__PURE__*/`
 const WITH_ID = `_withId`
->>>>>>> 4fe4de0a
 
 type CodegenNode = TemplateChildNode | JSChildNode | SSRCodegenNode
 
@@ -230,13 +226,9 @@
 
   // 渲染函数中需要使用的 Vue 辅助函数列表，如: createVNode、createTextVNode 等
   const hasHelpers = ast.helpers.length > 0
-<<<<<<< HEAD
   // 使用关键字 with，调整当前作用域的 this 指向，变量默认指向 with的指定
   const useWithBlock = !prefixIdentifiers && mode !== 'module' // true
-=======
-  const useWithBlock = !prefixIdentifiers && mode !== 'module'
   const genScopeId = !__BROWSER__ && scopeId != null && mode === 'module'
->>>>>>> 4fe4de0a
   const isSetupInlined = !__BROWSER__ && !!options.inline
 
   // 生成 前置变量、静态节点
@@ -248,12 +240,8 @@
     ? createCodegenContext(ast, options)
     : context
   if (!__BROWSER__ && mode === 'module') {
-<<<<<<< HEAD
     // TODO: cfs - analyze
-    genModulePreamble(ast, preambleContext, isSetupInlined)
-=======
     genModulePreamble(ast, preambleContext, genScopeId, isSetupInlined)
->>>>>>> 4fe4de0a
   } else {
     // 针对存在静态提升节点，如：<div><i :class="red">1</i>abc</div>
     // 解析其中静态提升文本节点abc
@@ -284,10 +272,6 @@
       ? args.map(arg => `${arg}: any`).join(',')
       : args.join(', ') // '_ctx, _cache'，即 'function render('_ctx, _catch') { ... }'
 
-<<<<<<< HEAD
-  if (isSetupInlined) {
-    // TODO: cfs - analyze
-=======
   if (genScopeId && !isSetupInlined) {
     // root-level _withId wrapping is no longer necessary after 3.0.8 and is
     // a noop, it's only kept so that code compiled with 3.0.8+ can run with
@@ -296,7 +280,6 @@
     push(`const ${functionName} = ${PURE_ANNOTATION}${WITH_ID}(`)
   }
   if (isSetupInlined || genScopeId) {
->>>>>>> 4fe4de0a
     push(`(${signature}) => {`)
   } else {
     // 'function render(_ctx, _cache) {'
@@ -650,15 +633,11 @@
       id = id.slice(0, -6)
     }
     push(
-<<<<<<< HEAD
       // 如 template: '<hello-world></hello-world>'
-      // code: 'const _component_hello__world = _resolveComponent("hello-world")'
-      `const ${toValidAssetId(id, type)} = ${resolver}(${JSON.stringify(id)})`
-=======
+      // code: 'const _component_hello__world = _resolveComponent("hello-world")()'
       `const ${toValidAssetId(id, type)} = ${resolver}(${JSON.stringify(id)}${
         maybeSelfReference ? `, true` : ``
       })`
->>>>>>> 4fe4de0a
     )
     // 换行
     if (i < assets.length - 1) {
