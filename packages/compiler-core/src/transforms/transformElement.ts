--- conflicted
+++ resolved
@@ -141,19 +141,10 @@
 
     // 节点 props
     if (props.length > 0) {
-<<<<<<< HEAD
       // 解析属性列表：静态属性、指令属性
       // 指令属性：v-bind、v-on、v-model、v-html、v-text、v-show、v-cloak、用户自定义指令; 跳过解析：slot、once、is、ssr下的on
       // 属性去重合并，转换key/value
       // 设置node的 patchFlag
-      const propsBuildResult = buildProps(node, context)
-
-      vnodeProps = propsBuildResult.props // 解析后的props列表
-      patchFlag = propsBuildResult.patchFlag // 根据相关prop信息，进行二进制运算设置patchFlag
-      dynamicPropNames = propsBuildResult.dynamicPropNames // 静态prop key的name列表，且非 ref、style、class，且该指令没有被设置缓存，如：v-bind、 v-model、 v-on
-
-      const directives = propsBuildResult.directives // 需要在运行时，重新处理的：v-model、v-show、用户自定义指令
-=======
       const propsBuildResult = buildProps(
         node,
         context,
@@ -161,11 +152,10 @@
         isComponent,
         isDynamicComponent
       )
-      vnodeProps = propsBuildResult.props
-      patchFlag = propsBuildResult.patchFlag
-      dynamicPropNames = propsBuildResult.dynamicPropNames
-      const directives = propsBuildResult.directives
->>>>>>> 3538f17a
+      vnodeProps = propsBuildResult.props// 解析后的props列表
+      patchFlag = propsBuildResult.patchFlag // 根据相关prop信息，进行二进制运算设置patchFlag
+      dynamicPropNames = propsBuildResult.dynamicPropNames // 静态prop key的name列表，且非 ref、style、class，且该指令没有被设置缓存，如：v-bind、 v-model、 v-on
+      const directives = propsBuildResult.directives // 需要在运行时，重新处理的：v-model、v-show、用户自定义指令
       vnodeDirectives =
         directives && directives.length
           ? (createArrayExpression(
@@ -482,13 +472,9 @@
 export function buildProps(
   node: ElementNode, // dom元素节点 或组件节点 或 slot标签节点（在transformSlot中）
   context: TransformContext,
-<<<<<<< HEAD
   props: ElementNode['props'] = node.props, // 节点上的属性列表
-=======
-  props: ElementNode['props'] = node.props,
   isComponent: boolean,
   isDynamicComponent: boolean,
->>>>>>> 3538f17a
   ssr = false
 ): {
   props: PropsExpression | undefined
@@ -498,16 +484,9 @@
   shouldUseBlock: boolean
 } {
   const { tag, loc: elementLoc, children } = node
-<<<<<<< HEAD
-  const isComponent = node.tagType === ElementTypes.COMPONENT // 是否是组件
   let properties: ObjectExpression['properties'] = [] // createObjectProperty(key, value) 存储props中经过转换的属性值节点/属性名节点
   const mergeArgs: PropsExpression[] = [] // 配合v-on/v-bind（无参数指令） 合并去重属性
   const runtimeDirectives: DirectiveNode[] = []// 如运行时指令，如 v-model，v-show
-=======
-  let properties: ObjectExpression['properties'] = []
-  const mergeArgs: PropsExpression[] = []
-  const runtimeDirectives: DirectiveNode[] = []
->>>>>>> 3538f17a
   const hasChildren = children.length > 0
   let shouldUseBlock = false
 
@@ -531,10 +510,6 @@
       const name = key.content // （属性名/属性值/修饰符）节点名内容
       const isEventHandler = isOn(name) // /^on[^a-z]/  on 事件
       if (
-<<<<<<< HEAD
-        !isComponent && // 非组件节点，即dom节点
-=======
->>>>>>> 3538f17a
         isEventHandler &&
         (!isComponent || isDynamicComponent) &&
         // omit the flag for click handlers because hydration gives click
