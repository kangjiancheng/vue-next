--- conflicted
+++ resolved
@@ -62,17 +62,10 @@
 export type ErrorTypes = LifecycleHooks | ErrorCodes
 
 export function callWithErrorHandling(
-<<<<<<< HEAD
   fn: Function, // 执行函数
   instance: ComponentInternalInstance | null, // 组件实例
   type: ErrorTypes, // 报错范围
-  args?: unknown[] // 执行函数参数
-=======
-  fn: Function,
-  instance: ComponentInternalInstance | null,
-  type: ErrorTypes,
-  args?: unknown[],
->>>>>>> 261fb7ce
+  args?: unknown[], // 执行函数参数
 ) {
   try {
     return args ? fn(...args) : fn()
