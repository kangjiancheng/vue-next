import { makeMap } from './makeMap'

export { makeMap }
export * from './patchFlags'
export * from './shapeFlags'
export * from './slotFlags'
export * from './globalsWhitelist'
export * from './codeframe'
export * from './normalizeProp'
export * from './domTagConfig'
export * from './domAttrConfig'
export * from './escapeHtml'
export * from './looseEqual'
export * from './toDisplayString'
export * from './typeUtils'

export const EMPTY_OBJ: { readonly [key: string]: any } = __DEV__
  ? Object.freeze({})
  : {}
export const EMPTY_ARR = __DEV__ ? Object.freeze([]) : []

export const NOOP = () => {}

/**
 * Always return false.
 */
export const NO = () => false

const onRE = /^on[^a-z]/
export const isOn = (key: string) => onRE.test(key)

export const isModelListener = (key: string) => key.startsWith('onUpdate:')

export const extend = Object.assign

export const remove = <T>(arr: T[], el: T) => {
  const i = arr.indexOf(el)
  if (i > -1) {
    arr.splice(i, 1)
  }
}

// 用于判断当前对象实例(不是原型)上是否存在给定的属性。
const hasOwnProperty = Object.prototype.hasOwnProperty
export const hasOwn = (
  val: object,
  key: string | symbol
): key is keyof typeof val => hasOwnProperty.call(val, key)

/**
 * 判断类型
 */
export const isArray = Array.isArray
export const isMap = (val: unknown): val is Map<any, any> =>
  toTypeString(val) === '[object Map]'
export const isSet = (val: unknown): val is Set<any> =>
  toTypeString(val) === '[object Set]'

export const isDate = (val: unknown): val is Date => val instanceof Date
export const isFunction = (val: unknown): val is Function =>
  typeof val === 'function'
export const isString = (val: unknown): val is string => typeof val === 'string'
export const isSymbol = (val: unknown): val is symbol => typeof val === 'symbol'
export const isObject = (val: unknown): val is Record<any, any> =>
  val !== null && typeof val === 'object'

export const isPromise = <T = any>(val: unknown): val is Promise<T> => {
  return isObject(val) && isFunction(val.then) && isFunction(val.catch)
}

export const objectToString = Object.prototype.toString
export const toTypeString = (value: unknown): string =>
  objectToString.call(value)

// 获取数据的原始类型
export const toRawType = (value: unknown): string => {
  // extract "RawType" from strings like "[object RawType]"
  return toTypeString(value).slice(8, -1)
}

export const isPlainObject = (val: unknown): val is object =>
  toTypeString(val) === '[object Object]'

export const isIntegerKey = (key: unknown) =>
  isString(key) &&
  key !== 'NaN' &&
  key[0] !== '-' &&
  '' + parseInt(key, 10) === key

export const isReservedProp = /*#__PURE__*/ makeMap(
  // the leading comma is intentional so empty string "" is also included
<<<<<<< HEAD
  // 也禁止 空key: ''
  ',key,ref,' +
=======
  ',key,ref,ref_for,ref_key,' +
>>>>>>> ae4b0783
    'onVnodeBeforeMount,onVnodeMounted,' +
    'onVnodeBeforeUpdate,onVnodeUpdated,' +
    'onVnodeBeforeUnmount,onVnodeUnmounted'
)

const cacheStringFunction = <T extends (str: string) => string>(fn: T): T => {
  const cache: Record<string, string> = Object.create(null)
  return ((str: string) => {
    const hit = cache[str]
    return hit || (cache[str] = fn(str))
  }) as any
}

const camelizeRE = /-(\w)/g
/**
 * 短横线 转换为 小驼峰：camelCase
 * @private
 */
export const camelize = cacheStringFunction((str: string): string => {
  // _ : 匹配到的字符串
  // c : 捕获组1
  // 表示把 捕获组c 进行 首字母大写，返回并替换 匹配到的字符串 _
  return str.replace(camelizeRE, (_, c) => (c ? c.toUpperCase() : ''))
})

// 匹配非单词边界中的大写字母
const hyphenateRE = /\B([A-Z])/g
/**
 * @private
 *
 * 连字符分割：匹配非单词边界的第一个大写字母，在其前边加上 - ，如 'MyComponentABc' 结果为： 'my-componentabc'
 */
export const hyphenate = cacheStringFunction((str: string) =>
  str.replace(hyphenateRE, '-$1').toLowerCase()
)

/**
 * @private 大写第一个字母
 */
export const capitalize = cacheStringFunction(
  (str: string) => str.charAt(0).toUpperCase() + str.slice(1)
)

/**
 * @private 添加事件前缀 on，并大写第一个字母
 */
export const toHandlerKey = cacheStringFunction((str: string) =>
  str ? `on${capitalize(str)}` : ``
)

// compare whether a value has changed, accounting for NaN.
// 特殊值：NaN，如果两个都是NaN，也是 不变 （NaN !== NaN 为 true，NaN === NaN 为 false）
export const hasChanged = (value: any, oldValue: any): boolean =>
  !Object.is(value, oldValue)

export const invokeArrayFns = (fns: Function[], arg?: any) => {
  for (let i = 0; i < fns.length; i++) {
    fns[i](arg)
  }
}

// 不可遍历
export const def = (obj: object, key: string | symbol, value: any) => {
  Object.defineProperty(obj, key, {
    configurable: true,
    enumerable: false,
    value
  })
}

export const toNumber = (val: any): any => {
  const n = parseFloat(val)
  return isNaN(n) ? val : n
}

// 获取各个环境下 this 的值
let _globalThis: any
export const getGlobalThis = (): any => {
  return (
    _globalThis ||
    (_globalThis =
      typeof globalThis !== 'undefined'
        ? globalThis
        : typeof self !== 'undefined'
        ? self
        : typeof window !== 'undefined'
        ? window
        : typeof global !== 'undefined'
        ? global
        : {})
  )
}<|MERGE_RESOLUTION|>--- conflicted
+++ resolved
@@ -89,12 +89,7 @@
 
 export const isReservedProp = /*#__PURE__*/ makeMap(
   // the leading comma is intentional so empty string "" is also included
-<<<<<<< HEAD
-  // 也禁止 空key: ''
-  ',key,ref,' +
-=======
   ',key,ref,ref_for,ref_key,' +
->>>>>>> ae4b0783
     'onVnodeBeforeMount,onVnodeMounted,' +
     'onVnodeBeforeUpdate,onVnodeUpdated,' +
     'onVnodeBeforeUnmount,onVnodeUnmounted'
