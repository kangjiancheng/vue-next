--- conflicted
+++ resolved
@@ -118,15 +118,8 @@
 
     const res = Reflect.get(target, key, receiver)
 
-<<<<<<< HEAD
-    if (
-      isSymbol(key)
-        ? builtInSymbols.has(key as symbol) // Symbol对象的内置属性与方法
-        : isNonTrackableKeys(key) // __proto__,__v_isRef,__isVue
-    ) {
-=======
     if (isSymbol(key) ? builtInSymbols.has(key) : isNonTrackableKeys(key)) {
->>>>>>> 4f17be7b
+      // Symbol对象的内置属性与方法、__proto__,__v_isRef,__isVue
       return res
     }
 
