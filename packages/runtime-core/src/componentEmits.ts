import {
  EMPTY_OBJ,
  type UnionToIntersection,
  camelize,
  extend,
  hasOwn,
  hyphenate,
  isArray,
  isFunction,
  isObject,
  isOn,
  isString,
  looseToNumber,
  toHandlerKey,
} from '@vue/shared'
import {
  type ComponentInternalInstance,
  type ComponentOptions,
  type ConcreteComponent,
  formatComponentName,
} from './component'
import { ErrorCodes, callWithAsyncErrorHandling } from './errorHandling'
import { warn } from './warning'
import { devtoolsComponentEmit } from './devtools'
import type { AppContext } from './apiCreateApp'
import { emit as compatInstanceEmit } from './compat/instanceEventEmitter'
import {
  compatModelEmit,
  compatModelEventPrefix,
} from './compat/componentVModel'

export type ObjectEmitsOptions = Record<
  string,
  ((...args: any[]) => any) | null
>

export type EmitsOptions = ObjectEmitsOptions | string[]

export type EmitsToProps<T extends EmitsOptions> = T extends string[]
  ? {
      [K in `on${Capitalize<T[number]>}`]?: (...args: any[]) => any
    }
  : T extends ObjectEmitsOptions
    ? {
        [K in `on${Capitalize<string & keyof T>}`]?: K extends `on${infer C}`
          ? (
              ...args: T[Uncapitalize<C>] extends (...args: infer P) => any
                ? P
                : T[Uncapitalize<C>] extends null
                  ? any[]
                  : never
            ) => any
          : never
      }
    : {}

export type ShortEmitsToObject<E> =
  E extends Record<string, any[]>
    ? {
        [K in keyof E]: (...args: E[K]) => any
      }
    : E

export type EmitFn<
  Options = ObjectEmitsOptions,
  Event extends keyof Options = keyof Options,
> =
  Options extends Array<infer V>
    ? (event: V, ...args: any[]) => void
    : {} extends Options // if the emit is empty object (usually the default value for emit) should be converted to function
      ? (event: string, ...args: any[]) => void
      : UnionToIntersection<
          {
            [key in Event]: Options[key] extends (...args: infer Args) => any
              ? (event: key, ...args: Args) => void
              : Options[key] extends any[]
                ? (event: key, ...args: Options[key]) => void
                : (event: key, ...args: any[]) => void
          }[Event]
        >

// 组件实例的emit方法
// 调用组件实例instance.ctx的emit方法，其中事件直接从vnode.props里匹配，非instance.props里
export function emit(
  instance: ComponentInternalInstance,
  event: string,
  ...rawArgs: any[] // $emit('update:user-name', '小明')
) {
  if (instance.isUnmounted) return
  // vnode props
  //
  // <hello-world v-model:user-name.trim="user.name" />
  // 则：  _createVNode(_component_hello_world, {
  //         "user-name": user.name,
  //         "onUpdate:user-name": $event => (user.name = $event),
  //         "user-nameModifiers": { trim: true }
  //       }, null, 8 /* PROPS */, ["user-name", "onUpdate:user-name"])
  const props = instance.vnode.props || EMPTY_OBJ

  // 在 组件emits/props选项中定义事件
  if (__DEV__) {
    const {
      emitsOptions,
      propsOptions: [propsOptions],
    } = instance
    if (emitsOptions) {
      if (
        !(event in emitsOptions) && // 未定义事件：未在组件 emits或props选项里 定义事件
        !(
          __COMPAT__ &&
          (event.startsWith('hook:') ||
            event.startsWith(compatModelEventPrefix))
        )
      ) {
        if (!propsOptions || !(toHandlerKey(event) in propsOptions)) {
          warn(
            `Component emitted event "${event}" but it is neither declared in ` +
              `the emits option nor as an "${toHandlerKey(event)}" prop.`,
          )
        }
      } else {
        const validator = emitsOptions[event]
        if (isFunction(validator)) {
          const isValid = validator(...rawArgs)
          if (!isValid) {
            warn(
              `Invalid event arguments: event validation failed for event "${event}".`,
            )
          }
        }
      }
    }
  }

  // 传递参数
  let args = rawArgs
  // v-model相关的自定义事件
  const isModelListener = event.startsWith('update:')

  // 处理修饰符
  // for v-model update:xxx events, apply modifiers on args
  const modelArg = isModelListener && event.slice(7) // update:modelValue
  if (modelArg && modelArg in props) {
    const modifiersKey = `${
      modelArg === 'modelValue' ? 'model' : modelArg
    }Modifiers`
    const { number, trim } = props[modifiersKey] || EMPTY_OBJ
    if (trim) {
      // <hello-world v-model:user-name.trim="user.name" />
      args = rawArgs.map(a => (isString(a) ? a.trim() : a))
    }
    if (number) {
      // <hello-world v-model:user-name.number="user.name" />
      args = rawArgs.map(looseToNumber)
    }
  }

  if (__DEV__ || __FEATURE_PROD_DEVTOOLS__) {
    devtoolsComponentEmit(instance, event, args)
  }

  // 推荐调用时小写：$emit('update:user-name', '小明')
  if (__DEV__) {
    const lowerCaseEvent = event.toLowerCase()
    if (lowerCaseEvent !== event && props[toHandlerKey(lowerCaseEvent)]) {
      // onUpdate:user-name
      // 大小写，不用大写事件
      warn(
        `Event "${lowerCaseEvent}" is emitted in component ` +
          `${formatComponentName(
            instance,
            instance.type,
          )} but the handler is registered for "${event}". ` +
          `Note that HTML attributes are case-insensitive and you cannot use ` +
          `v-on to listen to camelCase events when using in-DOM templates. ` +
          `You should probably use "${hyphenate(
            event,
          )}" instead of "${event}".`,
      )
    }
  }

  // <hello-world v-model:userName.trim="user.name" />，则：props: { 'onUpdate:userName': ..., ...}
  // 调用：$emit('update:user-name', '小明') 则：'onUpdate:userName'
  let handlerName
  let handler =
    props[(handlerName = toHandlerKey(event))] ||
    // also try camelCase event handler (#2249)
    props[(handlerName = toHandlerKey(camelize(event)))]
  // for v-model update:xxx events, also trigger kebab-case equivalent
  // for props passed via kebab-case
  if (!handler && isModelListener) {
    // 传递连字符事件属性 v-model:user-name
    // 连字符传递属性prop
    // <hello-world v-model:user-name.trim="user.name" />
    handler = props[(handlerName = toHandlerKey(hyphenate(event)))] // 传递props {'onUpdate:user-name' ...}
  }

  // 执行事件
  if (handler) {
    callWithAsyncErrorHandling(
      handler,
      instance,
      ErrorCodes.COMPONENT_EVENT_HANDLER,
      args,
    )
  }

  const onceHandler = props[handlerName + `Once`]
  if (onceHandler) {
    if (!instance.emitted) {
      instance.emitted = {}
    } else if (instance.emitted[handlerName]) {
      return
    }
    instance.emitted[handlerName] = true
    callWithAsyncErrorHandling(
      onceHandler,
      instance,
      ErrorCodes.COMPONENT_EVENT_HANDLER,
      args,
    )
  }

  if (__COMPAT__) {
    compatModelEmit(instance, event, args)
    return compatInstanceEmit(instance, event, args)
  }
}

// 规范 组件的 emits 选项事件属性
export function normalizeEmitsOptions(
  comp: ConcreteComponent,
  appContext: AppContext,
  asMixin = false,
): ObjectEmitsOptions | null {
  const cache = appContext.emitsCache
  const cached = cache.get(comp)
  if (cached !== undefined) {
    return cached
  }

  const raw = comp.emits
  let normalized: ObjectEmitsOptions = {}

  // apply mixin/extends props
  let hasExtends = false
  if (__FEATURE_OPTIONS_API__ && !isFunction(comp)) {
    const extendEmits = (raw: ComponentOptions) => {
      const normalizedFromExtend = normalizeEmitsOptions(raw, appContext, true)
      if (normalizedFromExtend) {
        hasExtends = true
        extend(normalized, normalizedFromExtend)
      }
    }
    if (!asMixin && appContext.mixins.length) {
      appContext.mixins.forEach(extendEmits)
    }
    if (comp.extends) {
      extendEmits(comp.extends)
    }
    if (comp.mixins) {
      comp.mixins.forEach(extendEmits)
    }
  }

  if (!raw && !hasExtends) {
    if (isObject(comp)) {
      cache.set(comp, null)
    }
    return null
  }

  // 规范例子：https://v3.cn.vuejs.org/api/options-data.html#emits
  if (isArray(raw)) {
    // 数组形式转换为对象形式，校验函数默认为null
    raw.forEach(key => (normalized[key] = null))
  } else {
    extend(normalized, raw)
  }

  if (isObject(comp)) {
    cache.set(comp, normalized)
  }
  return normalized
}

// 判断是否是组件emits里的事件属性
// Check if an incoming prop key is a declared emit event listener.
// e.g. With `emits: { click: null }`, props named `onClick` and `onclick` are
// both considered matched listeners.
export function isEmitListener(
<<<<<<< HEAD
  options: ObjectEmitsOptions | null, // 组件的emits属性选项
  key: string
=======
  options: ObjectEmitsOptions | null,
  key: string,
>>>>>>> 261fb7ce
): boolean {
  if (!options || !isOn(key)) {
    return false
  }

  if (__COMPAT__ && key.startsWith(compatModelEventPrefix)) {
    return true
  }

  key = key.slice(2).replace(/Once$/, '')
  return (
    hasOwn(options, key[0].toLowerCase() + key.slice(1)) ||
    hasOwn(options, hyphenate(key)) ||
    hasOwn(options, key)
  )
}<|MERGE_RESOLUTION|>--- conflicted
+++ resolved
@@ -290,13 +290,8 @@
 // e.g. With `emits: { click: null }`, props named `onClick` and `onclick` are
 // both considered matched listeners.
 export function isEmitListener(
-<<<<<<< HEAD
   options: ObjectEmitsOptions | null, // 组件的emits属性选项
-  key: string
-=======
-  options: ObjectEmitsOptions | null,
   key: string,
->>>>>>> 261fb7ce
 ): boolean {
   if (!options || !isOn(key)) {
     return false
