import { DirectiveTransform } from '../transform'
import {
  createSimpleExpression,
  createObjectProperty,
  createCompoundExpression,
  NodeTypes,
  Property,
  ElementTypes,
  ExpressionNode,
  ConstantTypes
} from '../ast'
import { createCompilerError, ErrorCodes } from '../errors'
import {
  isMemberExpression,
  isSimpleIdentifier,
  hasScopeRef,
  isStaticExp
} from '../utils'
import { IS_REF } from '../runtimeHelpers'
import { BindingTypes } from '../options'
import { camelize } from '@vue/shared'

/**
 * 转换处理 v-model 指令
 * @param dir - v-model 指令属性节点
 * @param node - dom元素 或 组件元素
 * @param context
 *
 * 返回 { props: [属性名节点、属性值节点、修饰符节点]}
 */
export const transformModel: DirectiveTransform = (dir, node, context) => {
  // 属性值节点 和 属性名参数节点
  const { exp, arg } = dir
  if (!exp) {
    // v-model 属性值节点必须存在

    // 注意：在html 文档中，<div id="app"><span v-model></span></div>，通过innerHTML，获取模版信息时，属性默认值为""，即得到的template = document.querySelector('#app').innerHTML = '<span v-model=""></span>'
    // 与在组件上直接定义属性 template: '<span v-model></span>' 不同

    context.onError(
      createCompilerError(ErrorCodes.X_V_MODEL_NO_EXPRESSION, dir.loc)
    )
    return createTransformProps() // { props: [] }
  }

  const rawExp = exp.loc.source // 指令节点值源码
  const expString =
    exp.type === NodeTypes.SIMPLE_EXPRESSION ? exp.content : rawExp

  // TODO: analyze
  // im SFC <script setup> inline mode, the exp may have been transformed into
  // _unref(exp)
  const bindingType = context.bindingMetadata[rawExp]

  // check props
  if (
    bindingType === BindingTypes.PROPS ||
    bindingType === BindingTypes.PROPS_ALIASED
  ) {
    context.onError(createCompilerError(ErrorCodes.X_V_MODEL_ON_PROPS, exp.loc))
    return createTransformProps()
  }

  const maybeRef =
    !__BROWSER__ &&
    context.inline &&
    (bindingType === BindingTypes.SETUP_LET ||
      bindingType === BindingTypes.SETUP_REF ||
      bindingType === BindingTypes.SETUP_MAYBE_REF)

  // 必须有值，不可为空，如：v-model=""
  // 或者 v-model绑定的应该是一个变量或某个对象属性，如：$_abc[foo][bar] 或 $_abc.foo.bar
  if (
    !expString.trim() ||
    (!isMemberExpression(expString, context) && !maybeRef)
  ) {
    context.onError(
      // v-model value must be a valid JavaScript member expression
      createCompilerError(ErrorCodes.X_V_MODEL_MALFORMED_EXPRESSION, exp.loc)
    )
    return createTransformProps() // 返回一个空属性节点列表 { props: [] }
  }

  // TODO: analyze
  if (
    !__BROWSER__ &&
    context.prefixIdentifiers &&
    isSimpleIdentifier(expString) &&
    context.identifiers[expString]
  ) {
    context.onError(
      createCompilerError(ErrorCodes.X_V_MODEL_ON_SCOPE_VARIABLE, exp.loc)
    )
    return createTransformProps()
  }

  // 指令参数节点

  // 属性名 指令参数内容
  // dom 环境下，v-model 目前暂时没有参数节点arg，如： v-model:arg.trim="value"
  const propName = arg ? arg : createSimpleExpression('modelValue', true)

  // 属性值节点 key

  const eventName = arg
<<<<<<< HEAD
    ? isStaticExp(arg) // arg不存在时 false
      ? `onUpdate:${arg.content}` // 静态指令 如 v-model:myValue 则 eventName = 'onUpdate:myValue'
      : createCompoundExpression(['"onUpdate:" + ', arg]) // 动态指令， v-model:[someProp]
    : `onUpdate:modelValue` // 空指令参数 <input v-model="inputText" />， 默认： eventName = 'onUpdate:modelValue'

  // 属性值节点 value
=======
    ? isStaticExp(arg)
      ? `onUpdate:${camelize(arg.content)}`
      : createCompoundExpression(['"onUpdate:" + ', arg])
    : `onUpdate:modelValue`
>>>>>>> f3e4f038

  let assignmentExp: ExpressionNode
  const eventArg = context.isTS ? `($event: any)` : `$event` // isTS，编译为TS格式代码
  if (maybeRef) {
    // TODO: cfs
    if (bindingType === BindingTypes.SETUP_REF) {
      // v-model used on known ref.
      assignmentExp = createCompoundExpression([
        `${eventArg} => ((`,
        createSimpleExpression(rawExp, false, exp.loc),
        `).value = $event)`
      ])
    } else {
      // v-model used on a potentially ref binding in <script setup> inline mode.
      // the assignment needs to check whether the binding is actually a ref.
      const altAssignment =
        bindingType === BindingTypes.SETUP_LET ? `${rawExp} = $event` : `null`
      assignmentExp = createCompoundExpression([
        `${eventArg} => (${context.helperString(IS_REF)}(${rawExp}) ? (`,
        createSimpleExpression(rawExp, false, exp.loc),
        `).value = $event : ${altAssignment})`
      ])
    }
  } else {
    // ['($event: any) => (', exp, ' = $event)']
    assignmentExp = createCompoundExpression([
      `${eventArg} => ((`,
      exp,
      `) = $event)`
    ])
  }

  // 转换为新的属性节点
  const props = [
    // 属性名节点 modelValue: foo
    createObjectProperty(propName, dir.exp!), // 属性名节点： 绑定的model属性
    // 属性值节点 "onUpdate:modelValue": $event => (foo = $event)
    createObjectProperty(eventName, assignmentExp) // 属性值节点：属性值代表的事件、属性值赋值
  ]

  // TODO: analyze
  // cache v-model handler if applicable (when it doesn't refer any scope vars)
  if (
    !__BROWSER__ &&
    context.prefixIdentifiers &&
    !context.inVOnce &&
    context.cacheHandlers &&
    !hasScopeRef(exp, context.identifiers)
  ) {
    props[1].value = context.cache(props[1].value)
  }

  // 修饰符

  // modelModifiers: { foo: true, "bar-baz": true }
  // 组件 template: <input-component v-model.number.trim.lazy="changeText" placeholder="input test" />
  if (dir.modifiers.length && node.tagType === ElementTypes.COMPONENT) {
    // 处理一些非常规的修饰符
    const modifiers = dir.modifiers
      // 简单标识符：非数字开头，且只包含 '[\$A-Za-z0-9_]'，如：'$foo_123'； 否则如 'v-model.{foo:123}' 转换为 '"{foo:123}": true'，注意：不能是 {foo: 123}，之间不能有空格，因为ast解析时，在解析属性名边界时，将空格作为结束边界
      // template: '<input-component v-model.{foo:123}="changeText" placeholder="input test" />', 注意 与直接写在dom文档上，然后innerHTML获取模版相比 会不一样
      .map(m => (isSimpleIdentifier(m) ? m : JSON.stringify(m)) + `: true`)
      .join(`, `)

    // 修饰符节点 key
    const modifiersKey = arg
      ? isStaticExp(arg) // 存在指令参数
        ? `${arg.content}Modifiers` // 静态指令
        : createCompoundExpression([arg, ' + "Modifiers"']) // 动态指令
      : `modelModifiers` // 默认

    props.push(
      // 修饰符节点 添加修饰符属性codegen节点
      createObjectProperty(
        modifiersKey,
        createSimpleExpression(
          // 修饰符 属性值
          `{ ${modifiers} }`,
          false,
          dir.loc,
          ConstantTypes.CAN_HOIST
        )
      )
    )
  }

  return createTransformProps(props)
}

function createTransformProps(props: Property[] = []) {
  return { props } // { props: [] }
}<|MERGE_RESOLUTION|>--- conflicted
+++ resolved
@@ -103,19 +103,12 @@
   // 属性值节点 key
 
   const eventName = arg
-<<<<<<< HEAD
     ? isStaticExp(arg) // arg不存在时 false
-      ? `onUpdate:${arg.content}` // 静态指令 如 v-model:myValue 则 eventName = 'onUpdate:myValue'
+      ? `onUpdate:${camelize(arg.content)}` // 静态指令 如 v-model:myValue 则 eventName = 'onUpdate:myValue'
       : createCompoundExpression(['"onUpdate:" + ', arg]) // 动态指令， v-model:[someProp]
     : `onUpdate:modelValue` // 空指令参数 <input v-model="inputText" />， 默认： eventName = 'onUpdate:modelValue'
 
   // 属性值节点 value
-=======
-    ? isStaticExp(arg)
-      ? `onUpdate:${camelize(arg.content)}`
-      : createCompoundExpression(['"onUpdate:" + ', arg])
-    : `onUpdate:modelValue`
->>>>>>> f3e4f038
 
   let assignmentExp: ExpressionNode
   const eventArg = context.isTS ? `($event: any)` : `$event` // isTS，编译为TS格式代码
