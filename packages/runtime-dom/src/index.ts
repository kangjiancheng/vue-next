import {
  createRenderer,
  createHydrationRenderer,
  warn,
  RootRenderFunction,
  CreateAppFunction,
  Renderer,
  HydrationRenderer,
  App,
  RootHydrateFunction,
  isRuntimeOnly,
  DeprecationTypes,
  compatUtils
} from '@vue/runtime-core'
import { nodeOps } from './nodeOps'
import { patchProp } from './patchProp'
// Importing from the compiler, will be tree-shaken in prod
import { isFunction, isString, isHTMLTag, isSVGTag, extend } from '@vue/shared'

declare module '@vue/reactivity' {
  export interface RefUnwrapBailTypes {
    // Note: if updating this, also update `types/refBail.d.ts`.
    runtimeDOMBailTypes: Node | Window
  }
}

<<<<<<< HEAD
// 初始化默认选项，准备渲染基本环境
const rendererOptions = extend({ patchProp, forcePatchProp }, nodeOps)
=======
const rendererOptions = extend({ patchProp }, nodeOps)
>>>>>>> 03abc257

// lazy create the renderer - this makes core renderer logic tree-shakable
// in case the user only imports reactivity utilities from Vue.
let renderer: Renderer<Element | ShadowRoot> | HydrationRenderer

let enabledHydration = false

// 初始化 renderer 渲染器，返回 render() 与 createApp() 函数
function ensureRenderer() {
  return (
    renderer ||
    (renderer = createRenderer<Node, Element | ShadowRoot>(rendererOptions))
  )
}

function ensureHydrationRenderer() {
  renderer = enabledHydration
    ? renderer
    : createHydrationRenderer(rendererOptions)
  enabledHydration = true
  return renderer as HydrationRenderer
}

// 抛出渲染函数
// use explicit type casts here to avoid import() calls in rolled-up d.ts
export const render = ((...args) => {
  ensureRenderer().render(...args)
}) as RootRenderFunction<Element | ShadowRoot>

export const hydrate = ((...args) => {
  ensureHydrationRenderer().hydrate(...args)
}) as RootHydrateFunction

/**
 * 开始入口
 */
export const createApp = ((...args) => {
  // ensureRenderer：初始化渲染函数render、初始化createApp 方法
  // createApp: 初始化app基本配置和方法
  const app = ensureRenderer().createApp(...args)

  // 开发库，如：vue.global.js
  if (__DEV__) {
    // 如：检测组件name属性时，不可使用这些保留name
    injectNativeTagCheck(app) // app.config.isNativeTag
    injectCompilerOptionsCheck(app)
  }

  // 针对客户端，增强 mount 功能
  const { mount } = app
  // containerOrSelector: 挂载目标，dom节点实例 或 节点选择器
  app.mount = (containerOrSelector: Element | ShadowRoot | string): any => {
    // 校验 挂载目标，并返回dom实例
    const container = normalizeContainer(containerOrSelector)
    if (!container) return

    // app._component 即 rootComponent，由createApp(rootComponent)传递，是根组件选项。
    const component = app._component

    // 调整 vue模版内容template 为 挂载目标dom的内容
    // 此外 vue模版内容template 可为：组件为函数、或 组件为对象有render方法、或 组件为对象有template属性
    if (!isFunction(component) && !component.render && !component.template) {
      // rootComponent 是一个对象，且不存在 render 方法、不存在 template 属性
      // __UNSAFE__
      // Reason: potential execution of JS expressions in in-DOM template.
      // The user must make sure the in-DOM template is trusted. If it's
      // rendered by the server, the template should not contain any user data.
      component.template = container.innerHTML // 挂载目标dom节点的内容
      // 2.x compat check
      if (__COMPAT__ && __DEV__) {
        for (let i = 0; i < container.attributes.length; i++) {
          const attr = container.attributes[i]
          if (attr.name !== 'v-cloak' && /^(v-|:|@)/.test(attr.name)) {
            compatUtils.warnDeprecation(
              DeprecationTypes.GLOBAL_MOUNT_CONTAINER,
              null
            )
            break
          }
        }
      }
    }

    // 清空 挂载目标dom 已存在的内容
    // clear content before mounting
    container.innerHTML = ''

    // 执行 mount，返回组件实例上下文ctx
    const proxy = mount(container, false, container instanceof SVGElement)
    if (container instanceof Element) {
      container.removeAttribute('v-cloak') // 移除元素标签上的 v-clock 指令属性
      container.setAttribute('data-v-app', '') // 添加元素标签属性：<div id="app" data-v-app>...</div>
    }
    return proxy
  }

  return app
}) as CreateAppFunction<Element>

export const createSSRApp = ((...args) => {
  const app = ensureHydrationRenderer().createApp(...args)

  if (__DEV__) {
    injectNativeTagCheck(app)
    injectCompilerOptionsCheck(app)
  }

  const { mount } = app
  app.mount = (containerOrSelector: Element | ShadowRoot | string): any => {
    const container = normalizeContainer(containerOrSelector)
    if (container) {
      return mount(container, true, container instanceof SVGElement)
    }
  }

  return app
}) as CreateAppFunction<Element>

// 检测是否是 原生dom元素标签
function injectNativeTagCheck(app: App) {
  // Inject `isNativeTag`
  // this is used for component name validation (dev only)
  Object.defineProperty(app.config, 'isNativeTag', {
    value: (tag: string) => isHTMLTag(tag) || isSVGTag(tag),
    writable: false
  })
}

// dev only
// 运行环境下，不可以修改 isCustomElement
function injectCompilerOptionsCheck(app: App) {
  if (isRuntimeOnly()) {
    const isCustomElement = app.config.isCustomElement
    Object.defineProperty(app.config, 'isCustomElement', {
      get() {
        return isCustomElement
      },
      set() {
        warn(
          `The \`isCustomElement\` config option is deprecated. Use ` +
            `\`compilerOptions.isCustomElement\` instead.`
        )
      }
    })

    const compilerOptions = app.config.compilerOptions
    const msg =
      `The \`compilerOptions\` config option is only respected when using ` +
      `a build of Vue.js that includes the runtime compiler (aka "full build"). ` +
      `Since you are using the runtime-only build, \`compilerOptions\` ` +
      `must be passed to \`@vue/compiler-dom\` in the build setup instead.\n` +
      `- For vue-loader: pass it via vue-loader's \`compilerOptions\` loader option.\n` +
      `- For vue-cli: see https://cli.vuejs.org/guide/webpack.html#modifying-options-of-a-loader\n` +
      `- For vite: pass it via @vitejs/plugin-vue options. See https://github.com/vitejs/vite/tree/main/packages/plugin-vue#example-for-passing-options-to-vuecompiler-dom`

    Object.defineProperty(app.config, 'compilerOptions', {
      get() {
        warn(msg)
        return compilerOptions
      },
      set() {
        warn(msg)
      }
    })
  }
}

// 规范 挂载目标dom容器，返回dom实例
function normalizeContainer(
  container: Element | ShadowRoot | string
): Element | null {
  if (isString(container)) {
    const res = document.querySelector(container)
    if (__DEV__ && !res) {
      warn(
        `Failed to mount app: mount target selector "${container}" returned null.`
      )
    }
    return res
  }
  if (
    __DEV__ &&
    window.ShadowRoot &&
    container instanceof window.ShadowRoot &&
    container.mode === 'closed'
  ) {
    warn(
      `mounting on a ShadowRoot with \`{mode: "closed"}\` may lead to unpredictable bugs`
    )
  }
  return container as any
}

// Custom element support
export {
  defineCustomElement,
  defineSSRCustomElement,
  VueElement,
  VueElementConstructor
} from './apiCustomElement'

// SFC CSS utilities
export { useCssModule } from './helpers/useCssModule'
export { useCssVars } from './helpers/useCssVars'

// DOM-only components
export { Transition, TransitionProps } from './components/Transition'
export {
  TransitionGroup,
  TransitionGroupProps
} from './components/TransitionGroup'

// **Internal** DOM-only runtime directive helpers
export {
  vModelText,
  vModelCheckbox,
  vModelRadio,
  vModelSelect,
  vModelDynamic
} from './directives/vModel'
export { withModifiers, withKeys } from './directives/vOn'
export { vShow } from './directives/vShow'

// re-export everything from core
// h, Component, reactivity API, nextTick, flags & types
export * from '@vue/runtime-core'<|MERGE_RESOLUTION|>--- conflicted
+++ resolved
@@ -24,12 +24,8 @@
   }
 }
 
-<<<<<<< HEAD
 // 初始化默认选项，准备渲染基本环境
-const rendererOptions = extend({ patchProp, forcePatchProp }, nodeOps)
-=======
 const rendererOptions = extend({ patchProp }, nodeOps)
->>>>>>> 03abc257
 
 // lazy create the renderer - this makes core renderer logic tree-shakable
 // in case the user only imports reactivity utilities from Vue.
