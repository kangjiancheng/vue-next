/**
 * 设置 dom 属性 匹配情况
 */

import { makeMap } from './makeMap'

/**
 * 客户端上，只需要为 那些name与对应dom属性不同的 布尔属性 提供特殊情况。
 * On the client we only need to offer special cases for boolean attributes that
 * have different names from their corresponding dom properties:
 * - itemscope -> N/A
 * - allowfullscreen -> allowFullscreen
 * - formnovalidate -> formNoValidate
 * - ismap -> isMap
 * - nomodule -> noModule
 * - novalidate -> noValidate
 * - readonly -> readOnly
 */
// 在客户端上，dom 默认属性名格式：
const specialBooleanAttrs = `itemscope,allowfullscreen,formnovalidate,ismap,nomodule,novalidate,readonly`
export const isSpecialBooleanAttr = /*#__PURE__*/ makeMap(specialBooleanAttrs)

/**
 * 包括服务端渲染
 * The full list is needed during SSR to produce the correct initial markup.
 */
export const isBooleanAttr = /*#__PURE__*/ makeMap(
  specialBooleanAttrs +
    `,async,autofocus,autoplay,controls,default,defer,disabled,hidden,` +
    `loop,open,required,reversed,scoped,seamless,` +
    `checked,muted,multiple,selected`
)

/**
 * Boolean attributes should be included if the value is truthy or ''.
 * e.g. `<select multiple>` compiles to `{ multiple: '' }`
 */
export function includeBooleanAttr(value: unknown): boolean {
  return !!value || value === ''
}

const unsafeAttrCharRE = /[>/="'\u0009\u000a\u000c\u0020]/
const attrValidationCache: Record<string, boolean> = {}

export function isSSRSafeAttrName(name: string): boolean {
  if (attrValidationCache.hasOwnProperty(name)) {
    return attrValidationCache[name]
  }
  const isUnsafe = unsafeAttrCharRE.test(name)
  if (isUnsafe) {
    console.error(`unsafe attribute name: ${name}`)
  }
  return (attrValidationCache[name] = !isUnsafe)
}

// js prop 属性转换为 html dom 属性
export const propsToAttrMap: Record<string, string | undefined> = {
  acceptCharset: 'accept-charset',
  className: 'class',
  htmlFor: 'for',
  httpEquiv: 'http-equiv'
}

/**
<<<<<<< HEAD
 * CSS properties that accept plain numbers
 * 可以设置为纯数值的css属性
 */
export const isNoUnitNumericStyleProp = /*#__PURE__*/ makeMap(
  `animation-iteration-count,border-image-outset,border-image-slice,` +
    `border-image-width,box-flex,box-flex-group,box-ordinal-group,column-count,` +
    `columns,flex,flex-grow,flex-positive,flex-shrink,flex-negative,flex-order,` +
    `grid-row,grid-row-end,grid-row-span,grid-row-start,grid-column,` +
    `grid-column-end,grid-column-span,grid-column-start,font-weight,line-clamp,` +
    `line-height,opacity,order,orphans,tab-size,widows,z-index,zoom,` +
    // SVG
    `fill-opacity,flood-opacity,stop-opacity,stroke-dasharray,stroke-dashoffset,` +
    `stroke-miterlimit,stroke-opacity,stroke-width`
)

/**
=======
>>>>>>> f3e4f038
 * Known attributes, this is used for stringification of runtime static nodes
 * so that we don't stringify bindings that cannot be set from HTML.
 * Don't also forget to allow `data-*` and `aria-*`!
 * Generated from https://developer.mozilla.org/en-US/docs/Web/HTML/Attributes
 */
export const isKnownHtmlAttr = /*#__PURE__*/ makeMap(
  `accept,accept-charset,accesskey,action,align,allow,alt,async,` +
    `autocapitalize,autocomplete,autofocus,autoplay,background,bgcolor,` +
    `border,buffered,capture,challenge,charset,checked,cite,class,code,` +
    `codebase,color,cols,colspan,content,contenteditable,contextmenu,controls,` +
    `coords,crossorigin,csp,data,datetime,decoding,default,defer,dir,dirname,` +
    `disabled,download,draggable,dropzone,enctype,enterkeyhint,for,form,` +
    `formaction,formenctype,formmethod,formnovalidate,formtarget,headers,` +
    `height,hidden,high,href,hreflang,http-equiv,icon,id,importance,integrity,` +
    `ismap,itemprop,keytype,kind,label,lang,language,loading,list,loop,low,` +
    `manifest,max,maxlength,minlength,media,min,multiple,muted,name,novalidate,` +
    `open,optimum,pattern,ping,placeholder,poster,preload,radiogroup,readonly,` +
    `referrerpolicy,rel,required,reversed,rows,rowspan,sandbox,scope,scoped,` +
    `selected,shape,size,sizes,slot,span,spellcheck,src,srcdoc,srclang,srcset,` +
    `start,step,style,summary,tabindex,target,title,translate,type,usemap,` +
    `value,width,wrap`
)

/**
 * Generated from https://developer.mozilla.org/en-US/docs/Web/SVG/Attribute
 */
export const isKnownSvgAttr = /*#__PURE__*/ makeMap(
  `xmlns,accent-height,accumulate,additive,alignment-baseline,alphabetic,amplitude,` +
    `arabic-form,ascent,attributeName,attributeType,azimuth,baseFrequency,` +
    `baseline-shift,baseProfile,bbox,begin,bias,by,calcMode,cap-height,class,` +
    `clip,clipPathUnits,clip-path,clip-rule,color,color-interpolation,` +
    `color-interpolation-filters,color-profile,color-rendering,` +
    `contentScriptType,contentStyleType,crossorigin,cursor,cx,cy,d,decelerate,` +
    `descent,diffuseConstant,direction,display,divisor,dominant-baseline,dur,dx,` +
    `dy,edgeMode,elevation,enable-background,end,exponent,fill,fill-opacity,` +
    `fill-rule,filter,filterRes,filterUnits,flood-color,flood-opacity,` +
    `font-family,font-size,font-size-adjust,font-stretch,font-style,` +
    `font-variant,font-weight,format,from,fr,fx,fy,g1,g2,glyph-name,` +
    `glyph-orientation-horizontal,glyph-orientation-vertical,glyphRef,` +
    `gradientTransform,gradientUnits,hanging,height,href,hreflang,horiz-adv-x,` +
    `horiz-origin-x,id,ideographic,image-rendering,in,in2,intercept,k,k1,k2,k3,` +
    `k4,kernelMatrix,kernelUnitLength,kerning,keyPoints,keySplines,keyTimes,` +
    `lang,lengthAdjust,letter-spacing,lighting-color,limitingConeAngle,local,` +
    `marker-end,marker-mid,marker-start,markerHeight,markerUnits,markerWidth,` +
    `mask,maskContentUnits,maskUnits,mathematical,max,media,method,min,mode,` +
    `name,numOctaves,offset,opacity,operator,order,orient,orientation,origin,` +
    `overflow,overline-position,overline-thickness,panose-1,paint-order,path,` +
    `pathLength,patternContentUnits,patternTransform,patternUnits,ping,` +
    `pointer-events,points,pointsAtX,pointsAtY,pointsAtZ,preserveAlpha,` +
    `preserveAspectRatio,primitiveUnits,r,radius,referrerPolicy,refX,refY,rel,` +
    `rendering-intent,repeatCount,repeatDur,requiredExtensions,requiredFeatures,` +
    `restart,result,rotate,rx,ry,scale,seed,shape-rendering,slope,spacing,` +
    `specularConstant,specularExponent,speed,spreadMethod,startOffset,` +
    `stdDeviation,stemh,stemv,stitchTiles,stop-color,stop-opacity,` +
    `strikethrough-position,strikethrough-thickness,string,stroke,` +
    `stroke-dasharray,stroke-dashoffset,stroke-linecap,stroke-linejoin,` +
    `stroke-miterlimit,stroke-opacity,stroke-width,style,surfaceScale,` +
    `systemLanguage,tabindex,tableValues,target,targetX,targetY,text-anchor,` +
    `text-decoration,text-rendering,textLength,to,transform,transform-origin,` +
    `type,u1,u2,underline-position,underline-thickness,unicode,unicode-bidi,` +
    `unicode-range,units-per-em,v-alphabetic,v-hanging,v-ideographic,` +
    `v-mathematical,values,vector-effect,version,vert-adv-y,vert-origin-x,` +
    `vert-origin-y,viewBox,viewTarget,visibility,width,widths,word-spacing,` +
    `writing-mode,x,x-height,x1,x2,xChannelSelector,xlink:actuate,xlink:arcrole,` +
    `xlink:href,xlink:role,xlink:show,xlink:title,xlink:type,xml:base,xml:lang,` +
    `xml:space,y,y1,y2,yChannelSelector,z,zoomAndPan`
)<|MERGE_RESOLUTION|>--- conflicted
+++ resolved
@@ -5,7 +5,6 @@
 import { makeMap } from './makeMap'
 
 /**
- * 客户端上，只需要为 那些name与对应dom属性不同的 布尔属性 提供特殊情况。
  * On the client we only need to offer special cases for boolean attributes that
  * have different names from their corresponding dom properties:
  * - itemscope -> N/A
@@ -16,12 +15,10 @@
  * - novalidate -> noValidate
  * - readonly -> readOnly
  */
-// 在客户端上，dom 默认属性名格式：
 const specialBooleanAttrs = `itemscope,allowfullscreen,formnovalidate,ismap,nomodule,novalidate,readonly`
 export const isSpecialBooleanAttr = /*#__PURE__*/ makeMap(specialBooleanAttrs)
 
 /**
- * 包括服务端渲染
  * The full list is needed during SSR to produce the correct initial markup.
  */
 export const isBooleanAttr = /*#__PURE__*/ makeMap(
@@ -53,7 +50,6 @@
   return (attrValidationCache[name] = !isUnsafe)
 }
 
-// js prop 属性转换为 html dom 属性
 export const propsToAttrMap: Record<string, string | undefined> = {
   acceptCharset: 'accept-charset',
   className: 'class',
@@ -62,25 +58,6 @@
 }
 
 /**
-<<<<<<< HEAD
- * CSS properties that accept plain numbers
- * 可以设置为纯数值的css属性
- */
-export const isNoUnitNumericStyleProp = /*#__PURE__*/ makeMap(
-  `animation-iteration-count,border-image-outset,border-image-slice,` +
-    `border-image-width,box-flex,box-flex-group,box-ordinal-group,column-count,` +
-    `columns,flex,flex-grow,flex-positive,flex-shrink,flex-negative,flex-order,` +
-    `grid-row,grid-row-end,grid-row-span,grid-row-start,grid-column,` +
-    `grid-column-end,grid-column-span,grid-column-start,font-weight,line-clamp,` +
-    `line-height,opacity,order,orphans,tab-size,widows,z-index,zoom,` +
-    // SVG
-    `fill-opacity,flood-opacity,stop-opacity,stroke-dasharray,stroke-dashoffset,` +
-    `stroke-miterlimit,stroke-opacity,stroke-width`
-)
-
-/**
-=======
->>>>>>> f3e4f038
  * Known attributes, this is used for stringification of runtime static nodes
  * so that we don't stringify bindings that cannot be set from HTML.
  * Don't also forget to allow `data-*` and `aria-*`!
