import {
  ConstantTypes,
  RootNode,
  NodeTypes,
  TemplateChildNode,
  SimpleExpressionNode,
  ElementTypes,
  PlainElementNode,
  ComponentNode,
  TemplateNode,
  VNodeCall,
  ParentNode
} from '../ast'
import { TransformContext } from '../transform'
import { PatchFlags, isString, isSymbol } from '@vue/shared'
import { isSlotOutlet } from '../utils'
import { CREATE_VNODE } from '../runtimeHelpers'

// 静态提升：节点属性列表、节点子元素
// ConstantTypes {
//   NOT_CONSTANT = 0,  // 静态属性
//   CAN_SKIP_PATCH,
//   CAN_HOIST,         // 静态节点/文本
//   CAN_STRINGIFY      // 静态节点/文本
// }
export function hoistStatic(root: RootNode, context: TransformContext) {
  walk(
    root, // ast 根节点
    context,
    // Root node is unfortunately non-hoistable due to potential parent
    // fallthrough attributes.
    isSingleElementRoot(root, root.children[0]) // vue模版只有一个根标签元素：true
  )
}

// ast 根节点下只有一个节点，即template内容只有一个元素
// 只有一个元素， template: '<div>...</div>'
export function isSingleElementRoot(
  root: RootNode, // ast 根节点
  child: TemplateChildNode // ast 根节点 的第一个节点
): child is PlainElementNode | ComponentNode | TemplateNode {
  const { children } = root
  return (
    children.length === 1 &&
    child.type === NodeTypes.ELEMENT && // 标签元素
    !isSlotOutlet(child) // 不是 <slot></slot>
  )
}

// 递归节点子元素，对节点的子元素进行静态标记并创建静态节点
function walk(
  node: ParentNode,
  context: TransformContext,
  doNotHoistNode: boolean = false
) {
  let hasHoistedNode = false
  // Some transforms, e.g. transformAssetUrls from @vue/compiler-sfc, replaces
  // static bindings with expressions. These expressions are guaranteed to be
  // constant so they are still eligible for hoisting, but they are only
  // available at runtime and therefore cannot be evaluated ahead of time.
  // This is only a concern for pre-stringification (via transformHoist by
  // @vue/compiler-dom), but doing it here allows us to perform only one full
  // walk of the AST and allow `stringifyStatic` to stop walking as soon as its
  // stringficiation threshold is met.
  let canStringify = true // NOT_CONSTANT、CAN_STRINGIFY、

  // ConstantTypes {
  //   NOT_CONSTANT = 0,
  //   CAN_SKIP_PATCH,
  //   CAN_HOIST,
  //   CAN_STRINGIFY
  // }

  const { children } = node // ast子节点列表
  for (let i = 0; i < children.length; i++) {
    const child = children[i]
    // only plain elements & text calls are eligible for hoisting.
    // 普通元素节点和文本节点是符合静态提升
    if (
      child.type === NodeTypes.ELEMENT && // ELEMENT、FOR、IF_BRANCH、IF
      child.tagType === ElementTypes.ELEMENT // ELEMENT、 COMPONENT、 SLOT、 TEMPLATE
    ) {
      // 普通dom节点（没有vue语法），需要静态提升

      const constantType = doNotHoistNode
        ? ConstantTypes.NOT_CONSTANT // vue 模版 单根标签元素节点
        : getConstantType(child, context)

      // ConstantTypes {
      //   NOT_CONSTANT = 0,  // 静态属性
      //   CAN_SKIP_PATCH,    // 静态节点
      //   CAN_HOIST,         // 静态节点
      //   CAN_STRINGIFY      // 静态节点
      // }
      if (constantType > ConstantTypes.NOT_CONSTANT) {
        // 静态提升节点: CAN_SKIP_PATCH、CAN_HOIST、CAN_STRINGIFY

        if (constantType < ConstantTypes.CAN_STRINGIFY) {
          // ConstantTypes = CAN_SKIP_PATCH、CAN_HOIST
          canStringify = false
        }
        if (constantType >= ConstantTypes.CAN_HOIST) {
          // ConstantTypes = CAN_HOIST、CAN_STRINGIFY

          ;(child.codegenNode as VNodeCall).patchFlag =
            PatchFlags.HOISTED + (__DEV__ ? ` /* HOISTED */` : ``) //  -1

          // 创建静态节点与变量名
          child.codegenNode = context.hoist(child.codegenNode!)
          hasHoistedNode = true
          continue
        }
      } else {
        // 静态提升节点属性 NOT_CONSTANT

        // node may contain dynamic children, but its props may be eligible for
        // hoisting.

        const codegenNode = child.codegenNode!
        if (codegenNode.type === NodeTypes.VNODE_CALL) {
          const flag = getPatchFlag(codegenNode)
          if (
            (!flag ||
              flag === PatchFlags.NEED_PATCH ||
              flag === PatchFlags.TEXT) &&
            getGeneratedPropsConstantType(child, context) >=
              ConstantTypes.CAN_HOIST
          ) {
            // CAN_HOIST、CAN_STRINGIFY

            const props = getNodeProps(child)
            if (props) {
              // 设置 提升静态节点属性
              codegenNode.props = context.hoist(props)
            }
          }
        }
      }
    } else if (child.type === NodeTypes.TEXT_CALL) {
      // 提升静态文本节点（纯文本，不存在插值之类）
      //
      // TEXT_CALL - 不纯的子节点：（处理其中的文本合并）
      // 1、即有文本又有其它， 如 template: '{{ foo }} - {{ bar }} <span>123</span>'
      // 2、当前为非 根节点/dom标签元素节点，且存在子文本节点，如 template: '<component-demo>123</component-demo>

      const contentType = getConstantType(child.content, context)

      if (contentType > 0) {
        // CAN_SKIP_PATCH、CAN_HOIST、CAN_STRINGIFY

        if (contentType < ConstantTypes.CAN_STRINGIFY) {
          // ConstantTypes = CAN_SKIP_PATCH、CAN_HOIST

          canStringify = false
        }

        if (contentType >= ConstantTypes.CAN_HOIST) {
          // ConstantTypes = CAN_HOIST、CAN_STRINGIFY

          // 如 <div><i :class="red">1</i>abc</div>，静态提升其中文本节点 'abc'
          child.codegenNode = context.hoist(child.codegenNode)
          hasHoistedNode = true
        }
      }
    }

    // 递归设置
    // walk further
    if (child.type === NodeTypes.ELEMENT) {
<<<<<<< HEAD
      // 标签元素
=======
      const isComponent = child.tagType === ElementTypes.COMPONENT
      if (isComponent) {
        context.scopes.vSlot++
      }
>>>>>>> a26cd9ca
      walk(child, context)
      if (isComponent) {
        context.scopes.vSlot--
      }
    } else if (child.type === NodeTypes.FOR) {
      // for节点，对于只有一个for子节点，不需要hoist
      // Do not hoist v-for single child because it has to be a block
      walk(child, context, child.children.length === 1)
    } else if (child.type === NodeTypes.IF) {
      // if分支流节点
      for (let i = 0; i < child.branches.length; i++) {
        // 分析其中的if、else-if、else节点

        // Do not hoist v-if single child because it has to be a block
        walk(
          child.branches[i], // if、else-if、else节点
          context,
          child.branches[i].children.length === 1 // 当前分支节点下的子元素数量
        )
      }
    }
  }

  // ConstantTypes = CAN_STRINGIFY
  // 如，template: '<div>123</div><div>abc</div>'
  if (canStringify && hasHoistedNode && context.transformHoist) {
    // transformHoist: __BROWSER__ ? null : stringifyStatic
    context.transformHoist(children, context, node)
  }
}

export function getConstantType(
  node: TemplateChildNode | SimpleExpressionNode,
  context: TransformContext
): ConstantTypes {
  const { constantCache } = context
  switch (node.type) {
    case NodeTypes.ELEMENT:
      if (node.tagType !== ElementTypes.ELEMENT) {
        return ConstantTypes.NOT_CONSTANT
      }
      const cached = constantCache.get(node)
      if (cached !== undefined) {
        return cached
      }
      const codegenNode = node.codegenNode!
      if (codegenNode.type !== NodeTypes.VNODE_CALL) {
        return ConstantTypes.NOT_CONSTANT
      }
      const flag = getPatchFlag(codegenNode)
      if (!flag) {
        let returnType = ConstantTypes.CAN_STRINGIFY

        // Element itself has no patch flag. However we still need to check:

        // 1. Even for a node with no patch flag, it is possible for it to contain
        // non-hoistable expressions that refers to scope variables, e.g. compiler
        // injected keys or cached event handlers. Therefore we need to always
        // check the codegenNode's props to be sure.
        const generatedPropsType = getGeneratedPropsConstantType(node, context)
        if (generatedPropsType === ConstantTypes.NOT_CONSTANT) {
          constantCache.set(node, ConstantTypes.NOT_CONSTANT)
          return ConstantTypes.NOT_CONSTANT
        }
        if (generatedPropsType < returnType) {
          returnType = generatedPropsType
        }

        // 2. its children.
        for (let i = 0; i < node.children.length; i++) {
          const childType = getConstantType(node.children[i], context)
          if (childType === ConstantTypes.NOT_CONSTANT) {
            constantCache.set(node, ConstantTypes.NOT_CONSTANT)
            return ConstantTypes.NOT_CONSTANT
          }
          if (childType < returnType) {
            returnType = childType
          }
        }

        // 3. if the type is not already CAN_SKIP_PATCH which is the lowest non-0
        // type, check if any of the props can cause the type to be lowered
        // we can skip can_patch because it's guaranteed by the absence of a
        // patchFlag.
        if (returnType > ConstantTypes.CAN_SKIP_PATCH) {
          for (let i = 0; i < node.props.length; i++) {
            const p = node.props[i]
            if (p.type === NodeTypes.DIRECTIVE && p.name === 'bind' && p.exp) {
              const expType = getConstantType(p.exp, context)
              if (expType === ConstantTypes.NOT_CONSTANT) {
                constantCache.set(node, ConstantTypes.NOT_CONSTANT)
                return ConstantTypes.NOT_CONSTANT
              }
              if (expType < returnType) {
                returnType = expType
              }
            }
          }
        }

        // only svg/foreignObject could be block here, however if they are
        // static then they don't need to be blocks since there will be no
        // nested updates.
        if (codegenNode.isBlock) {
          codegenNode.isBlock = false
          context.helper(CREATE_VNODE)
        }

        constantCache.set(node, returnType)
        return returnType
      } else {
        constantCache.set(node, ConstantTypes.NOT_CONSTANT)
        return ConstantTypes.NOT_CONSTANT
      }
    case NodeTypes.TEXT:
    case NodeTypes.COMMENT:
      return ConstantTypes.CAN_STRINGIFY
    case NodeTypes.IF:
    case NodeTypes.FOR:
    case NodeTypes.IF_BRANCH:
      return ConstantTypes.NOT_CONSTANT
    case NodeTypes.INTERPOLATION: // 如果是插值节点，需要处理的是插值的内容节点
    case NodeTypes.TEXT_CALL:
      return getConstantType(node.content, context)
    case NodeTypes.SIMPLE_EXPRESSION: // 如，插值节点（由插值内容节点控制）
      return node.constType

    case NodeTypes.COMPOUND_EXPRESSION: // 合并后的包含连续子文本节点
      let returnType = ConstantTypes.CAN_STRINGIFY

      // 处理连续子文本节点列表中的每一个子节点
      // 如：template: '{{ foo }}   {{ bar }} <span>123</span>'，当前node为： '{{ foo }}   {{ bar }} '，其子节点为合并后的连续子节点列表，即node.children : [{foo...}, ' + ', {' '...}, ' + ', {bar...}, ' + ', {' '...}]

      // 或v-on指令属性值内容，children: ['$event => {', exp, '}']

      for (let i = 0; i < node.children.length; i++) {
        const child = node.children[i]
        if (isString(child) || isSymbol(child)) {
          // 跳过分隔元素，如加号 ' + '
          continue
        }
        // 通过子元素类型 判断当前元素联合元素类型
        const childType = getConstantType(child, context)
        if (childType === ConstantTypes.NOT_CONSTANT) {
          return ConstantTypes.NOT_CONSTANT // 如：插值文本节点
        } else if (childType < returnType) {
          //   NOT_CONSTANT = 0, 识别优先级高
          //   CAN_SKIP_PATCH = 1,
          //   CAN_HOIST = 2,
          //   CAN_STRINGIFY = 3
          returnType = childType
        }
      }
      return returnType
    default:
      if (__DEV__) {
        const exhaustiveCheck: never = node
        exhaustiveCheck
      }
      // 如 JS_CALL_EXPRESSION
      return ConstantTypes.NOT_CONSTANT
  }
}

function getGeneratedPropsConstantType(
  node: PlainElementNode,
  context: TransformContext
): ConstantTypes {
  let returnType = ConstantTypes.CAN_STRINGIFY
  const props = getNodeProps(node)
  if (props && props.type === NodeTypes.JS_OBJECT_EXPRESSION) {
    const { properties } = props
    for (let i = 0; i < properties.length; i++) {
      const { key, value } = properties[i]
      const keyType = getConstantType(key, context)
      if (keyType === ConstantTypes.NOT_CONSTANT) {
        return keyType
      }
      if (keyType < returnType) {
        returnType = keyType
      }
      if (value.type !== NodeTypes.SIMPLE_EXPRESSION) {
        return ConstantTypes.NOT_CONSTANT
      }
      const valueType = getConstantType(value, context)
      if (valueType === ConstantTypes.NOT_CONSTANT) {
        return valueType
      }
      if (valueType < returnType) {
        returnType = valueType
      }
    }
  }
  return returnType
}

function getNodeProps(node: PlainElementNode) {
  const codegenNode = node.codegenNode!
  if (codegenNode.type === NodeTypes.VNODE_CALL) {
    return codegenNode.props
  }
}

function getPatchFlag(node: VNodeCall): number | undefined {
  const flag = node.patchFlag
  return flag ? parseInt(flag, 10) : undefined
}<|MERGE_RESOLUTION|>--- conflicted
+++ resolved
@@ -167,15 +167,14 @@
     // 递归设置
     // walk further
     if (child.type === NodeTypes.ELEMENT) {
-<<<<<<< HEAD
       // 标签元素
-=======
       const isComponent = child.tagType === ElementTypes.COMPONENT
       if (isComponent) {
         context.scopes.vSlot++
       }
->>>>>>> a26cd9ca
+
       walk(child, context)
+
       if (isComponent) {
         context.scopes.vSlot--
       }
