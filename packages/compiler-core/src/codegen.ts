import { CodegenOptions } from './options'
import {
  RootNode,
  TemplateChildNode,
  TextNode,
  CommentNode,
  ExpressionNode,
  NodeTypes,
  JSChildNode,
  CallExpression,
  ArrayExpression,
  ObjectExpression,
  Position,
  InterpolationNode,
  CompoundExpressionNode,
  SimpleExpressionNode,
  FunctionExpression,
  ConditionalExpression,
  CacheExpression,
  locStub,
  SSRCodegenNode,
  TemplateLiteral,
  IfStatement,
  AssignmentExpression,
  ReturnStatement,
  VNodeCall,
  SequenceExpression
} from './ast'
import { SourceMapGenerator, RawSourceMap } from 'source-map'
import {
  advancePositionWithMutation,
  assert,
  isSimpleIdentifier,
  toValidAssetId
} from './utils'
import { isString, isArray, isSymbol } from '@vue/shared'
import {
  helperNameMap,
  TO_DISPLAY_STRING,
  CREATE_VNODE,
  RESOLVE_COMPONENT,
  RESOLVE_DIRECTIVE,
  SET_BLOCK_TRACKING,
  CREATE_COMMENT,
  CREATE_TEXT,
  SET_SCOPE_ID,
  WITH_DIRECTIVES,
  CREATE_BLOCK,
  OPEN_BLOCK,
  CREATE_STATIC,
  WITH_CTX
} from './runtimeHelpers'
import { ImportItem } from './transform'

// 注意注意！最好别在源码注释中添加字符串：/*#__PURE__*/
// 否则！可能会导致源码不能正常调试，浏览器无法执行该注释之后的代码，无法进行断点设置
const PURE_ANNOTATION = `/*#__PURE__*/` // treeShake 代码优化

type CodegenNode = TemplateChildNode | JSChildNode | SSRCodegenNode

export interface CodegenResult {
  code: string
  preamble: string
  ast: RootNode
  map?: RawSourceMap
}

export interface CodegenContext
  extends Omit<
      Required<CodegenOptions>,
      'bindingMetadata' | 'inline' | 'isTS'
    > {
  source: string
  code: string
  line: number
  column: number
  offset: number
  indentLevel: number
  pure: boolean
  map?: SourceMapGenerator
  helper(key: symbol): string
  push(code: string, node?: CodegenNode): void
  indent(): void
  deindent(withoutNewLine?: boolean): void
  newline(): void
}

function createCodegenContext(
  ast: RootNode,
  {
    mode = 'function',
    prefixIdentifiers = mode === 'module', // false
    sourceMap = false,
    filename = `template.vue.html`,
    scopeId = null,
    optimizeImports = false,
    runtimeGlobalName = `Vue`,
    runtimeModuleName = `vue`,
    ssr = false
  }: CodegenOptions
): CodegenContext {
  const context: CodegenContext = {
    mode, // function
    prefixIdentifiers, // false
    sourceMap, // false
    filename, // template.vue.html
    scopeId, // null
    optimizeImports, // false
    runtimeGlobalName, // Vue
    runtimeModuleName, // Vue
    ssr, // false
    source: ast.loc.source, // 模版template源码
    code: ``, // 渲染源码
    column: 1,
    line: 1,
    offset: 0,
    indentLevel: 0, // 当前缩进量
    pure: false, // 源码函数前是否添加注释： PURE_ANNOTATION
    map: undefined,
    helper(key) {
      return `_${helperNameMap[key]}`
    },
    // 增加 渲染源码片段
    push(code, node) {
      context.code += code
      if (!__BROWSER__ && context.map) {
        if (node) {
          let name
          if (node.type === NodeTypes.SIMPLE_EXPRESSION && !node.isStatic) {
            const content = node.content.replace(/^_ctx\./, '')
            if (content !== node.content && isSimpleIdentifier(content)) {
              name = content
            }
          }
          addMapping(node.loc.start, name)
        }
        advancePositionWithMutation(context, code)
        if (node && node.loc !== locStub) {
          addMapping(node.loc.end)
        }
      }
    },
    // 添加缩进
    indent() {
      newline(++context.indentLevel)
    },
    // 减少缩进
    deindent(withoutNewLine = false) {
      if (withoutNewLine) {
        --context.indentLevel
      } else {
        newline(--context.indentLevel)
      }
    },
    // 换行并保持缩进
    newline() {
      newline(context.indentLevel)
    }
  }

  // 换行并缩进
  function newline(n: number) {
    context.push('\n' + `  `.repeat(n))
  }

  function addMapping(loc: Position, name?: string) {
    context.map!.addMapping({
      name,
      source: context.filename,
      original: {
        line: loc.line,
        column: loc.column - 1 // source-map column is 0 based
      },
      generated: {
        line: context.line,
        column: context.column - 1
      }
    })
  }

  if (!__BROWSER__ && sourceMap) {
    // lazy require source-map implementation, only in non-browser builds
    context.map = new SourceMapGenerator()
    context.map!.setSourceContent(filename, context.source)
  }

  return context
}

/**
 * 解析vue模版ast对应的 js渲染源码ast，生成 渲染源码的code
 *
 * 生成顺序如下：
 *    1、前置函数变量，如 code: '_Vue = Vue'
 *    2、静态节点、静态属性、静态文本
 *    3、渲染函数render
 *        1、函数名、函数参数、with 更改 this
 *        2、函数内部的 前置函数变量：_Vue 内部辅助函数引入、指令、组件
 *        3、函数的返回值，依次遍历整个 渲染源码的ast，生成 VNode code
 *            1、ast 节点类型：VNODE_CALL、JS_CALL_EXPRESSION、JS_PROPERTY、IF_BRANCH 等
 *
 */
export function generate(
  ast: RootNode, // js渲染源码ast
  options: CodegenOptions & {
    onContextCreated?: (context: CodegenContext) => void
  } = {}
): CodegenResult {
  // 初始化codegen上下文
  const context = createCodegenContext(ast, options)
  if (options.onContextCreated) options.onContextCreated(context)

  const {
    mode, // 'function'
    push, // context.code += code
    prefixIdentifiers, // false
    indent,
    deindent,
    newline,
<<<<<<< HEAD
    scopeId, // null
    ssr
  } = context

  // 渲染函数中需要使用的 Vue 辅助函数列表，如: createVNode、createTextVNode 等
  const hasHelpers = ast.helpers.length > 0
  // 使用关键字 with，调整当前作用域的 this 指向，变量默认指向 with的指定
  const useWithBlock = !prefixIdentifiers && mode !== 'module' // true
  const genScopeId = !__BROWSER__ && scopeId != null && mode === 'module'
=======
    ssr
  } = context

  const hasHelpers = ast.helpers.length > 0
  const useWithBlock = !prefixIdentifiers && mode !== 'module'
>>>>>>> a26cd9ca
  const isSetupInlined = !__BROWSER__ && !!options.inline

  // 生成 前置变量、静态节点

  // preambles
  // in setup() inline mode, the preamble is generated in a sub context
  // and returned separately.
  const preambleContext = isSetupInlined
    ? createCodegenContext(ast, options)
    : context
  if (!__BROWSER__ && mode === 'module') {
<<<<<<< HEAD
    // TODO: cfs - analyze
    genModulePreamble(ast, preambleContext, genScopeId, isSetupInlined)
=======
    genModulePreamble(ast, preambleContext, isSetupInlined)
>>>>>>> a26cd9ca
  } else {
    // 针对存在静态提升节点，如：<div><i :class="red">1</i>abc</div>
    // 解析其中静态提升文本节点abc
    genFunctionPreamble(ast, preambleContext)
    // 结果为：context.code +=
    // 'const _Vue = Vue'
    // 'const { createTextVNode: _createTextVNode } = _Vue'
    // ''
    // 'const _hoisted_1 = /*#__PURE__*/_createTextVNode("abc")'
    // ''
    // 'return '
  }

  // 开始生成渲染函数代码
  // 渲染函数的 函数名与参数 code

  // enter render function
  const functionName = ssr ? `ssrRender` : `render` // render
  const args = ssr ? ['_ctx', '_push', '_parent', '_attrs'] : ['_ctx', '_cache']
  // TODO: cfs - analyze
  if (!__BROWSER__ && options.bindingMetadata && !options.inline) {
    // binding optimization args
    args.push('$props', '$setup', '$data', '$options')
  }
  // TODO: cfs - analyze
  const signature =
    !__BROWSER__ && options.isTS
      ? args.map(arg => `${arg}: any`).join(',')
      : args.join(', ') // '_ctx, _cache'，即 'function render('_ctx, _catch') { ... }'

<<<<<<< HEAD
  if (genScopeId) {
    // TODO: cfs - analyze
    if (isSetupInlined) {
      push(`${PURE_ANNOTATION}_withId(`)
    } else {
      push(`const ${functionName} = ${PURE_ANNOTATION}_withId(`)
    }
  }

  if (isSetupInlined || genScopeId) {
    // TODO: cfs - analyze
=======
  if (isSetupInlined) {
>>>>>>> a26cd9ca
    push(`(${signature}) => {`)
  } else {
    // 'function render(_ctx, _cache) {'
    push(`function ${functionName}(${signature}) {`)
  }
  indent() // 换行并缩进

  // 渲染函数体 内部变量 的 code

  if (useWithBlock) {
    // 非module环境下，默认function，则设置当前作用域为: _ctx
    push(`with (_ctx) {`)
    indent()

    // 引入 定义辅助函数 的源码，如 'const { createVNode: _createVNode, createTextVNode: _createTextVNode } = _Vue'
    // function mode const declarations should be inside with block
    // also they should be renamed to avoid collision with user properties
    if (hasHelpers) {
      push(
        `const { ${ast.helpers
          .map(s => `${helperNameMap[s]}: _${helperNameMap[s]}`)
          .join(', ')} } = _Vue`
      )
      push(`\n`)
      newline() // 换行并保持缩进
    }

    // 针对存在静态提升节点，如：<div><i :class="red">1</i>abc</div>
    // 解析结果为：
    // 'const _Vue = Vue'
    // 'const { createTextVNode: _createTextVNode } = _Vue'
    // ''
    // 'const _hoisted_1 = /*#__PURE__*/_createTextVNode("abc")'
    // ''
    // 'return function render(_ctx, _cache) {'
    // '  with (_ctx) {'
    // '    const { createVNode: _createVNode, createTextVNode: _createTextVNode, openBlock: _openBlock, createBlock: _createBlock } = _Vue\n\n'
  }

  // 生成 组件定义 源码
  // 如：'const _component_hello__world = _resolveComponent("hello-world")' // 解析组件
  // generate asset resolution statements
  if (ast.components.length) {
    // 自定义组件列表，在transformElement中初始化
    // 如 template: '<div><hello-world></hello-world><good-bye></good-bye></div>'
    // code:
    // 'const _component_hello__world = _resolveComponent("hello-world")'
    // 'const _component_good_bye = _resolveComponent("good-bye")'
    genAssets(ast.components, 'component', context)

    // 换行
    if (ast.directives.length || ast.temps > 0) {
      newline() // 添加新行并缩进
    }
  }

  // 生成指令定义源码，解析自定义指令
  if (ast.directives.length) {
    // 自定义指令，如 '<div v-click-out-layer></div>
    // 'const _directive_click_out_layer = _resolveDirective("click-out-layer")'
    genAssets(ast.directives, 'directive', context)
    if (ast.temps > 0) {
      newline() // 添加新行并缩进
    }
  }
  // 生成临时变量源码，如：code: 'let _temp1, _temp2, _temp3...'
  if (ast.temps > 0) {
    push(`let `)
    for (let i = 0; i < ast.temps; i++) {
      push(`${i > 0 ? `, ` : ``}_temp${i}`)
    }
  }
  if (ast.components.length || ast.directives.length || ast.temps) {
    push(`\n`) // 不用缩进
    newline() // 添加新行并缩进
  }

  // 渲染函数 返回值 code (即vnode)

  // 遍历 渲染函数源码的 ast树，生成渲染函数的vnode code
  // generate the VNode tree expression
  if (!ssr) {
    push(`return `)
    // 解析结束
    // 'const _Vue = Vue'
    // ... // 静态节点提升
    // 'return function render(_ctx, _cache) {'
    // '  with (_ctx) {'
    // '    // 节点生成函数
    // '    const { createVNode: _createVNode, createTextVNode: _createTextVNode, openBlock: _openBlock, createBlock: _createBlock } = _Vue'
    // ''
    // '    const _component_hello__world = _resolveComponent("hello-world")'
    // '    const _directive_click_out_layer = _resolveDirective("click-out-layer")'
    // '    let _temp1, _temp2, _temp3...'
    // ''
    // '    return '
  }
  if (ast.codegenNode) {
    // ast树的codegenNode: 由transform最后阶段的createRootCodegen
    // 混合文本节点，如 template: 'hello {{ who }} !'，则code += '"hello " + _toDisplayString(who) + " !'

    // 如 标签节点template: <div style="color: blue;" :class="red" @click="handleClick">hello {{ someone }} !</div>
    // 则 code += '(_openBlock(), _createBlock("div", {\n   style: "color: blue;",\n   class: "red",\n   onClick: "handleClick"}, "hello " + _toDisplayString(someone) + " !, 11 /* TEXT, CLASS, PROPS */, ["onClick"]))'
    // 如果有自定义指令， '_withDirectives((_openBlock(), _createBlock(...)), 自定义指令属性节点code... )'
    // 最终：code =
    // 'const _Vue = Vue
    //
    // return function render(_ctx, _cache) {
    //   with (_ctx) {
    //     const { toDisplayString: _toDisplayString, createVNode: _createVNode, openBlock: _openBlock, createBlock: _createBlock } = _Vue
    //
    //     return (_openBlock(), _createBlock("div", {
    //       style: {"color":"blue"},
    //       class: red,
    //       onClick: handleClick
    //     }, "hello " + _toDisplayString(someone) + " !", 11 /* TEXT, CLASS, PROPS */, ["onClick"]))
    //   }
    // }'
    // 生成节点对应的渲染源码（会遍历所有属性、子节点列表）
    genNode(ast.codegenNode, context)
  } else {
    push(`null`)
  }

  if (useWithBlock) {
    deindent()
    push(`}`)
  }

  deindent()
  push(`}`)

  return {
    ast,
    code: context.code,
    preamble: isSetupInlined ? preambleContext.code : ``, // TODO: cfs
    // SourceMapGenerator does have toJSON() method but it's not in the types
    map: context.map ? (context.map as any).toJSON() : undefined // TODO: cfs
  }
}

// 生成codegen前置变量，主要针对静态节点的提升
function genFunctionPreamble(ast: RootNode, context: CodegenContext) {
  const {
    ssr, // false
    prefixIdentifiers, // false
    push, // function (code) { context.code += code }
    newline, // function
    runtimeModuleName, // 'Vue'
    runtimeGlobalName // 'Vue'
  } = context
  // 绑定变量Vue，如：const _Vue = Vue
  const VueBinding =
    !__BROWSER__ && ssr
      ? `require(${JSON.stringify(runtimeModuleName)})` // TODO: cfs - !BROWSER
      : runtimeGlobalName // 'Vue'

  // 重新赋值helpers的名字，e.g: CREATE_TEXT 对应的 Symbol('createTextVNode') 则 '{createTextVNode: _createTextVNode} = _Vue'
  const aliasHelper = (s: symbol) => `${helperNameMap[s]}: _${helperNameMap[s]}`

  // 静态部分：引入 函数变量 的代码 ast code:
  // 'const _Vue = Vue'
  // 'const { createVNode: _createVNode, createTextVNode: _createTextVNode } = _Vue'

  // 生成 定义辅助函数 的代码，如：'{createTextVNode: _createTextVNode} = _Vue'
  // Generate const declaration for helpers
  // In prefix mode, we place the const declaration at top so it's done
  // only once; But if we not prefixing, we place the declaration inside the
  // with block so it doesn't incur the `in` check cost for every helper access.
  if (ast.helpers.length > 0) {
    if (!__BROWSER__ && prefixIdentifiers) {
      // TODO: cfs - !__BROWSER__
      push(
        `const { ${ast.helpers.map(aliasHelper).join(', ')} } = ${VueBinding}\n`
      )
    } else {
      // "with" mode.

      // save Vue in a separate variable to avoid collision
      // context.code = 'const _Vue = Vue\n'
      push(`const _Vue = ${VueBinding}\n`) // context.code += code

      // in "with" mode, helpers are declared inside the with block to avoid
      // has check cost, but hoists are lifted out of the function - we need
      // to provide the helper here.
      if (ast.hoists.length) {
        // 存在 ast 静态提升节点列表
        // 先执行静态节点生成 变量函数
        // e.g:
        // template:
        //    <div class="btn-click" @click="handleClick">
        //      <i class="loading"></i> 点击 {{ count }}
        //      <div :class="hello">
        //        <div>123 {{ count }}</div>
        //        abc
        //      </div>
        //    </div>
        // 此时提升静态节点：标签i节点 '<i class="loading"></i>' 和 文本节点 'abc'
        //
        // ast helpers: runtimeHelpers.ts
        //    [CREATE_VNODE, CTO_DISPLAY_STRING, CREATE_TEXT, OPEN_BLOCK, CREATE_BLOCK]
        //
        // 即: [Symbol('createVNode'), Symbol('toDisplayString'), Symbol('createTextVNode'), Symbol('openBlock'), Symbol('createBlock')]

        const staticHelpers = [
          CREATE_VNODE, // Symbol(__DEV__ ? `createVNode` : ``)  // 静态节点
          CREATE_COMMENT, // Symbol(__DEV__ ? `createCommentVNode` : ``) // 静态注释
          CREATE_TEXT, // Symbol(__DEV__ ? `createTextVNode` : ``)  // 静态文本
          CREATE_STATIC // Symbol(__DEV__ ? `createStaticVNode` : ``) // 非Browser, transform stringifyStatic
        ]
          .filter(helper => ast.helpers.includes(helper))
          .map(aliasHelper)
          .join(', ') // 如：'createVNode: _createVNode, createTextVNode: _createTextVNode'

        // ast code:
        // 'const _Vue = Vue\n' +
        // 'const { createVNode: _createVNode, createTextVNode: _createTextVNode } = _Vue\n'
        push(`const { ${staticHelpers} } = _Vue\n`)
      }
    }
  }

  // TODO: analyze cfs - !__BROWSER__
  // generate variables for ssr helpers
  if (!__BROWSER__ && ast.ssrHelpers && ast.ssrHelpers.length) {
    // ssr guarantees prefixIdentifier: true
    push(
      `const { ${ast.ssrHelpers
        .map(aliasHelper)
        .join(', ')} } = require("@vue/server-renderer")\n`
    )
  }

  // 引入 静态vnode变量 的代码 ast code：
  // 'const _hoisted_1 = /*#__PURE__*/_createTextVNode("abc")'
  genHoists(ast.hoists, context)
  newline()
  push(`return `) // 紧接之后 渲染函数render

  // 针对存在静态提升节点，如：<div><i :class="red">1</i>abc</div>
  // 解析结果为：
  // 'const _Vue = Vue'
  // 'const { createTextVNode: _createTextVNode } = _Vue'
  // ''
  // 'const _hoisted_1 = /*#__PURE__*/_createTextVNode("abc")'
  // ''
  // 'return '
}

function genModulePreamble(
  ast: RootNode,
  context: CodegenContext,
  inline?: boolean
) {
  const {
    push,
    newline,
    optimizeImports,
    runtimeModuleName,
    scopeId,
    mode
  } = context

  const genScopeId = !__BROWSER__ && scopeId != null && mode === 'module'
  if (genScopeId && ast.hoists.length) {
    ast.helpers.push(SET_SCOPE_ID)
  }

  // generate import statements for helpers
  if (ast.helpers.length) {
    if (optimizeImports) {
      // when bundled with webpack with code-split, calling an import binding
      // as a function leads to it being wrapped with `Object(a.b)` or `(0,a.b)`,
      // incurring both payload size increase and potential perf overhead.
      // therefore we assign the imports to variables (which is a constant ~50b
      // cost per-component instead of scaling with template size)
      push(
        `import { ${ast.helpers
          .map(s => helperNameMap[s])
          .join(', ')} } from ${JSON.stringify(runtimeModuleName)}\n`
      )
      push(
        `\n// Binding optimization for webpack code-split\nconst ${ast.helpers
          .map(s => `_${helperNameMap[s]} = ${helperNameMap[s]}`)
          .join(', ')}\n`
      )
    } else {
      push(
        `import { ${ast.helpers
          .map(s => `${helperNameMap[s]} as _${helperNameMap[s]}`)
          .join(', ')} } from ${JSON.stringify(runtimeModuleName)}\n`
      )
    }
  }

  if (ast.ssrHelpers && ast.ssrHelpers.length) {
    push(
      `import { ${ast.ssrHelpers
        .map(s => `${helperNameMap[s]} as _${helperNameMap[s]}`)
        .join(', ')} } from "@vue/server-renderer"\n`
    )
  }

  if (ast.imports.length) {
    genImports(ast.imports, context)
    newline()
  }

  genHoists(ast.hoists, context)
  newline()

  if (!inline) {
    push(`export `)
  }
}

// 生成 - 自定义组件与自定义指令 的渲染代码 ast code
// 如: 'const _component_hello__world = _resolveComponent("hello-world")'
function genAssets(
  assets: string[], // 自定义组件标签名
  type: 'component' | 'directive',
  { helper, push, newline }: CodegenContext
) {
  const resolver = helper(
    type === 'component' ? RESOLVE_COMPONENT : RESOLVE_DIRECTIVE
  )
  for (let i = 0; i < assets.length; i++) {
    const id = assets[i]
    push(
      // 如 template: '<hello-world></hello-world>'
      // code: 'const _component_hello__world = _resolveComponent("hello-world")'
      `const ${toValidAssetId(id, type)} = ${resolver}(${JSON.stringify(id)})`
    )
    // 换行
    if (i < assets.length - 1) {
      newline()
    }
  }
}

// 生产 静态提升节点 的渲染代码 ast code:
// hoists： 静态节点的codegenNode、节点的静态属性列表、静态纯文本节点的codegenNode
// 在之后ast生成该节点的渲染片段时，可以直接用这个变量替换对应位置的渲染片段，
// 同时生成渲染函数时，可以先执行这个静态节点，得到对应vnode，在执行渲染函数时，不必花时间去执行生成这个vnode
function genHoists(hoists: (JSChildNode | null)[], context: CodegenContext) {
  if (!hoists.length) {
    return
  }

  context.pure = true
  const { push, newline, helper, scopeId, mode } = context
  // TODO: analyze cfs - !__BROWSER__
  const genScopeId = !__BROWSER__ && scopeId != null && mode !== 'function'
  newline() // 换行 context.code + '\n'

  // TODO: analyze cfs - !__BROWSER__
  // push scope Id before initializing hoisted vnodes so that these vnodes
  // get the proper scopeId as well.
  if (genScopeId) {
    push(`${helper(SET_SCOPE_ID)}("${scopeId}")`)
    newline()
  }

  // exp: 静态节点的codegenNode、节点的静态属性列表props、静态纯文本节点的codegenNode
  hoists.forEach((exp, i) => {
    if (exp) {
      // exp 为节点的codegenNode，注意此codegenNode为静态提升前的codegenNode，不是静态提升后的ast节点的codegenNode
      push(`const _hoisted_${i + 1} = `) // 'const _hoisted_1 = ' 按添加顺序命名
      genNode(exp, context) // 生成静态节点的渲染源码
      newline()
    }
    // 解析其中静态提升文本节点abc，即得到了vnode节点: 'const _hoisted_1 = /*#__PURE__*/_createTextVNode("abc")\n'
    // 在之后ast生成该节点的渲染片段时，可以直接用这个变量替换对应位置的渲染片段，同时生成渲染函数时，可以先执行这个静态节点，得到对应vnode，在执行渲染函数时，不必花时间去执行生成这个vnode
  })

  // TODO: analyze cfs - !__BROWSER__
  if (genScopeId) {
    push(`${helper(SET_SCOPE_ID)}(null)`)
    newline()
  }
  context.pure = false
}

function genImports(importsOptions: ImportItem[], context: CodegenContext) {
  if (!importsOptions.length) {
    return
  }
  importsOptions.forEach(imports => {
    context.push(`import `)
    genNode(imports.exp, context)
    context.push(` from '${imports.path}'`)
    context.newline()
  })
}

// 判断是否是 js ast 文本节点
function isText(n: string | CodegenNode) {
  return (
    isString(n) ||
    n.type === NodeTypes.SIMPLE_EXPRESSION ||
    n.type === NodeTypes.TEXT ||
    n.type === NodeTypes.INTERPOLATION ||
    n.type === NodeTypes.COMPOUND_EXPRESSION
  )
}

// 生成 数组格式 的渲染代码js ast code
// 如 生成元素节点 多个的class属性列表code，'["red", "blue"]'
function genNodeListAsArray(
  nodes: (string | CodegenNode | TemplateChildNode[])[],
  context: CodegenContext
) {
  const multilines =
    nodes.length > 3 ||
    ((!__BROWSER__ || __DEV__) && nodes.some(n => isArray(n) || !isText(n)))
  context.push(`[`)
  multilines && context.indent()
  genNodeList(nodes, context, multilines)
  multilines && context.deindent()
  context.push(`]`)
}

// 生成 多个节点 的渲染代码片段
// 如在 genVNodeCall中生成一个元素节点：标签节点、属性节点、子节点、patchFlag、dynamicProps节点 的渲染代码片段
// template: <div style="color: blue;" :class="red" @click="handleClick">hello {{ someone }} !</div>
// 则 nodes：
//    tag: '"div"',                                                     // code += '"div"'
//    props: style、class、onClick                                       // code += '{\n   style: {"color": "blue"},\n   class: red,\n   onClick: "handleClick"}'
//    children: 该children类型为 COMPOUND_EXPRESSION 'hello {{ someone }} !'  // code += '"hello " + _toDisplayString(someone) + " !'
//    patchFlag: '11 /* TEXT, CLASS, PROPS */'                          // code += '11 /* TEXT, CLASS, PROPS */'
//    dynamicProps: '["onClick"]' 动态属性                                // code += '["onClick"]'
// 其中 children：多个时，会经过 genNodeListAsArray 处理，如果children存在静态提升标记时，会直接使用对应静态提升变量
// 其中 props 类型可能为：
//    JS_OBJECT_EXPRESSION：不存在v-on/v-bind 无参数属性， 默认
//    JS_CALL_EXPRESSION： 只有v-on无参数 或 元素节点属性存在多个属性，且含有v-on/v-bind （无参数）指令属性，如 <div style="color: blue;" :class="red" v-on="{...}"></div>
//    SIMPLE_EXPRESSION：只有v-bind无参数属性值节点 或则 props 都是静态时，被静态标记，如 <div style="color: blue;" class="red">hello {{ someone }} !</div>
// 结果为 code +=
// '"div", {\n   style: {"color": "blue"},\n   class: red,\n   onClick: handleClick}, "hello " + _toDisplayString(someone) + " !, 11 /* TEXT, CLASS, PROPS */, ["onClick"]'
function genNodeList(
  nodes: (string | symbol | CodegenNode | TemplateChildNode[])[], // genVNodeCall中 [tag, props, children, patchFlag, dynamicProps]
  context: CodegenContext,
  multilines: boolean = false,
  comma: boolean = true
) {
  const { push, newline } = context
  for (let i = 0; i < nodes.length; i++) {
    const node = nodes[i]
    if (isString(node)) {
      push(node)
    } else if (isArray(node)) {
      // 如果 标签有多个children, 如 <div style="color: blue;" :class="red" @click="handleClick">hello {{ someone }} ! <i>123</i></div>
      // children对应的code 则为 code +=
      //          '[
      //             _createTextVNode("hello " + _toDisplayString(someone) + " ! ", 1 /* TEXT */),
      //             _hoisted_1    // 此为对应的静态提升变量 <i>123</i>
      //           ]'
      genNodeListAsArray(node, context)
    } else {
      genNode(node, context)
    }
    if (i < nodes.length - 1) {
      if (multilines) {
        comma && push(',')
        newline()
      } else {
        comma && push(', ')
      }
    }
  }
}

// 遍历 渲染源码的js ast节点，生成相应ast节点对应的 js 渲染源码
// node：ast节点的 codegenNode
function genNode(node: CodegenNode | symbol | string, context: CodegenContext) {
  if (isString(node)) {
    context.push(node)
    return
  }

  // 如 Symbol(Transition) : <transition>..</transition>
  if (isSymbol(node)) {
    context.push(context.helper(node))
    return
  }

  switch (node.type) {
    case NodeTypes.ELEMENT:
    case NodeTypes.IF:
    case NodeTypes.FOR:
      __DEV__ &&
        assert(
          node.codegenNode != null,
          `Codegen node is missing for element/if/for node. ` +
            `Apply appropriate transforms first.`
        )
      // <div style="color: blue;" :class="red" @click="handleClick">hello {{ someone }} ! <i>123</i></div>
      // 如genNodeList 解析其中子元素时，解析其 i 标签元素
      // 注意 这个i标签元素已经静态提升 node.codegenNode.content = '_hoisted_1'，则code += '_hoisted_1'
      genNode(node.codegenNode!, context)
      break
    case NodeTypes.TEXT:
      // JSON.stringify(node.content)
      genText(node, context)
      break
    case NodeTypes.SIMPLE_EXPRESSION:
      // 如ast插值节点的node.content
      // 如v-on动态指令的指令参数节点
      // 如静态属性 <div style="color: blue;" :class="red" @click="handleClick">hello {{ someone }} !</div>，其中的style属性值解析
      genExpression(node, context)
      break
    case NodeTypes.INTERPOLATION:
      // 插值节点
      genInterpolation(node, context)
      break
    case NodeTypes.TEXT_CALL:
      // 不纯的文本节点，既有文本又有其它类型：template: 'hello <span>world</span>'
      genNode(node.codegenNode, context)
      break
    case NodeTypes.COMPOUND_EXPRESSION:
      // 如：混合文本节点，此时node即为 transformText转换后的节点：
      // {
      //    type: NodeTypes.COMPOUND_EXPRESSION, // 合成表达式节点
      //    loc: child.loc, // 第一个信息
      //    children: [child1, ` + `, ....] // 混合文本节点列表
      // }
      // e.g: template: 'hello {{ foo }} !'
      genCompoundExpression(node, context)
      break
    case NodeTypes.COMMENT:
      genComment(node, context)
      break
    case NodeTypes.VNODE_CALL:
      // 标签节点 transformElements、forNode.codegenNode、ifNode.codegenNode
      // 如 标签节点，template: '<div>123 {{ "abc" }}</div>'
      genVNodeCall(node, context)
      break

    case NodeTypes.JS_CALL_EXPRESSION:
      // 如：静态提升文本节点: 'abc'
      genCallExpression(node, context)
      break
    case NodeTypes.JS_OBJECT_EXPRESSION:
      // 生成节点的属性props节点列表的渲染片段， 对象格式
      // <div style="color: blue;" :class="red" @click="handleClick">hello {{ someone }} !</div>
      // 则 '{\n   style: "color: blue;",\n   class: "red",\n   onClick: "handleClick"} '
      genObjectExpression(node, context)
      break
    case NodeTypes.JS_ARRAY_EXPRESSION:
      // 处理合并属性节点 <div class="blue" :class="red">hello</div>
      genArrayExpression(node, context)
      break
    case NodeTypes.JS_FUNCTION_EXPRESSION:
      genFunctionExpression(node, context)
      break
    case NodeTypes.JS_CONDITIONAL_EXPRESSION:
      genConditionalExpression(node, context)
      break
    case NodeTypes.JS_CACHE_EXPRESSION:
      genCacheExpression(node, context)
      break

    // SSR only types
    case NodeTypes.JS_BLOCK_STATEMENT:
      !__BROWSER__ && genNodeList(node.body, context, true, false)
      break
    case NodeTypes.JS_TEMPLATE_LITERAL:
      !__BROWSER__ && genTemplateLiteral(node, context)
      break
    case NodeTypes.JS_IF_STATEMENT:
      !__BROWSER__ && genIfStatement(node, context)
      break
    case NodeTypes.JS_ASSIGNMENT_EXPRESSION:
      !__BROWSER__ && genAssignmentExpression(node, context)
      break
    case NodeTypes.JS_SEQUENCE_EXPRESSION:
      !__BROWSER__ && genSequenceExpression(node, context)
      break
    case NodeTypes.JS_RETURN_STATEMENT:
      !__BROWSER__ && genReturnStatement(node, context)
      break

    /* istanbul ignore next */
    case NodeTypes.IF_BRANCH:
      // noop
      break
    default:
      if (__DEV__) {
        assert(false, `unhandled codegen node type: ${(node as any).type}`)
        // make sure we exhaust all possible types
        const exhaustiveCheck: never = node
        return exhaustiveCheck
      }
  }
}

// 生成 文本节点 的渲染代码片段
function genText(
  node: TextNode | SimpleExpressionNode,
  context: CodegenContext
) {
  context.push(JSON.stringify(node.content), node)
}

// 生成 字符串或某个变量 的渲染片段表达式
function genExpression(node: SimpleExpressionNode, context: CodegenContext) {
  const { content, isStatic } = node
  // 如<div style="color: blue;" :class="red" data-test="123">hello {{ someone }} !</div>
  // 其中style属性值 "color: blue;"， isStatic 为false
  // 其中data-test属性值 "123"， isStatic 为true
  context.push(isStatic ? JSON.stringify(content) : content, node)
}

// 生成 文本插值 的渲染源码代码
// 如：template = 'hello {{ who }} !'，生成其中 '{{ who }}' 节点的渲染代码片段
// 则：context.code += '_toDisplayString(who)'
function genInterpolation(node: InterpolationNode, context: CodegenContext) {
  const { push, helper, pure } = context
  if (pure) push(PURE_ANNOTATION) // `/*#__PURE__*/`
  push(`${helper(TO_DISPLAY_STRING)}(`) // '_toDisplayString('
  // 此node.content ast的 type: NodeTypes.SIMPLE_EXPRESSION
  genNode(node.content, context) // 插值文本内容（不需要字符串stringify）
  push(`)`) // ')'
}

// 生成混合文本节点的渲染代码、生成v-on动态指令的动态参数名节点的渲染代码
// 此时node即为 transformText转换后的节点：
// {
//    type: NodeTypes.COMPOUND_EXPRESSION, // 合成表达式节点
//    loc: child.loc, // 第一个信息
//    children: [child1, ` + `, ....] // 混合文本节点列表， NodeTypes.INTERPOLATION 、 NodeTypes.TEXT
// }
// e.g: template = 'hello {{ foo }} !'
// 则： context.code += '"hello " + _toDisplayString(who) + " !'
function genCompoundExpression(
  node: CompoundExpressionNode,
  context: CodegenContext
) {
  for (let i = 0; i < node.children!.length; i++) {
    const child = node.children![i]
    if (isString(child)) {
      // 如 ' + '
      context.push(child)
    } else {
      // TEXT: push(JSON.stringify(node.content))
      // INTERPOLATION: push('_toDisplayString(who)')
      // SIMPLE_EXPRESSION: 动态v-on参数名ast节点 arg
      genNode(child, context)
    }
  }
}

// 生成 对象属性名key 的渲染源码片段
// 如：混合静态属性/静态指令节点、动态v-on参数节点、动态v-bind参数节点
// 如果标签元素只有静态属性节点，则会被静态标记，不走该流程
function genExpressionAsPropertyKey(
  node: ExpressionNode,
  context: CodegenContext
) {
  const { push } = context
  if (node.type === NodeTypes.COMPOUND_EXPRESSION) {
    // 如在生成动态v-on指令参数节点 - 属性值节点 渲染片段，如 template: <div @[someEvent]="handleEvent">hello {{ someone }} !</div>
    // 其中 属性值@[someEvent] 所对应的节点为 createCompoundExpression，在v-on transform 中解析
    // node.children: ['_toHandlerKey(', arg, ')'] // 指令名参数ast节点
    // 则 code += '[_toHandlerKey(someEvent)]'
    push(`[`)
    genCompoundExpression(node, context) // 则 code += '_toHandlerKey(someEvent)'
    push(`]`)
  } else if (node.isStatic) {
    // only quote keys if necessary
    // 如 静态属性/静态指令节点 template: '<div class="red" :style="\'color:blue;\'" @click="handleClick">hello {{ someone }} !</div>'
    // 其中的静态class属性名节点，注意 如果没有动态属性的话，都是静态属性，则在transform阶段会发生props静态提升转换，则不会走该流程，props被标记为静态类型 SIMPLE_EXPRESSION，content: "_hoisted_X"
    const text = isSimpleIdentifier(node.content) // 非数字开头，且都是'[\$A-Za-z0-9_]'，如：'$foo_123'
      ? node.content // 'class'、'style'、onClick
      : JSON.stringify(node.content)
    push(text, node)
  } else {
    // 处理动态指令参数
    // 如：<div class="red" :[attrObjs]="someAttrs">hello {{ someone }} !</div>
    // 则：node.content = 'attrObjs || ""'
    // 则 code += '['attrObjs || ""']'
    push(`[${node.content}]`, node)
  }
}

function genComment(node: CommentNode, context: CodegenContext) {
  if (__DEV__) {
    const { push, helper, pure } = context
    if (pure) {
      push(PURE_ANNOTATION)
    }
    push(`${helper(CREATE_COMMENT)}(${JSON.stringify(node.content)})`, node)
  }
}

// 生成 标签元素节点 的渲染源码片段 code
// 如 标签元素、if节点、for节点等 其中的标签、子元素列表、属性列表、事件列表、自定义指令列表
function genVNodeCall(node: VNodeCall, context: CodegenContext) {
  const { push, helper, pure } = context
  const {
    tag,
    props,
    children,
    patchFlag,
    dynamicProps, // 动态属性，不包括 ref、class、style，如 '<input :class="red" style="..." :placeholder="xxx" @click="handleClick" />' 其中的 placeholder、onClick属性
    directives,
    isBlock,
    disableTracking
  } = node
  if (directives) {
    // 需要在运行时，重新处理的指令，如：v-model、v-show、用户自定义指令
    // e.g template: '<div v-user-directive>hello {{ who }} !</div>', 则 '_withDirectives('
    push(helper(WITH_DIRECTIVES) + `(`) //
  }
  if (isBlock) {
    // disableTracking 默认false
    // e.g template: '<div v-user-directive>hello {{ who }} !</div>', 则 '_openBlock(), '
    // e.g template: '<div v-for="item in items">hello {{ item }} !</div>', 则 '_openBlock(true), '
    push(`(${helper(OPEN_BLOCK)}(${disableTracking ? `true` : ``}), `) // '_openBlock(
  }
  if (pure) {
    // 默认false
    push(PURE_ANNOTATION)
  }
  // 如 template: '<div>hello {{ item }}</div>', 则 '_createBlock('
  push(helper(isBlock ? CREATE_BLOCK : CREATE_VNODE) + `(`, node)

  // 生成 标签节点、属性节点、子节点、patchFlag、dynamicProps节点的 渲染代码
  // 如 template: <div style="color: blue;" :class="red" @click="handleClick">hello {{ someone }} !</div>
  // 则：tag: '"div"',
  //    props:
  //        '{
  //            style: {"color": "blue"},
  //            class: red,
  //            onClick: handleClick
  //         }'
  //    children: '"hello " + _toDisplayString(someone) + " !'
  //    patchFlag: 11 /* TEXT, CLASS, PROPS */'
  //    dynamicProps: '["onClick"]'  // 动态属性
  // 则结果为： code +=
  // '"div", {\n   style: "color: blue;",\n   class: red,\n   onClick: "handleClick"}, "hello " + _toDisplayString(someone) + " !, 11 /* TEXT, CLASS, PROPS */, ["onClick"]'
  genNodeList(
    // 生成 null值参数 的渲染代码
    // genNullableArgs(arg1, arg2, arg3, null), 则 [arg1, arg2, arg3] // 最后的直接截断
    // genNullableArgs(arg1, arg2, null, arg3), 则 [arg1, arg2, 'null', arg3]
    genNullableArgs([tag, props, children, patchFlag, dynamicProps]),
    context
  )
  push(`)`)
  if (isBlock) {
    push(`)`)
  }

  // '_withDirectives((..., ...) ...)'
  if (directives) {
    push(`, `)
    genNode(directives, context)
    push(`)`)
  }
}

// 生成参数null值的渲染代码
function genNullableArgs(args: any[]): CallExpression['arguments'] {
  let i = args.length
  while (i--) {
    if (args[i] != null) break
  }
  // genNullableArgs(arg1, arg2, arg3, null), 则 [arg1, arg2, arg3]
  // genNullableArgs(arg1, arg2, null, arg3), 则 [arg1, arg2, 'null', arg3]
  return args.slice(0, i + 1).map(arg => arg || `null`)
}

// 生成 函数执行 的渲染源码片段code
function genCallExpression(node: CallExpression, context: CodegenContext) {
  const { push, helper, pure } = context
  // 如提升静态文本节点，template: <div><i :class="red">1</i>abc</div>
  // 此时解析静态提升节点：'abc'
  // 则 node.callee为 CREATE_TEXT = Symbol('createTextVNode')
  const callee = isString(node.callee) ? node.callee : helper(node.callee)
  if (pure) {
    // 静态提升、单独使用函数时
    push(PURE_ANNOTATION) // context.code += `/*#_PURE__*/`   // 注意 此注释 __PURE__ 故意写错，否则导致源码不能调试，即之后的一行push(...) 没有执行
  }
  push(callee + `(`, node)
  // 转换参数个数，如静态节点 'abc'
  // context.code += 'abc'
  genNodeList(node.arguments, context) // 待执行函数 的参数列表
  push(`)`)

  // 最终
  // context.code += '/*#__PURE__*/_createTextVNode("abc")'
}

// 生成 对象 的渲染源码片段
function genObjectExpression(node: ObjectExpression, context: CodegenContext) {
  const { push, indent, deindent, newline } = context

  // 如 template: <div style="color: blue;" :class="red" @click="handleClick">hello {{ someone }} !</div>
  // 则 properties 包含: style、class、onClick
  // 则 解析结果为 code += '{\n   style: "color: blue;",\n   class: "red",\n   onClick: "handleClick"}'

  const { properties } = node // node 为 props节点，注意去重合并的prop节点类型为JS_ARRAY_EXPRESSION
  if (!properties.length) {
    push(`{}`, node)
    return
  }
  const multilines =
    properties.length > 1 ||
    ((!__BROWSER__ || __DEV__) &&
      properties.some(p => p.value.type !== NodeTypes.SIMPLE_EXPRESSION))
  push(multilines ? `{` : `{ `)
  multilines && indent() // 换行并缩进

  // 生成 对象属性列表 的渲染源码
  for (let i = 0; i < properties.length; i++) {
    const { key, value } = properties[i]
    // 对象属性的 key

    // 1、动态v-on, 则 code += '_toHandlerKey(someEvent)'
    // 2、静态属性/指令 isStatic true, 则 code += 'class' 或 'style' 或 ...
    // 3、动态指令 isStatic false, 则 code += '['attrObjs || ""']'
    // 4、动态属性可能要考虑驼峰转换 'Symbol('camelize')(prop-name || "")'
    genExpressionAsPropertyKey(key, context)
    push(`: `)

    // 对象属性的 value

    // 1、静态属性节点：SIMPLE_EXPRESSION，如 <div style="color: blue;" :class="red" @click="handleClick">hello {{ someone }} !</div>
    // 静态style属性值节点内容 code += '{"color": "blue"}' // 注意经过transformStyle处理
    // 静态指令属性class属性值节点内容 code += 'red'  // 这个是动态的 isStatic false
    // 静态指令click属性值节点内容，需要考虑单语句、多行表达式、修饰符， code += 'handleClick'
    // 2、指令: on、bind、model、html、text、show、cloak，注意其它指令v-if/v-for/slot等 transform会注入特有属性injectProps，比如key
    // 3、注意去重合并的prop节点类型为value.type = JS_ARRAY_EXPRESSION， value.elements = [mergeProp1.value, mergeProp2.value, ...]
    // 如 <div class="blue" :class="red">hello</div>，则 code += '["blue", red]'
    genNode(value, context) // value解析过程主要在 buildProps、injectProps
    if (i < properties.length - 1) {
      // will only reach this if it's multilines
      push(`,`)
      newline()
    }
  }
  multilines && deindent()
  push(multilines ? `}` : ` }`)
}

// 生成 数组 的渲染源码片段code
// 如：处理合并属性节点 <div class="blue" :class="red">hello</div>
// 其中，去重合并的prop节点类型为value.type = JS_ARRAY_EXPRESSION， value.elements = [mergeProp1.value, mergeProp2.value, ...]
// 结果为： code += '[blue, red]'
function genArrayExpression(node: ArrayExpression, context: CodegenContext) {
  genNodeListAsArray(node.elements, context) // 数组包裹起来
}

// 生成 箭头函数 的渲染源码片段code：
// 如 template slot v-for 中的箭头函数代码：
//       _renderList(items, (value, index) => {
//         return {
//           name: "body",
//           fn: _withCtx(() => [
//             ...
//           ])
//         }
//       })
function genFunctionExpression(
  node: FunctionExpression,
  context: CodegenContext
) {
  const { push, indent, deindent } = context
  const { params, returns, body, newline, isSlot } = node

<<<<<<< HEAD
  if (genScopeId) {
    push(`_withId(`)
  } else if (isSlot) {
    // _withCtx
=======
  if (isSlot) {
    // wrap slot functions with owner context
>>>>>>> a26cd9ca
    push(`_${helperNameMap[WITH_CTX]}(`)
  }

  // 箭头函数

  push(`(`, node)
  if (isArray(params)) {
    genNodeList(params, context)
  } else if (params) {
    genNode(params, context)
  }
  push(`) => `)

  // 函数体

  if (newline || body) {
    push(`{`)
    indent()
  }
  if (returns) {
    if (newline) {
      push(`return `)
    }
    if (isArray(returns)) {
      genNodeListAsArray(returns, context)
    } else {
      genNode(returns, context)
    }
  } else if (body) {
    genNode(body, context)
  }
  if (newline || body) {
    deindent()
    push(`}`)
  }
  if (isSlot) {
    push(`)`)
  }
}

// 生成 条件表达式 的渲染源码片段
// 如 组件的 slot v-if： boolean条件 ? true... : false...
function genConditionalExpression(
  node: ConditionalExpression,
  context: CodegenContext
) {
  const { test, consequent, alternate, newline: needNewline } = node
  const { push, indent, deindent, newline } = context

  // 条件表达式 判断部分

  if (test.type === NodeTypes.SIMPLE_EXPRESSION) {
    const needsParens = !isSimpleIdentifier(test.content)
    needsParens && push(`(`)
    genExpression(test, context)
    needsParens && push(`)`)
  } else {
    push(`(`)
    genNode(test, context)
    push(`)`)
  }
  needNewline && indent()
  context.indentLevel++
  needNewline || push(` `)

  push(`? `)

  // 条件表达式 为 true 的code

  genNode(consequent, context)
  context.indentLevel--
  needNewline && newline()
  needNewline || push(` `)

  push(`: `)

  // 条件表达式 为 false 的code

  // 多重条件表达式，if... else if... else if... else...
  const isNested = alternate.type === NodeTypes.JS_CONDITIONAL_EXPRESSION
  if (!isNested) {
    context.indentLevel++
  }
  genNode(alternate, context)
  if (!isNested) {
    context.indentLevel--
  }
  needNewline && deindent(true /* without newline */)
}

// 生成 缓存表达式 的渲染源码片段
// 如 template: '<span v-once>{{ msg }}</span>'
// 则 渲染 code:
// "const _Vue = Vue
//
// return function render(_ctx, _cache) {
//   with (_ctx) {
//     const { setBlockTracking: _setBlockTracking, toDisplayString: _toDisplayString, createVNode: _createVNode } = _Vue
//
//     return _cache[1] || (
//       _setBlockTracking(-1),
//       _cache[1] = _createVNode("span", null, _toDisplayString(msg), 1 /* TEXT */),
//       _setBlockTracking(1),
//       _cache[1]
//     )
//   }
// }"
function genCacheExpression(node: CacheExpression, context: CodegenContext) {
  const { push, helper, indent, deindent, newline } = context

  // 缓存 变量名
  push(`_cache[${node.index}] || (`)
  if (node.isVNode) {
    indent()
    push(`${helper(SET_BLOCK_TRACKING)}(-1),`)
    newline()
  }
  push(`_cache[${node.index}] = `)

  // 缓存 渲染执行结果
  genNode(node.value, context)

  if (node.isVNode) {
    push(`,`)
    newline()
    push(`${helper(SET_BLOCK_TRACKING)}(1),`)
    newline()
    push(`_cache[${node.index}]`)
    deindent()
  }
  push(`)`)
}

/*** SSR ***/
function genTemplateLiteral(node: TemplateLiteral, context: CodegenContext) {
  const { push, indent, deindent } = context
  push('`')
  const l = node.elements.length
  const multilines = l > 3
  for (let i = 0; i < l; i++) {
    const e = node.elements[i]
    if (isString(e)) {
      push(e.replace(/(`|\$|\\)/g, '\\$1'))
    } else {
      push('${')
      if (multilines) indent()
      genNode(e, context)
      if (multilines) deindent()
      push('}')
    }
  }
  push('`')
}

/*** SSR ***/
function genIfStatement(node: IfStatement, context: CodegenContext) {
  const { push, indent, deindent } = context
  const { test, consequent, alternate } = node
  push(`if (`)
  genNode(test, context)
  push(`) {`)
  indent()
  genNode(consequent, context)
  deindent()
  push(`}`)
  if (alternate) {
    push(` else `)
    if (alternate.type === NodeTypes.JS_IF_STATEMENT) {
      genIfStatement(alternate, context)
    } else {
      push(`{`)
      indent()
      genNode(alternate, context)
      deindent()
      push(`}`)
    }
  }
}

/*** SSR ***/
function genAssignmentExpression(
  node: AssignmentExpression,
  context: CodegenContext
) {
  genNode(node.left, context)
  context.push(` = `)
  genNode(node.right, context)
}

/*** SSR ***/
function genSequenceExpression(
  node: SequenceExpression,
  context: CodegenContext
) {
  context.push(`(`)
  genNodeList(node.expressions, context)
  context.push(`)`)
}

/*** SSR ***/
function genReturnStatement(
  { returns }: ReturnStatement,
  context: CodegenContext
) {
  context.push(`return `)
  if (isArray(returns)) {
    genNodeListAsArray(returns, context)
  } else {
    genNode(returns, context)
  }
}<|MERGE_RESOLUTION|>--- conflicted
+++ resolved
@@ -217,8 +217,6 @@
     indent,
     deindent,
     newline,
-<<<<<<< HEAD
-    scopeId, // null
     ssr
   } = context
 
@@ -226,14 +224,6 @@
   const hasHelpers = ast.helpers.length > 0
   // 使用关键字 with，调整当前作用域的 this 指向，变量默认指向 with的指定
   const useWithBlock = !prefixIdentifiers && mode !== 'module' // true
-  const genScopeId = !__BROWSER__ && scopeId != null && mode === 'module'
-=======
-    ssr
-  } = context
-
-  const hasHelpers = ast.helpers.length > 0
-  const useWithBlock = !prefixIdentifiers && mode !== 'module'
->>>>>>> a26cd9ca
   const isSetupInlined = !__BROWSER__ && !!options.inline
 
   // 生成 前置变量、静态节点
@@ -245,12 +235,8 @@
     ? createCodegenContext(ast, options)
     : context
   if (!__BROWSER__ && mode === 'module') {
-<<<<<<< HEAD
     // TODO: cfs - analyze
-    genModulePreamble(ast, preambleContext, genScopeId, isSetupInlined)
-=======
     genModulePreamble(ast, preambleContext, isSetupInlined)
->>>>>>> a26cd9ca
   } else {
     // 针对存在静态提升节点，如：<div><i :class="red">1</i>abc</div>
     // 解析其中静态提升文本节点abc
@@ -281,21 +267,8 @@
       ? args.map(arg => `${arg}: any`).join(',')
       : args.join(', ') // '_ctx, _cache'，即 'function render('_ctx, _catch') { ... }'
 
-<<<<<<< HEAD
-  if (genScopeId) {
+  if (isSetupInlined) {
     // TODO: cfs - analyze
-    if (isSetupInlined) {
-      push(`${PURE_ANNOTATION}_withId(`)
-    } else {
-      push(`const ${functionName} = ${PURE_ANNOTATION}_withId(`)
-    }
-  }
-
-  if (isSetupInlined || genScopeId) {
-    // TODO: cfs - analyze
-=======
-  if (isSetupInlined) {
->>>>>>> a26cd9ca
     push(`(${signature}) => {`)
   } else {
     // 'function render(_ctx, _cache) {'
@@ -1165,15 +1138,9 @@
   const { push, indent, deindent } = context
   const { params, returns, body, newline, isSlot } = node
 
-<<<<<<< HEAD
-  if (genScopeId) {
-    push(`_withId(`)
-  } else if (isSlot) {
+  if (isSlot) {
     // _withCtx
-=======
-  if (isSlot) {
     // wrap slot functions with owner context
->>>>>>> a26cd9ca
     push(`_${helperNameMap[WITH_CTX]}(`)
   }
 
