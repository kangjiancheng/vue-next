import {
  ComponentInternalInstance,
  Data,
  getExposeProxy,
  isStatefulComponent
} from './component'
import { nextTick, queueJob } from './scheduler'
import { instanceWatch, WatchOptions, WatchStopHandle } from './apiWatch'
import {
  EMPTY_OBJ,
  hasOwn,
  isGloballyWhitelisted,
  NOOP,
  extend,
  isString,
  isFunction
} from '@vue/shared'
import {
  toRaw,
  shallowReadonly,
  track,
  TrackOpTypes,
  ShallowUnwrapRef,
  UnwrapNestedRefs
} from '@vue/reactivity'
import {
  ExtractComputedReturns,
  ComponentOptionsBase,
  ComputedOptions,
  MethodOptions,
  ComponentOptionsMixin,
  OptionTypesType,
  OptionTypesKeys,
  resolveMergedOptions,
  shouldCacheAccess,
  MergedComponentOptionsOverride
} from './componentOptions'
import { EmitsOptions, EmitFn } from './componentEmits'
import { Slots } from './componentSlots'
import { markAttrsAccessed } from './componentRenderUtils'
import { currentRenderingInstance } from './componentRenderContext'
import { warn } from './warning'
import { UnionToIntersection } from './helpers/typeUtils'
import { installCompatInstanceProperties } from './compat/instance'

/**
 * Custom properties added to component instances in any way and can be accessed through `this`
 *
 * @example
 * Here is an example of adding a property `$router` to every component instance:
 * ```ts
 * import { createApp } from 'vue'
 * import { Router, createRouter } from 'vue-router'
 *
 * declare module '@vue/runtime-core' {
 *   interface ComponentCustomProperties {
 *     $router: Router
 *   }
 * }
 *
 * // effectively adding the router to every component instance
 * const app = createApp({})
 * const router = createRouter()
 * app.config.globalProperties.$router = router
 *
 * const vm = app.mount('#app')
 * // we can access the router from the instance
 * vm.$router.push('/')
 * ```
 */
export interface ComponentCustomProperties {}

type IsDefaultMixinComponent<T> = T extends ComponentOptionsMixin
  ? ComponentOptionsMixin extends T
    ? true
    : false
  : false

type MixinToOptionTypes<T> = T extends ComponentOptionsBase<
  infer P,
  infer B,
  infer D,
  infer C,
  infer M,
  infer Mixin,
  infer Extends,
  any,
  any,
  infer Defaults
>
  ? OptionTypesType<P & {}, B & {}, D & {}, C & {}, M & {}, Defaults & {}> &
      IntersectionMixin<Mixin> &
      IntersectionMixin<Extends>
  : never

// ExtractMixin(map type) is used to resolve circularly references
type ExtractMixin<T> = {
  Mixin: MixinToOptionTypes<T>
}[T extends ComponentOptionsMixin ? 'Mixin' : never]

type IntersectionMixin<T> = IsDefaultMixinComponent<T> extends true
  ? OptionTypesType<{}, {}, {}, {}, {}>
  : UnionToIntersection<ExtractMixin<T>>

type UnwrapMixinsType<
  T,
  Type extends OptionTypesKeys
> = T extends OptionTypesType ? T[Type] : never

type EnsureNonVoid<T> = T extends void ? {} : T

export type ComponentPublicInstanceConstructor<
  T extends ComponentPublicInstance<
    Props,
    RawBindings,
    D,
    C,
    M
  > = ComponentPublicInstance<any>,
  Props = any,
  RawBindings = any,
  D = any,
  C extends ComputedOptions = ComputedOptions,
  M extends MethodOptions = MethodOptions
> = {
  __isFragment?: never
  __isTeleport?: never
  __isSuspense?: never
  new (...args: any[]): T
}

export type CreateComponentPublicInstance<
  P = {},
  B = {},
  D = {},
  C extends ComputedOptions = {},
  M extends MethodOptions = {},
  Mixin extends ComponentOptionsMixin = ComponentOptionsMixin,
  Extends extends ComponentOptionsMixin = ComponentOptionsMixin,
  E extends EmitsOptions = {},
  PublicProps = P,
  Defaults = {},
  MakeDefaultsOptional extends boolean = false,
  PublicMixin = IntersectionMixin<Mixin> & IntersectionMixin<Extends>,
  PublicP = UnwrapMixinsType<PublicMixin, 'P'> & EnsureNonVoid<P>,
  PublicB = UnwrapMixinsType<PublicMixin, 'B'> & EnsureNonVoid<B>,
  PublicD = UnwrapMixinsType<PublicMixin, 'D'> & EnsureNonVoid<D>,
  PublicC extends ComputedOptions = UnwrapMixinsType<PublicMixin, 'C'> &
    EnsureNonVoid<C>,
  PublicM extends MethodOptions = UnwrapMixinsType<PublicMixin, 'M'> &
    EnsureNonVoid<M>,
  PublicDefaults = UnwrapMixinsType<PublicMixin, 'Defaults'> &
    EnsureNonVoid<Defaults>
> = ComponentPublicInstance<
  PublicP,
  PublicB,
  PublicD,
  PublicC,
  PublicM,
  E,
  PublicProps,
  PublicDefaults,
  MakeDefaultsOptional,
  ComponentOptionsBase<P, B, D, C, M, Mixin, Extends, E, string, Defaults>
>

// public properties exposed on the proxy, which is used as the render context
// in templates (as `this` in the render option)
export type ComponentPublicInstance<
  P = {}, // props type extracted from props option
  B = {}, // raw bindings returned from setup()
  D = {}, // return from data()
  C extends ComputedOptions = {},
  M extends MethodOptions = {},
  E extends EmitsOptions = {},
  PublicProps = P,
  Defaults = {},
  MakeDefaultsOptional extends boolean = false,
  Options = ComponentOptionsBase<any, any, any, any, any, any, any, any, any>
> = {
  $: ComponentInternalInstance
  $data: D
  $props: MakeDefaultsOptional extends true
    ? Partial<Defaults> & Omit<P & PublicProps, keyof Defaults>
    : P & PublicProps
  $attrs: Data
  $refs: Data
  $slots: Slots
  $root: ComponentPublicInstance | null
  $parent: ComponentPublicInstance | null
  $emit: EmitFn<E>
  $el: any
  $options: Options & MergedComponentOptionsOverride
  $forceUpdate: () => void
  $nextTick: typeof nextTick
  $watch(
    source: string | Function,
    cb: Function,
    options?: WatchOptions
  ): WatchStopHandle
} & P &
  ShallowUnwrapRef<B> &
  UnwrapNestedRefs<D> &
  ExtractComputedReturns<C> &
  M &
  ComponentCustomProperties

export type PublicPropertiesMap = Record<
  string,
  (i: ComponentInternalInstance) => any
>

/**
 * #2437 In Vue 3, functional components do not have a public instance proxy but
 * they exist in the internal parent chain. For code that relies on traversing
 * public $parent chains, skip functional ones and go to the parent instead.
 */
const getPublicInstance = (
  i: ComponentInternalInstance | null
): ComponentPublicInstance | ComponentInternalInstance['exposed'] | null => {
  if (!i) return null
  if (isStatefulComponent(i)) return getExposeProxy(i) || i.proxy
  return getPublicInstance(i.parent)
}

// instance.ctx: 公开组件实例部分属性与方法
export const publicPropertiesMap: PublicPropertiesMap = /*#__PURE__*/ extend(
  Object.create(null),
  {
    // i 为component实例: instance
    $: i => i,
    $el: i => i.vnode.el,
    $data: i => i.data,
    $props: i => (__DEV__ ? shallowReadonly(i.props) : i.props),
    $attrs: i => (__DEV__ ? shallowReadonly(i.attrs) : i.attrs),
    $slots: i => (__DEV__ ? shallowReadonly(i.slots) : i.slots),
    $refs: i => (__DEV__ ? shallowReadonly(i.refs) : i.refs),
    $parent: i => getPublicInstance(i.parent),
    $root: i => getPublicInstance(i.root),
    $emit: i => i.emit,
    $options: i => (__FEATURE_OPTIONS_API__ ? resolveMergedOptions(i) : i.type),
    $forceUpdate: i => () => queueJob(i.update),
    $nextTick: i => nextTick.bind(i.proxy!),
    $watch: i => (__FEATURE_OPTIONS_API__ ? instanceWatch.bind(i) : NOOP)
  } as PublicPropertiesMap
)

if (__COMPAT__) {
  installCompatInstanceProperties(publicPropertiesMap)
}

const enum AccessTypes {
  SETUP,
  DATA,
  PROPS,
  CONTEXT,
  OTHER
}

export interface ComponentRenderContext {
  [key: string]: any
  _: ComponentInternalInstance
}

// 拦截组件实例的上下文：instance.ctx，并返回给instance.proxy
// ctx 为组件实例的上下文，包括了实例方法，实例data属性、实例props等
export const PublicInstanceProxyHandlers: ProxyHandler<any> = {
  // 访问instance.ctx的属性: key
  get({ _: instance }: ComponentRenderContext, key: string) {
    const { ctx, setupState, data, props, accessCache, type, appContext } =
      instance

    // for internal formatters to know that this is a Vue instance
    if (__DEV__ && key === '__isVue') {
      return true
    }

    // 当访问组件实例上下文ctx属性时，设置缓存所访问属性的范围：data / props / ctx，方便后续再次访问时可直接返回，避免重复判断等操作
    // 访问优先级：setup > data > props

    // prioritize <script setup> bindings during dev.
    // this allows even properties that start with _ or $ to be used - so that
    // it aligns with the production behavior where the render fn is inlined and
    // indeed has access to all declared variables.
    if (
      __DEV__ &&
      setupState !== EMPTY_OBJ &&
      setupState.__isScriptSetup &&
      hasOwn(setupState, key)
    ) {
      return setupState[key]
    }

    // data / props / ctx
    // This getter gets called for every property access on the render context
    // during render and is a major hotspot. The most expensive part of this
    // is the multiple hasOwn() calls. It's much faster to do a simple property
    // access on a plain object, so we use an accessCache object (with null
    // prototype) to memoize what access type a key corresponds to.
    let normalizedProps
    if (key[0] !== '$') {
      // 设置所访问属性的范围
      const n = accessCache![key]
      if (n !== undefined) {
        switch (n) {
          case AccessTypes.SETUP: // 在setup 方法中创建并返回的属性
            return setupState[key]
          case AccessTypes.DATA: // 在data 中定义的属性
            return data[key]
          case AccessTypes.CONTEXT: // 上下文属性：如全局属性
            return ctx[key]
          case AccessTypes.PROPS: // 组件接收到的有效props，已经进行类型、默认值处理，同时也赋值了。
            return props![key]
          // default: just fallthrough
        }
      } else if (setupState !== EMPTY_OBJ && hasOwn(setupState, key)) {
        accessCache![key] = AccessTypes.SETUP
        return setupState[key]
      } else if (data !== EMPTY_OBJ && hasOwn(data, key)) {
        // data 属性有 v2.x 添加
        accessCache![key] = AccessTypes.DATA
        return data[key]
      } else if (
        // only cache other properties when instance has declared (thus stable)
        // props
        (normalizedProps = instance.propsOptions[0]) &&
        hasOwn(normalizedProps, key)
      ) {
        accessCache![key] = AccessTypes.PROPS
        return props![key]
      } else if (ctx !== EMPTY_OBJ && hasOwn(ctx, key)) {
        accessCache![key] = AccessTypes.CONTEXT
        return ctx[key]
      } else if (!__FEATURE_OPTIONS_API__ || shouldCacheAccess) {
        accessCache![key] = AccessTypes.OTHER
      }
    }

    /**
     * 以 '$' 开头的属性，如 ：publicPropertiesMap、globalProperties、用户自定义
     */
    const publicGetter = publicPropertiesMap[key]
    let cssModule, globalProperties
    // 组件实例公开的 $xxx 属性，直接返回相应属性与方法
    if (publicGetter) {
      if (key === '$attrs') {
        track(instance, TrackOpTypes.GET, key)
        __DEV__ && markAttrsAccessed()
      }
      return publicGetter(instance)
    } else if (
      (cssModule = type.__cssModules) &&
      (cssModule = cssModule[key])
    ) {
      // todo: 待测试
      // css module (injected by vue-loader)
      // type 即 组件，在createVNode时初始化
      return cssModule
    } else if (ctx !== EMPTY_OBJ && hasOwn(ctx, key)) {
      // 上下文中 以 $ 开头的
      // user may set custom properties to `this` that start with `$`
      accessCache![key] = AccessTypes.CONTEXT
      return ctx[key]
    } else if (
      ((globalProperties = appContext.config.globalProperties),
      hasOwn(globalProperties, key))
    ) {
      if (__COMPAT__) {
        const desc = Object.getOwnPropertyDescriptor(globalProperties, key)!
        if (desc.get) {
          return desc.get.call(instance.proxy)
        } else {
          const val = globalProperties[key]
          return isFunction(val) ? val.bind(instance.proxy) : val
        }
      } else {
        // 全局属性
        return globalProperties[key]
      }
    } else if (
      __DEV__ &&
      currentRenderingInstance &&
      (!isString(key) ||
        // #1091 avoid internal isRef/isVNode checks on component instance leading to infinite warning loop
        key.indexOf('__v') !== 0)
    ) {
      // key 不是字符串 或 不是以 '__v' 开头
      if (
        data !== EMPTY_OBJ &&
        (key[0] === '$' || key[0] === '_') &&
        hasOwn(data, key)
      ) {
        // 如果在data中定义了 $xxx，在模板中使用时，则只能通过$data.$xxx访问
        // $id: '001' // 在模版中访问：$data.$id
        warn(
          `Property ${JSON.stringify(
            key
          )} must be accessed via $data because it starts with a reserved ` +
            `character ("$" or "_") and is not proxied on the render context.`
        )
      } else if (instance === currentRenderingInstance) {
        // 不可以使用未定义的属性
        // 除了data中定义的$xxx，如果setup中定义了$yyy, 则实际并没有定义，vue访问不到
        warn(
          `Property ${JSON.stringify(key)} was accessed during render ` +
            `but is not defined on instance.`
        )
      }
    }
  },

  set(
    { _: instance }: ComponentRenderContext,
    key: string,
    value: any
  ): boolean {
    // 修改组件的 data、setup 返回值、props
    const { data, setupState, ctx } = instance
    if (setupState !== EMPTY_OBJ && hasOwn(setupState, key)) {
      setupState[key] = value
    } else if (data !== EMPTY_OBJ && hasOwn(data, key)) {
      data[key] = value
    } else if (hasOwn(instance.props, key)) {
      // 禁止修改 props 属性
      __DEV__ &&
        warn(
          `Attempting to mutate prop "${key}". Props are readonly.`,
          instance
        )
      return false
    }

    // 禁止修改组件实例所公开的内置属性：$xxx
    if (key[0] === '$' && key.slice(1) in instance) {
      __DEV__ &&
        warn(
          `Attempting to mutate public property "${key}". Properties starting with $ are reserved and readonly.`,
          instance
        )
      return false
    } else {
      if (__DEV__ && key in instance.appContext.config.globalProperties) {
        // 修改全局属性
        Object.defineProperty(ctx, key, {
          enumerable: true,
          configurable: true,
          value
        })
      } else {
        ctx[key] = value
      }
    }
    return true
  },

  // 访问with里的数据时：判断所访问属性存在各个范围里
  has(
    {
      // ctx.instance
      _: { data, setupState, accessCache, ctx, appContext, propsOptions }
    }: ComponentRenderContext,
    key: string
  ) {
    let normalizedProps
    return (
      accessCache![key] !== undefined || // 访问属性的同时，会设置accessCache相应值
      (data !== EMPTY_OBJ && hasOwn(data, key)) ||
      (setupState !== EMPTY_OBJ && hasOwn(setupState, key)) ||
      ((normalizedProps = propsOptions[0]) && hasOwn(normalizedProps, key)) ||
      hasOwn(ctx, key) ||
      hasOwn(publicPropertiesMap, key) ||
      hasOwn(appContext.config.globalProperties, key)
    )
  }
}

// 别使用ownKeys()，生成环境下会不存在
if (__DEV__ && !__TEST__) {
  PublicInstanceProxyHandlers.ownKeys = (target: ComponentRenderContext) => {
    warn(
      `Avoid app logic that relies on enumerating keys on a component instance. ` +
        `The keys will be empty in production mode to avoid performance overhead.`
    )
    return Reflect.ownKeys(target)
  }
}

// 编译vue模版的render函数：instance.withProxy
export const RuntimeCompiledPublicInstanceProxyHandlers = /*#__PURE__*/ extend(
  {},
  PublicInstanceProxyHandlers,
  {
    get(target: ComponentRenderContext, key: string) {
      // fast path for unscopables when using `with` block
      if ((key as any) === Symbol.unscopables) {
        // 在with作用域下，排除在原型链上的属性，如 直接读出with里的ctx上属性
        return
      }
      return PublicInstanceProxyHandlers.get!(target, key, target)
    },
    // 执行render函数时，with(ctx) {...}, 访问一个变量时，会先判断这个has，然后 get
    has(_: ComponentRenderContext, key: string) {
      const has = key[0] !== '_' && !isGloballyWhitelisted(key)

      if (__DEV__ && !has && PublicInstanceProxyHandlers.has!(_, key)) {
        warn(
          `Property ${JSON.stringify(
            key
          )} should not start with _ which is a reserved prefix for Vue internals.`
        )
      }
      return has
    }
  }
)

// 创建组件实例的上下文，包含：组件本身实例、组件公开的属性、app上下文的全局属性
// dev only
// In dev mode, the proxy target exposes the same properties as seen on `this`
// for easier console inspection. In prod mode it will be an empty object so
// these properties definitions can be skipped.
export function createDevRenderContext(instance: ComponentInternalInstance) {
  const target: Record<string, any> = {}

  // expose internal instance for proxy handlers
  Object.defineProperty(target, `_`, {
    configurable: true,
    enumerable: false,
    get: () => instance
  })

  // expose public properties
  // 访问相关内置公开的实例属性，返回处理后的组件实例属性
  Object.keys(publicPropertiesMap).forEach(key => {
    Object.defineProperty(target, key, {
      configurable: true,
      enumerable: false,
      get: () => publicPropertiesMap[key](instance),
      // intercepted by the proxy so no need for implementation,
      // but needed to prevent set errors
      set: NOOP
    })
  })

  return target as ComponentRenderContext
}

// dev only
// 组件props属性列表 绑定到 组件实例上下文 ctx
export function exposePropsOnRenderContext(
  instance: ComponentInternalInstance
) {
  const {
    ctx,
    propsOptions: [propsOptions] // 规范后的组件的props属性
  } = instance
  if (propsOptions) {
    Object.keys(propsOptions).forEach(key => {
      Object.defineProperty(ctx, key, {
        enumerable: true,
        configurable: true,
        get: () => instance.props[key], // 组件节点vnode的props属性上的值（已规范并赋值）
        set: NOOP
      })
    })
  }
}

// dev only
// 绑定 组件的setup 返回值到 组件实例上下文ctx
export function exposeSetupStateOnRenderContext(
  instance: ComponentInternalInstance
) {
  // setupState 即 setupResult
  const { ctx, setupState } = instance

  // toRaw: 设置 setupState.__v_raw = setupState
  Object.keys(toRaw(setupState)).forEach(key => {
<<<<<<< HEAD
    if (!setupState.__isScriptSetup && (key[0] === '$' || key[0] === '_')) {
      // setup方法的返回值属性里不能以 $、_ 开头，这些是Vue的 内部属性预留前置代表
      warn(
        `setup() return property ${JSON.stringify(
          key
        )} should not start with "$" or "_" ` +
          `which are reserved prefixes for Vue internals.`
      )
      return
    }

    Object.defineProperty(ctx, key, {
      enumerable: true,
      configurable: true,
      get: () => setupState[key],
      set: NOOP
    })
=======
    if (!setupState.__isScriptSetup) {
      if (key[0] === '$' || key[0] === '_') {
        warn(
          `setup() return property ${JSON.stringify(
            key
          )} should not start with "$" or "_" ` +
            `which are reserved prefixes for Vue internals.`
        )
        return
      }
      Object.defineProperty(ctx, key, {
        enumerable: true,
        configurable: true,
        get: () => setupState[key],
        set: NOOP
      })
    }
>>>>>>> 467e113b
  })
}<|MERGE_RESOLUTION|>--- conflicted
+++ resolved
@@ -576,27 +576,9 @@
 
   // toRaw: 设置 setupState.__v_raw = setupState
   Object.keys(toRaw(setupState)).forEach(key => {
-<<<<<<< HEAD
-    if (!setupState.__isScriptSetup && (key[0] === '$' || key[0] === '_')) {
-      // setup方法的返回值属性里不能以 $、_ 开头，这些是Vue的 内部属性预留前置代表
-      warn(
-        `setup() return property ${JSON.stringify(
-          key
-        )} should not start with "$" or "_" ` +
-          `which are reserved prefixes for Vue internals.`
-      )
-      return
-    }
-
-    Object.defineProperty(ctx, key, {
-      enumerable: true,
-      configurable: true,
-      get: () => setupState[key],
-      set: NOOP
-    })
-=======
     if (!setupState.__isScriptSetup) {
       if (key[0] === '$' || key[0] === '_') {
+        // setup方法的返回值属性里不能以 $、_ 开头，这些是Vue的 内部属性预留前置代表
         warn(
           `setup() return property ${JSON.stringify(
             key
@@ -612,6 +594,5 @@
         set: NOOP
       })
     }
->>>>>>> 467e113b
   })
 }