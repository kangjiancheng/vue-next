import {
  ComponentInternalInstance,
  Data,
  getExposeProxy,
  isStatefulComponent
} from './component'
import { nextTick, queueJob } from './scheduler'
import { instanceWatch, WatchOptions, WatchStopHandle } from './apiWatch'
import {
  EMPTY_OBJ,
  hasOwn,
  isGloballyAllowed,
  NOOP,
  extend,
  isString,
  isFunction,
  UnionToIntersection,
  Prettify,
  IfAny
} from '@vue/shared'
import {
  toRaw,
  shallowReadonly,
  track,
  TrackOpTypes,
  ShallowUnwrapRef,
  UnwrapNestedRefs
} from '@vue/reactivity'
import {
  ExtractComputedReturns,
  ComponentOptionsBase,
  ComputedOptions,
  MethodOptions,
  ComponentOptionsMixin,
  OptionTypesType,
  OptionTypesKeys,
  resolveMergedOptions,
  shouldCacheAccess,
  MergedComponentOptionsOverride,
  InjectToObject,
  ComponentInjectOptions
} from './componentOptions'
import { EmitsOptions, EmitFn } from './componentEmits'
import { SlotsType, UnwrapSlotsType } from './componentSlots'
import { markAttrsAccessed } from './componentRenderUtils'
import { currentRenderingInstance } from './componentRenderContext'
import { warn } from './warning'
import { installCompatInstanceProperties } from './compat/instance'

/**
 * Custom properties added to component instances in any way and can be accessed through `this`
 *
 * @example
 * Here is an example of adding a property `$router` to every component instance:
 * ```ts
 * import { createApp } from 'vue'
 * import { Router, createRouter } from 'vue-router'
 *
 * declare module '@vue/runtime-core' {
 *   interface ComponentCustomProperties {
 *     $router: Router
 *   }
 * }
 *
 * // effectively adding the router to every component instance
 * const app = createApp({})
 * const router = createRouter()
 * app.config.globalProperties.$router = router
 *
 * const vm = app.mount('#app')
 * // we can access the router from the instance
 * vm.$router.push('/')
 * ```
 */
export interface ComponentCustomProperties {}

type IsDefaultMixinComponent<T> = T extends ComponentOptionsMixin
  ? ComponentOptionsMixin extends T
    ? true
    : false
  : false

type MixinToOptionTypes<T> = T extends ComponentOptionsBase<
  infer P,
  infer B,
  infer D,
  infer C,
  infer M,
  infer Mixin,
  infer Extends,
  any,
  any,
  infer Defaults,
  any,
  any,
  any
>
  ? OptionTypesType<P & {}, B & {}, D & {}, C & {}, M & {}, Defaults & {}> &
      IntersectionMixin<Mixin> &
      IntersectionMixin<Extends>
  : never

// ExtractMixin(map type) is used to resolve circularly references
type ExtractMixin<T> = {
  Mixin: MixinToOptionTypes<T>
}[T extends ComponentOptionsMixin ? 'Mixin' : never]

export type IntersectionMixin<T> = IsDefaultMixinComponent<T> extends true
  ? OptionTypesType
  : UnionToIntersection<ExtractMixin<T>>

export type UnwrapMixinsType<
  T,
  Type extends OptionTypesKeys
> = T extends OptionTypesType ? T[Type] : never

type EnsureNonVoid<T> = T extends void ? {} : T

export type ComponentPublicInstanceConstructor<
  T extends ComponentPublicInstance<
    Props,
    RawBindings,
    D,
    C,
    M
  > = ComponentPublicInstance<any>,
  Props = any,
  RawBindings = any,
  D = any,
  C extends ComputedOptions = ComputedOptions,
  M extends MethodOptions = MethodOptions
> = {
  __isFragment?: never
  __isTeleport?: never
  __isSuspense?: never
  new (...args: any[]): T
}

export type CreateComponentPublicInstance<
  P = {},
  B = {},
  D = {},
  C extends ComputedOptions = {},
  M extends MethodOptions = {},
  Mixin extends ComponentOptionsMixin = ComponentOptionsMixin,
  Extends extends ComponentOptionsMixin = ComponentOptionsMixin,
  E extends EmitsOptions = {},
  PublicProps = P,
  Defaults = {},
  MakeDefaultsOptional extends boolean = false,
  I extends ComponentInjectOptions = {},
  S extends SlotsType = {},
  PublicMixin = IntersectionMixin<Mixin> & IntersectionMixin<Extends>,
  PublicP = UnwrapMixinsType<PublicMixin, 'P'> & EnsureNonVoid<P>,
  PublicB = UnwrapMixinsType<PublicMixin, 'B'> & EnsureNonVoid<B>,
  PublicD = UnwrapMixinsType<PublicMixin, 'D'> & EnsureNonVoid<D>,
  PublicC extends ComputedOptions = UnwrapMixinsType<PublicMixin, 'C'> &
    EnsureNonVoid<C>,
  PublicM extends MethodOptions = UnwrapMixinsType<PublicMixin, 'M'> &
    EnsureNonVoid<M>,
  PublicDefaults = UnwrapMixinsType<PublicMixin, 'Defaults'> &
    EnsureNonVoid<Defaults>
> = ComponentPublicInstance<
  PublicP,
  PublicB,
  PublicD,
  PublicC,
  PublicM,
  E,
  PublicProps,
  PublicDefaults,
  MakeDefaultsOptional,
  ComponentOptionsBase<
    P,
    B,
    D,
    C,
    M,
    Mixin,
    Extends,
    E,
    string,
    Defaults,
    {},
    string,
    S
  >,
  I,
  S
>
// public properties exposed on the proxy, which is used as the render context
// in templates (as `this` in the render option)
export type ComponentPublicInstance<
  P = {}, // props type extracted from props option
  B = {}, // raw bindings returned from setup()
  D = {}, // return from data()
  C extends ComputedOptions = {},
  M extends MethodOptions = {},
  E extends EmitsOptions = {},
  PublicProps = P,
  Defaults = {},
  MakeDefaultsOptional extends boolean = false,
  Options = ComponentOptionsBase<any, any, any, any, any, any, any, any, any>,
  I extends ComponentInjectOptions = {},
  S extends SlotsType = {}
> = {
  $: ComponentInternalInstance
  $data: D
  $props: MakeDefaultsOptional extends true
    ? Partial<Defaults> & Omit<Prettify<P> & PublicProps, keyof Defaults>
    : Prettify<P> & PublicProps
  $attrs: Data
  $refs: Data
  $slots: UnwrapSlotsType<S>
  $root: ComponentPublicInstance | null
  $parent: ComponentPublicInstance | null
  $emit: EmitFn<E>
  $el: any
  $options: Options & MergedComponentOptionsOverride
  $forceUpdate: () => void
  $nextTick: typeof nextTick
  $watch<T extends string | ((...args: any) => any)>(
    source: T,
    cb: T extends (...args: any) => infer R
      ? (...args: [R, R]) => any
      : (...args: any) => any,
    options?: WatchOptions
  ): WatchStopHandle
} & IfAny<P, P, Omit<P, keyof ShallowUnwrapRef<B>>> &
  ShallowUnwrapRef<B> &
  UnwrapNestedRefs<D> &
  ExtractComputedReturns<C> &
  M &
  ComponentCustomProperties &
  InjectToObject<I>

export type PublicPropertiesMap = Record<
  string,
  (i: ComponentInternalInstance) => any
>

/**
 * #2437 In Vue 3, functional components do not have a public instance proxy but
 * they exist in the internal parent chain. For code that relies on traversing
 * public $parent chains, skip functional ones and go to the parent instead.
 */
const getPublicInstance = (
  i: ComponentInternalInstance | null
): ComponentPublicInstance | ComponentInternalInstance['exposed'] | null => {
  if (!i) return null
  if (isStatefulComponent(i)) return getExposeProxy(i) || i.proxy
  return getPublicInstance(i.parent)
}

// instance.ctx: 公开组件实例部分属性与方法
export const publicPropertiesMap: PublicPropertiesMap =
  // Move PURE marker to new line to workaround compiler discarding it
  // due to type annotation
  /*#__PURE__*/ extend(Object.create(null), {
    // i 为component实例: instance
    $: i => i,
    $el: i => i.vnode.el,
    $data: i => i.data,
    $props: i => (__DEV__ ? shallowReadonly(i.props) : i.props),
    $attrs: i => (__DEV__ ? shallowReadonly(i.attrs) : i.attrs),
    $slots: i => (__DEV__ ? shallowReadonly(i.slots) : i.slots),
    $refs: i => (__DEV__ ? shallowReadonly(i.refs) : i.refs),
    $parent: i => getPublicInstance(i.parent),
    $root: i => getPublicInstance(i.root),
    $emit: i => i.emit,
    $options: i => (__FEATURE_OPTIONS_API__ ? resolveMergedOptions(i) : i.type),
    $forceUpdate: i => i.f || (i.f = () => queueJob(i.update)),
    $nextTick: i => i.n || (i.n = nextTick.bind(i.proxy!)),
    $watch: i => (__FEATURE_OPTIONS_API__ ? instanceWatch.bind(i) : NOOP)
  } as PublicPropertiesMap)

if (__COMPAT__) {
  installCompatInstanceProperties(publicPropertiesMap)
}

const enum AccessTypes {
  OTHER,
  SETUP,
  DATA,
  PROPS,
  CONTEXT
}

export interface ComponentRenderContext {
  [key: string]: any
  _: ComponentInternalInstance
}

export const isReservedPrefix = (key: string) => key === '_' || key === '$'

const hasSetupBinding = (state: Data, key: string) =>
  state !== EMPTY_OBJ && !state.__isScriptSetup && hasOwn(state, key)

// 拦截组件实例的上下文：instance.ctx，并返回给instance.proxy
// ctx 为组件实例的上下文，包括了实例方法，实例data属性、实例props等
export const PublicInstanceProxyHandlers: ProxyHandler<any> = {
  // 访问instance.ctx的属性: key
  get({ _: instance }: ComponentRenderContext, key: string) {
    const { ctx, setupState, data, props, accessCache, type, appContext } =
      instance

    // for internal formatters to know that this is a Vue instance
    if (__DEV__ && key === '__isVue') {
      return true
    }

    // 当访问组件实例上下文ctx属性时，设置缓存所访问属性的范围：data / props / ctx，方便后续再次访问时可直接返回，避免重复判断等操作
    // 访问优先级：setup > data > props

    // data / props / ctx
    // This getter gets called for every property access on the render context
    // during render and is a major hotspot. The most expensive part of this
    // is the multiple hasOwn() calls. It's much faster to do a simple property
    // access on a plain object, so we use an accessCache object (with null
    // prototype) to memoize what access type a key corresponds to.
    let normalizedProps
    if (key[0] !== '$') {
      // 设置所访问属性的范围
      const n = accessCache![key]
      if (n !== undefined) {
        switch (n) {
          case AccessTypes.SETUP: // 在setup 方法中创建并返回的属性
            return setupState[key]
          case AccessTypes.DATA: // 在data 中定义的属性
            return data[key]
          case AccessTypes.CONTEXT: // 上下文属性：如全局属性
            return ctx[key]
          case AccessTypes.PROPS: // 组件接收到的有效props，已经进行类型、默认值处理，同时也赋值了。
            return props![key]
          // default: just fallthrough
        }
      } else if (hasSetupBinding(setupState, key)) {
        accessCache![key] = AccessTypes.SETUP
        return setupState[key]
      } else if (data !== EMPTY_OBJ && hasOwn(data, key)) {
        // data 属性有 v2.x 添加
        accessCache![key] = AccessTypes.DATA
        return data[key]
      } else if (
        // only cache other properties when instance has declared (thus stable)
        // props
        (normalizedProps = instance.propsOptions[0]) &&
        hasOwn(normalizedProps, key)
      ) {
        accessCache![key] = AccessTypes.PROPS
        return props![key]
      } else if (ctx !== EMPTY_OBJ && hasOwn(ctx, key)) {
        accessCache![key] = AccessTypes.CONTEXT
        return ctx[key]
      } else if (!__FEATURE_OPTIONS_API__ || shouldCacheAccess) {
        accessCache![key] = AccessTypes.OTHER
      }
    }

    /**
     * 以 '$' 开头的属性，如 ：publicPropertiesMap、globalProperties、用户自定义
     */
    const publicGetter = publicPropertiesMap[key]
    let cssModule, globalProperties
    // 组件实例公开的 $xxx 属性，直接返回相应属性与方法
    if (publicGetter) {
      if (key === '$attrs') {
        track(instance, TrackOpTypes.GET, key)
        __DEV__ && markAttrsAccessed()
      } else if (__DEV__ && key === '$slots') {
        track(instance, TrackOpTypes.GET, key)
      }
      return publicGetter(instance)
    } else if (
      (cssModule = type.__cssModules) &&
      (cssModule = cssModule[key])
    ) {
      // todo: 待测试
      // css module (injected by vue-loader)
      // type 即 组件，在createVNode时初始化
      return cssModule
    } else if (ctx !== EMPTY_OBJ && hasOwn(ctx, key)) {
      // 上下文中 以 $ 开头的
      // user may set custom properties to `this` that start with `$`
      accessCache![key] = AccessTypes.CONTEXT
      return ctx[key]
    } else if (
      ((globalProperties = appContext.config.globalProperties),
      hasOwn(globalProperties, key))
    ) {
      if (__COMPAT__) {
        const desc = Object.getOwnPropertyDescriptor(globalProperties, key)!
        if (desc.get) {
          return desc.get.call(instance.proxy)
        } else {
          const val = globalProperties[key]
          return isFunction(val)
            ? Object.assign(val.bind(instance.proxy), val)
            : val
        }
      } else {
        // 全局属性
        return globalProperties[key]
      }
    } else if (
      __DEV__ &&
      currentRenderingInstance &&
      (!isString(key) ||
        // #1091 avoid internal isRef/isVNode checks on component instance leading to infinite warning loop
        key.indexOf('__v') !== 0)
    ) {
      // key 不是字符串 或 不是以 '__v' 开头
      if (data !== EMPTY_OBJ && isReservedPrefix(key[0]) && hasOwn(data, key)) {
        // 如果在data中定义了 $xxx，在模板中使用时，则只能通过$data.$xxx访问
        // $id: '001' // 在模版中访问：$data.$id
        warn(
          `Property ${JSON.stringify(
            key
          )} must be accessed via $data because it starts with a reserved ` +
            `character ("$" or "_") and is not proxied on the render context.`
        )
      } else if (instance === currentRenderingInstance) {
        // 不可以使用未定义的属性
        // 除了data中定义的$xxx，如果setup中定义了$yyy, 则实际并没有定义，vue访问不到
        warn(
          `Property ${JSON.stringify(key)} was accessed during render ` +
            `but is not defined on instance.`
        )
      }
    }
  },

  set(
    { _: instance }: ComponentRenderContext,
    key: string,
    value: any
  ): boolean {
    // 修改组件的 data、setup 返回值、props
    const { data, setupState, ctx } = instance
    if (hasSetupBinding(setupState, key)) {
      setupState[key] = value
      return true
    } else if (
      __DEV__ &&
      setupState.__isScriptSetup &&
      hasOwn(setupState, key)
    ) {
      warn(`Cannot mutate <script setup> binding "${key}" from Options API.`)
      return false
    } else if (data !== EMPTY_OBJ && hasOwn(data, key)) {
      data[key] = value
      return true
    } else if (hasOwn(instance.props, key)) {
      // 禁止修改 props 属性
      __DEV__ && warn(`Attempting to mutate prop "${key}". Props are readonly.`)
      return false
    }

    // 禁止修改组件实例所公开的内置属性：$xxx
    if (key[0] === '$' && key.slice(1) in instance) {
      __DEV__ &&
        warn(
          `Attempting to mutate public property "${key}". ` +
            `Properties starting with $ are reserved and readonly.`
        )
      return false
    } else {
      if (__DEV__ && key in instance.appContext.config.globalProperties) {
        // 修改全局属性
        Object.defineProperty(ctx, key, {
          enumerable: true,
          configurable: true,
          value
        })
      } else {
        ctx[key] = value
      }
    }
    return true
  },

  // 访问with里的数据时：判断所访问属性存在各个范围里
  has(
    {
      // ctx.instance
      _: { data, setupState, accessCache, ctx, appContext, propsOptions }
    }: ComponentRenderContext,
    key: string
  ) {
    let normalizedProps
    return (
      !!accessCache![key] || // 访问属性的同时，会设置accessCache相应值
      (data !== EMPTY_OBJ && hasOwn(data, key)) ||
      hasSetupBinding(setupState, key) ||
      ((normalizedProps = propsOptions[0]) && hasOwn(normalizedProps, key)) ||
      hasOwn(ctx, key) ||
      hasOwn(publicPropertiesMap, key) ||
      hasOwn(appContext.config.globalProperties, key)
    )
  },

  defineProperty(
    target: ComponentRenderContext,
    key: string,
    descriptor: PropertyDescriptor
  ) {
    if (descriptor.get != null) {
      // invalidate key cache of a getter based property #5417
      target._.accessCache![key] = 0
    } else if (hasOwn(descriptor, 'value')) {
      this.set!(target, key, descriptor.value, null)
    }
    return Reflect.defineProperty(target, key, descriptor)
  }
}

// 别使用ownKeys()，生成环境下会不存在
if (__DEV__ && !__TEST__) {
  PublicInstanceProxyHandlers.ownKeys = (target: ComponentRenderContext) => {
    warn(
      `Avoid app logic that relies on enumerating keys on a component instance. ` +
        `The keys will be empty in production mode to avoid performance overhead.`
    )
    return Reflect.ownKeys(target)
  }
}

// 编译vue模版的render函数：instance.withProxy
export const RuntimeCompiledPublicInstanceProxyHandlers = /*#__PURE__*/ extend(
  {},
  PublicInstanceProxyHandlers,
  {
    get(target: ComponentRenderContext, key: string) {
      // fast path for unscopables when using `with` block
      if ((key as any) === Symbol.unscopables) {
        // 在with作用域下，排除在原型链上的属性，如 直接读出with里的ctx上属性
        return
      }
      return PublicInstanceProxyHandlers.get!(target, key, target)
    },
    // 执行render函数时，with(ctx) {...}, 访问一个变量时，会先判断这个has，然后 get
    has(_: ComponentRenderContext, key: string) {
<<<<<<< HEAD
      const has = key[0] !== '_' && !isGloballyWhitelisted(key)

=======
      const has = key[0] !== '_' && !isGloballyAllowed(key)
>>>>>>> a6503e3e
      if (__DEV__ && !has && PublicInstanceProxyHandlers.has!(_, key)) {
        warn(
          `Property ${JSON.stringify(
            key
          )} should not start with _ which is a reserved prefix for Vue internals.`
        )
      }
      return has
    }
  }
)

// 创建组件实例的上下文，包含：组件本身实例、组件公开的属性、app上下文的全局属性
// dev only
// In dev mode, the proxy target exposes the same properties as seen on `this`
// for easier console inspection. In prod mode it will be an empty object so
// these properties definitions can be skipped.
export function createDevRenderContext(instance: ComponentInternalInstance) {
  const target: Record<string, any> = {}

  // expose internal instance for proxy handlers
  Object.defineProperty(target, `_`, {
    configurable: true,
    enumerable: false,
    get: () => instance
  })

  // expose public properties
  // 访问相关内置公开的实例属性，返回处理后的组件实例属性
  Object.keys(publicPropertiesMap).forEach(key => {
    Object.defineProperty(target, key, {
      configurable: true,
      enumerable: false,
      get: () => publicPropertiesMap[key](instance),
      // intercepted by the proxy so no need for implementation,
      // but needed to prevent set errors
      set: NOOP
    })
  })

  return target as ComponentRenderContext
}

// dev only
// 组件props属性列表 绑定到 组件实例上下文 ctx
export function exposePropsOnRenderContext(
  instance: ComponentInternalInstance
) {
  const {
    ctx,
    propsOptions: [propsOptions] // 规范后的组件的props属性
  } = instance
  if (propsOptions) {
    Object.keys(propsOptions).forEach(key => {
      Object.defineProperty(ctx, key, {
        enumerable: true,
        configurable: true,
        get: () => instance.props[key], // 组件节点vnode的props属性上的值（已规范并赋值）
        set: NOOP
      })
    })
  }
}

// dev only
// 绑定 组件的setup 返回值到 组件实例上下文ctx
export function exposeSetupStateOnRenderContext(
  instance: ComponentInternalInstance
) {
  // setupState 即 setupResult
  const { ctx, setupState } = instance

  // toRaw: 设置 setupState.__v_raw = setupState
  Object.keys(toRaw(setupState)).forEach(key => {
    if (!setupState.__isScriptSetup) {
      if (isReservedPrefix(key[0])) {
        // setup方法的返回值属性里不能以 $、_ 开头，这些是Vue的 内部属性预留前置代表
        warn(
          `setup() return property ${JSON.stringify(
            key
          )} should not start with "$" or "_" ` +
            `which are reserved prefixes for Vue internals.`
        )
        return
      }
      Object.defineProperty(ctx, key, {
        enumerable: true,
        configurable: true,
        get: () => setupState[key],
        set: NOOP
      })
    }
  })
}<|MERGE_RESOLUTION|>--- conflicted
+++ resolved
@@ -540,12 +540,7 @@
     },
     // 执行render函数时，with(ctx) {...}, 访问一个变量时，会先判断这个has，然后 get
     has(_: ComponentRenderContext, key: string) {
-<<<<<<< HEAD
-      const has = key[0] !== '_' && !isGloballyWhitelisted(key)
-
-=======
       const has = key[0] !== '_' && !isGloballyAllowed(key)
->>>>>>> a6503e3e
       if (__DEV__ && !has && PublicInstanceProxyHandlers.has!(_, key)) {
         warn(
           `Property ${JSON.stringify(
