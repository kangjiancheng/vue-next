--- conflicted
+++ resolved
@@ -360,16 +360,10 @@
   root.components = [...context.components] // 保存用户自定义的组件标签名，transformElement
   root.directives = [...context.directives] // 用户自定义的指令名，transformElement - buildDirectiveArgs
   root.imports = context.imports
-<<<<<<< HEAD
   root.hoists = context.hoists // 需要静态提升的 codegenNode列表
   root.temps = context.temps // 临时变量个数
   root.cached = context.cached // 缓存编译结果，如 v-once
-=======
-  root.hoists = context.hoists
-  root.temps = context.temps
-  root.cached = context.cached
   root.transformed = true
->>>>>>> 261fb7ce
 
   if (__COMPAT__) {
     root.filters = [...context.filters!]
@@ -455,14 +449,9 @@
   for (; i < parent.children.length; i++) {
     const child = parent.children[i]
     if (isString(child)) continue
-<<<<<<< HEAD
+    context.grandParent = context.parent
     context.parent = parent // 当前节点的父节点
     context.childIndex = i // 子节点位置
-=======
-    context.grandParent = context.parent
-    context.parent = parent
-    context.childIndex = i
->>>>>>> 261fb7ce
     context.onNodeRemoved = nodeRemoved
     traverseNode(child, context) // 遍历处理子节点
   }
@@ -474,13 +463,8 @@
  * @param context
  */
 export function traverseNode(
-<<<<<<< HEAD
   node: RootNode | TemplateChildNode, // ast 语法树的根节点，或 如 v-if的子节点列表（在解析v-if指令时，会遍历解析其子节点）
-  context: TransformContext
-=======
-  node: RootNode | TemplateChildNode,
   context: TransformContext,
->>>>>>> 261fb7ce
 ) {
   context.currentNode = node // 当前在处理的节点
   // apply transform plugins
@@ -586,13 +570,8 @@
  * 注意： template元素中具有v-slot时，会单独处理v-if、v-for
  */
 export function createStructuralDirectiveTransform(
-<<<<<<< HEAD
   name: string | RegExp, // 指令名 如 ，/^(if|else|else-if)$/、'for'
-  fn: StructuralDirectiveTransform // 指令回调
-=======
-  name: string | RegExp,
-  fn: StructuralDirectiveTransform,
->>>>>>> 261fb7ce
+  fn: StructuralDirectiveTransform, // 指令回调
 ): NodeTransform {
   const matches = isString(name)
     ? (n: string) => n === name // 如 v-for 的 'for'
