import { NodeTransform, TransformContext } from '../transform'
import {
  NodeTypes,
  ElementTypes,
  CallExpression,
  ObjectExpression,
  ElementNode,
  DirectiveNode,
  ExpressionNode,
  ArrayExpression,
  createCallExpression,
  createArrayExpression,
  createObjectProperty,
  createSimpleExpression,
  createObjectExpression,
  Property,
  ComponentNode,
  VNodeCall,
  TemplateTextChildNode,
  DirectiveArguments,
  createVNodeCall,
  ConstantTypes
} from '../ast'
import {
  PatchFlags,
  PatchFlagNames,
  isSymbol,
  isOn,
  isObject,
  isReservedProp,
  capitalize,
  camelize
} from '@vue/shared'
import { createCompilerError, ErrorCodes } from '../errors'
import {
  RESOLVE_DIRECTIVE,
  RESOLVE_COMPONENT,
  RESOLVE_DYNAMIC_COMPONENT,
  MERGE_PROPS,
  TO_HANDLERS,
  TELEPORT,
  KEEP_ALIVE,
  SUSPENSE,
  UNREF
} from '../runtimeHelpers'
import {
  getInnerRange,
  toValidAssetId,
  findProp,
  isCoreComponent,
  isBindKey,
  findDir,
  isStaticExp
} from '../utils'
import { buildSlots } from './vSlot'
import { getConstantType } from './hoistStatic'
import { BindingTypes } from '../options'
import {
  checkCompatEnabled,
  CompilerDeprecationTypes,
  isCompatEnabled
} from '../compat/compatConfig'

// some directive transforms (e.g. v-model) may return a symbol for runtime
// import, which should be used instead of a resolveDirective call.
// 运行时的指令导入，如 v-model、v-show
const directiveImportMap = new WeakMap<DirectiveNode, symbol>()

// generate a JavaScript AST for this element's codegen
// 解析元素节点的prop属性列表、v-slot指令、patchFlag信息、用户定义的指令等，为当前节点的ast生成对应的codegen vnode执行函数节点
export const transformElement: NodeTransform = (node, context) => {
  // perform the work on exit, after all child expressions have been
  // processed and merged.
  // 由于当前节点的transform插件列表是先添加后执行，所以会在当前节点的子节点经过 transformText即文本内容合并后，再执行这个插件
  return function postTransformElement() {
    node = context.currentNode!

    if (
      !(
        node.type === NodeTypes.ELEMENT &&
        (node.tagType === ElementTypes.ELEMENT ||
          node.tagType === ElementTypes.COMPONENT)
      )
    ) {
      return
    }

    // 分析标签元素：html标签元素、组件标签元素
    const { tag, props } = node // node.type ELEMENT 类型节点: dom元素、 组件节点
    const isComponent = node.tagType === ElementTypes.COMPONENT //  当前节点为组件类型

    // The goal of the transform is to create a codegenNode implementing the
    // VNodeCall interface.
    // 该transform插件主要是为了创建 codegenNode 信息，为了在vnode时调用

    // 解析组件is指令，如果dom标签有v-is指令，则也是组件

    // 解析组件类型，返回相关内容，如动态is组件的 vnode patch方法、内置组件名、区分用户自定义组件名
    let vnodeTag = isComponent
      ? resolveComponentType(node as ComponentNode, context) // 解析is属性: 静态属性is、静态指令属性:is、v-is，返回一个对象
      : `"${tag}"` // dom 元素标签名

    // 是否是动态组件，即存在静态is、:is、v-is
    const isDynamicComponent =
      isObject(vnodeTag) && vnodeTag.callee === RESOLVE_DYNAMIC_COMPONENT

    let vnodeProps: VNodeCall['props']

    // 保存节点的子元素列表：
    //    节点是非KeepAlive/TELEPORT的组件，转换为slot节点列表；
    //    或 节点非组件或为keep-alive，且唯一子节点是动态文本或普通文本；
    //    或 节点非组件或为keep-alive，且唯一子节点不是动态文本和普通文本；
    //    或 节点非组件有多个子节点；
    //    或 节点是TELEPORT组件
    let vnodeChildren: VNodeCall['children']

    let vnodePatchFlag: VNodeCall['patchFlag']

    let patchFlag: number = 0
    let vnodeDynamicProps: VNodeCall['dynamicProps']
    let dynamicPropNames: string[] | undefined // 静态prop key的name列表
    let vnodeDirectives: VNodeCall['directives']

    let shouldUseBlock =
      // dynamic component may resolve to plain elements
      isDynamicComponent || // 动态组件 即存在is属性
      vnodeTag === TELEPORT || // Teleport
      vnodeTag === SUSPENSE || // Suspense
      (!isComponent &&
        // <svg> and <foreignObject> must be forced into blocks so that block
        // updates inside get proper isSVG flag at runtime. (#639, #643)
        // This is technically web-specific, but splitting the logic out of core
        // leads to too much unnecessary complexity.
        (tag === 'svg' || // web规范的一些特殊标签
          tag === 'foreignObject' ||
          // #938: elements with dynamic keys should be forced into blocks
          findProp(node, 'key', true))) //  绑定了key指令： ':key'，非静态属性

    // 节点 props

    if (props.length > 0) {
      // 解析属性列表：静态属性、指令属性
      // 指令属性：v-bind、v-on、v-model、v-html、v-text、v-show、v-cloak、用户自定义指令; 跳过解析：slot、once、is、ssr下的on
      // 属性去重合并，转换key/value
      // 设置node的 patchFlag
      const propsBuildResult = buildProps(node, context)

      vnodeProps = propsBuildResult.props // 解析后的props列表
      patchFlag = propsBuildResult.patchFlag // 根据相关prop信息，进行二进制运算设置patchFlag
      dynamicPropNames = propsBuildResult.dynamicPropNames // 静态prop key的name列表，且非 ref、style、class，且该指令没有被设置缓存，如：v-bind、 v-model、 v-on

      const directives = propsBuildResult.directives // 需要在运行时，重新处理的：v-model、v-show、用户自定义指令
      vnodeDirectives =
        directives && directives.length
          ? (createArrayExpression(
              directives.map(dir => buildDirectiveArgs(dir, context)) // 进一步解析 buildProps() 中的 runtimeDirectives：v-show、v-model、用户自定义指令；处理要运行的指令的参数、值、修饰符
            ) as DirectiveArguments)
          : undefined
    }

    // 节点 children

    // keep-alive 不可以有多个子元素
    // children
    if (node.children.length > 0) {
      if (vnodeTag === KEEP_ALIVE) {
        // Symbol(__DEV__ ? `KeepAlive` : ``)
        // 节点tag标签为 'keep-alive' 或 'KeepAlive'

        // Although a built-in component, we compile KeepAlive with raw children
        // instead of slot functions so that it can be used inside Transition
        // or other Transition-wrapping HOCs. // 高阶组件
        // To ensure correct updates with block optimizations, we need to:
        // 1. Force keep-alive into a block. This avoids its children being
        //    collected by a parent block.
        shouldUseBlock = true // 转换为block包裹，避免受到父节点影响

        // 2. Force keep-alive to always be updated, since it uses raw children.
        patchFlag |= PatchFlags.DYNAMIC_SLOTS // 加上动态slot
        if (__DEV__ && node.children.length > 1) {
          // 一个子元素/组件
          context.onError(
            createCompilerError(ErrorCodes.X_KEEP_ALIVE_INVALID_CHILDREN, {
              // <KeepAlive> expects exactly one child component.
              start: node.children[0].loc.start,
              end: node.children[node.children.length - 1].loc.end,
              source: ''
            })
          )
        }
      }

      // 处理组件slot、解析节点的 vnodeChildren：
      //    情况一：解析组件（不包括 TELEPORT、KEEP_ALIVE）
      //    情况二：节点只有一个子节点：
      //          解析 普通dom元素
      //          解析 KEEP_ALIVE 组件 ，如 template: '<keep-alive><div>...</div></keep-alive>'
      //    情况三：节点有多个子节点；或 解析 TELEPORT 组件

      // 处理组件的slot信息，如v-slot指令，非 teleport、keep-alive组件（不是真实的组件）
      const shouldBuildAsSlots =
        isComponent && // 组件类型的节点
        // Teleport is not a real component and has dedicated runtime handling
        // Teleport、keep-alive 均不是一个真实的组件，且已经有专门的运行时处理逻辑
        vnodeTag !== TELEPORT &&
        // explained above.
        vnodeTag !== KEEP_ALIVE

      // 解析组件（不包括 TELEPORT、KEEP_ALIVE）
      if (shouldBuildAsSlots) {
        // 创建组件及子元素的slots节点列表（并在此处理v-slot的v-if/for）
        // slots: 组件的slots节点列表：静态节点列表、动态节点列表
        // hasDynamicSlots 是否存在动态 slot: 如 动态v-slot:[xxx]、或 <template v-slot... v-if/v-for>、或 嵌套v-if/v-for
        const { slots, hasDynamicSlots } = buildSlots(node, context)

        vnodeChildren = slots
        if (hasDynamicSlots) {
          // 设置 vnode diff patchFlag
          patchFlag |= PatchFlags.DYNAMIC_SLOTS
        }
      } else if (node.children.length === 1 && vnodeTag !== TELEPORT) {
        // 如果节点只有一个子节点：
        //    是非组件，即普通dom元素
        //    是组件且为KEEP_ALIVE，如 template: '<keep-alive><div>...</div></keep-alive>'

        const child = node.children[0]
        const type = child.type
        // check for dynamic text children
        // 子节点是动态文本，即存在插值 {{ }}
        const hasDynamicTextChild =
          type === NodeTypes.INTERPOLATION ||
          type === NodeTypes.COMPOUND_EXPRESSION // 既有普通文本，也有插值文本，由transformText生成
        if (
          hasDynamicTextChild &&
          getConstantType(child, context) === ConstantTypes.NOT_CONSTANT // 判断子元素包括混合连续列表里的子文本元素，是否有文本节点为NOT_CONSTANT类型
        ) {
          // 设置 patchflag
          patchFlag |= PatchFlags.TEXT
        }
        // pass directly if the only child is a text node
        // (plain / interpolation / expression)
        if (hasDynamicTextChild || type === NodeTypes.TEXT) {
          // 节点非组件或为keep-alive，且唯一子节点是动态文本或普通文本
          // 如 template: '<div>123 {{ someValue }}</div>'
          vnodeChildren = child as TemplateTextChildNode
        } else {
          // 节点非组件或为keep-alive，且唯一子节点不是动态文本和普通文本
          // 如 template: '<keep-alive><div>...</div></keep-alive>'
          vnodeChildren = node.children // 保存当前子节点
        }
      } else {
        // 当前节点为 普通dom元素且有多个子节点；
        // 或是TELEPORT组件
        vnodeChildren = node.children
      }
    }

    // 节点 patchFlags

    // patchFlag & dynamicPropNames
    if (patchFlag !== 0) {
      // 存在需要针对性的patch vnode diff
      if (__DEV__) {
        if (patchFlag < 0) {
          // HOISTED = -1
          // BAIL = -2
          // special flags (negative and mutually exclusive)
          vnodePatchFlag = patchFlag + ` /* ${PatchFlagNames[patchFlag]} */`
        } else {
          // bitwise flags
          const flagNames = Object.keys(PatchFlagNames)
            .map(Number)
            .filter(n => n > 0 && patchFlag & n) // 进行 按位与 操作， 取出对应的patchFlag值 （patchFlag 初始为0，通过 按位或 变更）
            .map(n => PatchFlagNames[n]) // 对应的名字
            .join(`, `)
          vnodePatchFlag = patchFlag + ` /* ${flagNames} */` // 记录需要进行vnode diff 的patchflag和其开发帮助的文本信息
        }
      } else {
        // 非开发环境下，只需要数字提示
        vnodePatchFlag = String(patchFlag)
      }
      if (dynamicPropNames && dynamicPropNames.length) {
        // 字符串拼接 动态prop(经解析过的指令节点)的属性名，不包括 ref、class、style
        // 如，template: '<input ref="input" v-model="textInput" v-bind:class="'red'" :placeholder="'请输入'" />'
        // 则，dynamicPropNames: ["onUpdate:modelValue", "placeholder"]
        // 返回结果： '["onUpdate:modelValue", "placeholder"]'
        vnodeDynamicProps = stringifyDynamicPropNames(dynamicPropNames)
      }
    }

    // 创建vnode的运行函数
    node.codegenNode = createVNodeCall(
      context,
      vnodeTag, // 解析后的标签名：自定义 <hello-world> => _component_hello_world 、内置 transition => Symbol(__DEV__ ? `Transition` : ``)
      vnodeProps, // 节点props属性列表， 已处理所有属性包括静态属性、静态/动态指令属性，并进行了合并去重处理；且均转换为相应节点格式
      vnodeChildren, // 节点的子元素列表，如果是组件（非teleport/keep-alive） 则需要转换为slot节点列表，并替换原先子元素列表；或则直接保存对应的子元素列表
      vnodePatchFlag, // patchFlag和及其描述文本信息: patchFlag + ` /* ${flagNames} */`
      vnodeDynamicProps, // 静态指令prop的属性名(解析过的指令节点)，字符串拼接格式： 如: template: '<input v-model="textInput" :placeholder="'请输入'" />'  对应的结果为： '["onUpdate:modelValue", "placeholder"]'
      vnodeDirectives, // 需要在运行时，重新处理的指令，如：v-model、v-show、用户自定义指令
      !!shouldUseBlock, // 是否使用block，如：动态is组件或TELEPORT或SUSPENSE；或是非组件当是特殊标签如svg，普通元素绑定了动态 :key； 或是 keep-alive组件，注意for节点/if节点(transform vIf)、root节点（transform createRootCodegen）
      false /* disableTracking */, // 默认 false
      node.loc
    )
  }
}

// 解析组件类型、解析v-is指令：返回相关内容，如动态is组件的 vnode patch方法、内置组件名、区分用户自定义组件名
export function resolveComponentType(
  node: ComponentNode, // 当前节点 即组件节点
  context: TransformContext, // transform 上下文
  ssr = false
) {
  let { tag } = node

  // 1. dynamic component
  // 存在is属性（动态组件）
  const isExplicitDynamic = isComponentTag(tag)
  const isProp = findProp(node, 'is')
  if (isProp) {
<<<<<<< HEAD
    // 如 存在属性is：'<component is="HelloWorld" />' 或 '<component :is="HelloWorld" />'
    // 或 存在指令is：'<hello-world v-is="Welcome" />'

    if (!isExplicitDynamic && isProp.type === NodeTypes.ATTRIBUTE) {
      // <button is="vue:xxx">
      // if not <component>, only is value that starts with "vue:" will be
      // treated as component by the parse phase and reach here, unless it's
      // compat mode where all is values are considered components
      tag = isProp.value!.content.replace(/^vue:/, '')
    } else {
=======
    if (
      isExplicitDynamic ||
      (__COMPAT__ &&
        isCompatEnabled(
          CompilerDeprecationTypes.COMPILER_IS_ON_ELEMENT,
          context
        ))
    ) {
>>>>>>> 348c3b01
      const exp =
        isProp.type === NodeTypes.ATTRIBUTE // 静态dom属性
          ? isProp.value && createSimpleExpression(isProp.value.content, true) // 转换为指令值节点格式
          : isProp.exp // 指令值节点
      if (exp) {
        // 创建一个类型为 JS_CALL_EXPRESSION 的渲染源码树codegen节点
        // Symbol(`resolveDynamicComponent`) 为执行的方法 callee
        return createCallExpression(context.helper(RESOLVE_DYNAMIC_COMPONENT), [
          exp
        ])
      }
    } else if (
      isProp.type === NodeTypes.ATTRIBUTE &&
      isProp.value!.content.startsWith('vue:')
    ) {
      // <button is="vue:xxx">
      // if not <component>, only is value that starts with "vue:" will be
      // treated as component by the parse phase and reach here, unless it's
      // compat mode where all is values are considered components
      tag = isProp.value!.content.slice(4)
    }
  }

  // 1.5 v-is (TODO: Deprecate)
  const isDir = !isExplicitDynamic && findDir(node, 'is')
  if (isDir && isDir.exp) {
    return createCallExpression(context.helper(RESOLVE_DYNAMIC_COMPONENT), [
      isDir.exp
    ])
  }

  // 2. built-in components (Teleport, Transition, KeepAlive, Suspense...)
  // 如果是内置组件，直接返回，如核心组件tag：keep-alive 或 KeepAlive；或内置组件 transition
  const builtIn = isCoreComponent(tag) || context.isBuiltInComponent(tag)
  if (builtIn) {
    // built-ins are simply fallthroughs / have special handling during ssr
    // so we don't need to import their runtime equivalents
    if (!ssr) context.helper(builtIn)
    return builtIn // 内置属性返回相应的标识符，如 KEEP_ALIVE = Symbol(__DEV__ ? `KeepAlive` : ``)
  }

  // TODO: analyze cfs
  // 3. user component (from setup bindings)
  // this is skipped in browser build since browser builds do not perform
  // binding analysis.
  if (!__BROWSER__) {
    const fromSetup = resolveSetupReference(tag, context)
    if (fromSetup) {
      return fromSetup
    }
  }
  // TODO: analyze cfs
  // 4. Self referencing component (inferred from filename)
  if (
    !__BROWSER__ &&
    context.selfName &&
    capitalize(camelize(tag)) === context.selfName
  ) {
    context.helper(RESOLVE_COMPONENT)
    // codegen.ts has special check for __self postfix when generating
    // component imports, which will pass additional `maybeSelfReference` flag
    // to `resolveComponent`.
    context.components.add(tag + `__self`)
    return toValidAssetId(tag, `component`)
  }

  // 5. user component (resolve)
  //用户自定义组件
  context.helper(RESOLVE_COMPONENT) // 收集渲染源码要用的辅助函数，在渲染源码开始处定义这些函数，为了之后执行渲染函数时正确引用这些的函数
  context.components.add(tag) // 保存 组件标签名
  return toValidAssetId(tag, `component`) // 格式话组件名 如 tag = 'hello world' 转换为 '_component_hello__world'
}

// TODO: analyze cfs
function resolveSetupReference(name: string, context: TransformContext) {
  const bindings = context.bindingMetadata
  if (!bindings || bindings.__isScriptSetup === false) {
    return
  }

  const camelName = camelize(name)
  const PascalName = capitalize(camelName)
  const checkType = (type: BindingTypes) => {
    if (bindings[name] === type) {
      return name
    }
    if (bindings[camelName] === type) {
      return camelName
    }
    if (bindings[PascalName] === type) {
      return PascalName
    }
  }

  const fromConst = checkType(BindingTypes.SETUP_CONST)
  if (fromConst) {
    return context.inline
      ? // in inline mode, const setup bindings (e.g. imports) can be used as-is
        fromConst
      : `$setup[${JSON.stringify(fromConst)}]`
  }

  const fromMaybeRef =
    checkType(BindingTypes.SETUP_LET) ||
    checkType(BindingTypes.SETUP_REF) ||
    checkType(BindingTypes.SETUP_MAYBE_REF)
  if (fromMaybeRef) {
    return context.inline
      ? // setup scope bindings that may be refs need to be unrefed
        `${context.helperString(UNREF)}(${fromMaybeRef})`
      : `$setup[${JSON.stringify(fromMaybeRef)}]`
  }
}

export type PropsExpression = ObjectExpression | CallExpression | ExpressionNode

/**
 * 解析ast节点的属性列表props
 * 解析指令：v-bind、v-on、v-model、v-html、v-text、v-show、v-cloak、用户自定义指令; 跳过解析：slot、once、is、ssr下的on
 * 处理静态属性、静态/动态指令属性、合并去重属性
 * prop节点经createObjectProperty(key, value) 转换、并设置元素node节点的patchFlag
 */
export function buildProps(
  node: ElementNode, // dom元素节点 或组件节点 或 slot标签节点（在transformSlot中）
  context: TransformContext,
  props: ElementNode['props'] = node.props, // 节点上的属性列表
  ssr = false
): {
  props: PropsExpression | undefined
  directives: DirectiveNode[]
  patchFlag: number
  dynamicPropNames: string[]
} {
  const { tag, loc: elementLoc } = node
  const isComponent = node.tagType === ElementTypes.COMPONENT // 是否是组件
  let properties: ObjectExpression['properties'] = [] // createObjectProperty(key, value) 存储props中经过转换的属性值节点/属性名节点
  const mergeArgs: PropsExpression[] = [] // 配合v-on/v-bind（无参数指令） 合并去重属性
  const runtimeDirectives: DirectiveNode[] = [] // 如运行时指令，如 v-model，v-show

  // 依据相关信息，生成对应的patchFlag
  let patchFlag = 0
  let hasRef = false // 节点是否存在ref属性
  let hasClassBinding = false // 是否 v-bind:class
  let hasStyleBinding = false // 是否 v-bind:style
  let hasHydrationEventBinding = false // dom添加其它事件绑定
  let hasDynamicKeys = false // 是否存在动态指令
  let hasVnodeHook = false // 存在vnodehook，如onVnodeMounted
  const dynamicPropNames: string[] = [] // 动态prop名列表：是静态指令节点，且非 ref、style、class，且该指令没有被设置缓存，指令范围：v-on、v-bind、v-model、v-html、v-text

  // 根据属性列表设置相应的 PatchFlag 值
  // directiveTransforms后，进一步分析指令props属性节点：v-on、v-bind、v-model、v-html、v-text
  // prop属性节点 createObjectProperty(key, value)
  const analyzePatchFlag = ({ key, value }: Property) => {
    if (isStaticExp(key)) {
      // 静态属性指令

      const name = key.content // （属性名/属性值/修饰符）节点名内容
      const isEventHandler = isOn(name) // /^on[^a-z]/  on 事件
      if (
        !isComponent && // 非组件节点，即dom节点
        isEventHandler &&
        // omit the flag for click handlers because hydration gives click
        // dedicated fast path.
        name.toLowerCase() !== 'onclick' &&
        // omit v-model handlers
        name !== 'onUpdate:modelValue' && // <input v-model="inputText" />，属性值prop
        // omit onVnodeXXX hooks
        !isReservedProp(name)
      ) {
        // v-on:change、mouseover...
        hasHydrationEventBinding = true
      }

      if (isEventHandler && isReservedProp(name)) {
        // ',key,ref,' +
        // 'onVnodeBeforeMount,onVnodeMounted,' +
        // 'onVnodeBeforeUpdate,onVnodeUpdated,' +
        // 'onVnodeBeforeUnmount,onVnodeUnmounted'
        hasVnodeHook = true
      }

      // v-on 指令，value type 默认 SIMPLE_EXPRESSION ConstantType =0，行内执行 COMPOUND_EXPRESSION ConstantType =0 ，修饰符 JS_CALL_EXPRESSION ConstantType = 0
      // v-bind 指令，SIMPLE_EXPRESSION ConstantType =0
      // v-model 指令，props: [属性名节点, 属性值节点, 修饰符节点]
      //     属性名的value type: SIMPLE_EXPRESSION ConstantType =0，属性值的value: COMPOUND_EXPRESSION ConstantType =0, 修饰符的value：SIMPLE_EXPRESSION ConstantType =0
      // v-html 指令，SIMPLE_EXPRESSION ConstantType =0
      // v-text 指令，JS_CALL_EXPRESSION ConstantType = 0
      if (
        value.type === NodeTypes.JS_CACHE_EXPRESSION || // 解析v-on指令时，如果设置了shouldCache，则 context.cache() 会生成JS_CACHE_EXPRESSION
        ((value.type === NodeTypes.SIMPLE_EXPRESSION ||
          value.type === NodeTypes.COMPOUND_EXPRESSION) &&
          getConstantType(value, context) > 0)
      ) {
        // skip if the prop is a cached handler or has constant value
        return
      }

      // 解析 v-on:click、 v-bind、v-model属性值

      if (name === 'ref') {
        hasRef = true
      } else if (name === 'class' && !isComponent) {
        hasClassBinding = true
      } else if (name === 'style' && !isComponent) {
        hasStyleBinding = true
      } else if (name !== 'key' && !dynamicPropNames.includes(name)) {
        // 静态指令属性名列表
        // 注意： v-model，template: '<input v-model="textInput" />'，v-model属性值节点的prop，key.content='onUpdate:modelValue'
        dynamicPropNames.push(name)
      }
    } else {
      // 动态节点
      hasDynamicKeys = true
    }
  }

  for (let i = 0; i < props.length; i++) {
    // static attribute
    const prop = props[i]
    if (prop.type === NodeTypes.ATTRIBUTE) {
      // dom 静态属性，节点光标位置、属性名、属性值
      // 注意 静态style 已经被转换为动态style，即 style="color: blue;" 转换为 :style='{"color": "blue"}'
      const { loc, name, value } = prop
      let isStatic = true
      if (name === 'ref') {
        // 存在ref属性
        hasRef = true

        // TODO: analyze cfs
        // in inline mode there is no setupState object, so we can't use string
        // keys to set the ref. Instead, we need to transform it to pass the
        // acrtual ref instead.
        if (!__BROWSER__ && context.inline) {
          isStatic = false
        }
      }
      // skip is on <component>, or is="vue:xxx"
      if (
        name === 'is' &&
        (isComponentTag(tag) ||
          (value && value.content.startsWith('vue:')) ||
          (__COMPAT__ &&
            isCompatEnabled(
              CompilerDeprecationTypes.COMPILER_IS_ON_ELEMENT,
              context
            )))
      ) {
        // 跳过 <component>, 或者 is="vue:xxx"
        continue
      }

      // 保存属性列表
      properties.push(
        // 创建静态prop属性对应的js形式属性对象objProp: {type, loc, key, value}
        createObjectProperty(
          // objProp.key: {type, loc, content, isStatic, constType }
          createSimpleExpression(
            // 创建 属性名表达式对象 （形如ast指令属性值节点的结构）
            name, // 静态属性名，'class'
            true, // 静态属性
            getInnerRange(loc, 0, name.length) // 获取属性名的模版解析的光标位置信息
          ),
          // objProp.value: {type, loc, content, isStatic, constType }
          createSimpleExpression(
            // 创建 属性值表达式对象 （形如ast指令属性值节点的结构）
            value ? value.content : '',
            isStatic,
            value ? value.loc : loc
          )
        )
      )
    } else {
      // directives 指令属性，合并去重，转换处理指令

      const { name, arg, exp, loc } = prop
      const isVBind = name === 'bind'
      const isVOn = name === 'on'

      // skip v-slot - it is handled by its dedicated transform.
      // v-slot 有专门的transform插件处理：在transformElement中解析 buildSlots()，由directivesSlot插件解析
      if (name === 'slot') {
        if (!isComponent) {
          context.onError(
            createCompilerError(ErrorCodes.X_V_SLOT_MISPLACED, loc) // v-slot can only be used on components or <template> tags
          )
        }
        continue
      }
      // skip v-once - it is handled by its dedicated transform.
      // // v-once 有专门的transform插件处理
      if (name === 'once') {
        continue
      }
      // skip v-is and :is on <component>
      // 跳过is指令，如 template: <component :is='HelloWold' />，is 指令在resolveComponentType中解析
      if (
        name === 'is' ||
<<<<<<< HEAD
        (isVBind && isComponentTag(tag) && isBindKey(arg, 'is')) // 绑定静态is属性，如 <component :is='HelloWold' />
=======
        (isVBind &&
          isBindKey(arg, 'is') &&
          (isComponentTag(tag) ||
            (__COMPAT__ &&
              isCompatEnabled(
                CompilerDeprecationTypes.COMPILER_IS_ON_ELEMENT,
                context
              ))))
>>>>>>> 348c3b01
      ) {
        continue
      }
      // skip v-on in SSR compilation
      // 跳过 ssr中的on指令
      if (isVOn && ssr) {
        continue
      }

      // 跳过解析：slot、once、is、ssr下的on

      // 分析 v-on 与 v-bind 指令，v-on/v-bind 不带指令名表达式参数
      // 如 template: '<button v-bind="{name: 'btn-name', class: 'btn-class'}" v-on="{ mousedown: handleDown, mouseup: handleUp }"></button>'
      // special case for v-bind and v-on with no argument
      if (!arg && (isVBind || isVOn)) {
        hasDynamicKeys = true // 存在动态绑定参数指令
        if (exp) {
          // 存在属性值节点

          if (properties.length) {
            // 在v-bind/v-on之前如果存在属性，则需要先对之前的属性进行去重合并 dedupeProperties(properties)
            // 如：<span class="red" :class="['blue', { green: true}]" v-bind="{ class: 'yellow'}"></span>
            // 合并前两个属性：class="red"、:class="['blue', { green: true}]"
            mergeArgs.push(
              // createObjectExpression {
              //   type: NodeTypes.JS_OBJECT_EXPRESSION,
              //   loc,
              //   properties // 已经合并去重
              // }
              createObjectExpression(dedupeProperties(properties), elementLoc)
            )
            // 如果存在v-bind/v-on指令，之后都依据mergeArgs合并后的列表
            properties = []
          }

          if (isVBind) {
            // 如：<span class="red" :class="['blue', { green: true}]" v-bind="{ class: 'yellow'}"></span>
            // 直接保存v-bind属性值节点

            if (__COMPAT__) {
              // 2.x v-bind object order compat
              if (__DEV__) {
                const hasOverridableKeys = mergeArgs.some(arg => {
                  if (arg.type === NodeTypes.JS_OBJECT_EXPRESSION) {
                    return arg.properties.some(({ key }) => {
                      if (
                        key.type !== NodeTypes.SIMPLE_EXPRESSION ||
                        !key.isStatic
                      ) {
                        return true
                      }
                      return (
                        key.content !== 'class' &&
                        key.content !== 'style' &&
                        !isOn(key.content)
                      )
                    })
                  } else {
                    // dynamic expression
                    return true
                  }
                })
                if (hasOverridableKeys) {
                  checkCompatEnabled(
                    CompilerDeprecationTypes.COMPILER_V_BIND_OBJECT_ORDER,
                    context,
                    loc
                  )
                }
              }

              if (
                isCompatEnabled(
                  CompilerDeprecationTypes.COMPILER_V_BIND_OBJECT_ORDER,
                  context
                )
              ) {
                mergeArgs.unshift(exp)
                continue
              }
            }

            mergeArgs.push(exp)
          } else {
            // v-on="obj" -> toHandlers(obj)
            // <button onclick="click1" @click="'click2'" v-on:click="'click3'"  v-on="{click: 'click4'}"></button>, parse ast时，会生成4个prop，1个name='onclick'， 3个 name='on'
            // 此刻：1个 prop.key.content = 'onclick，2个 prop.key.content = 'onClick'，mergeArgs[0]有两个元素
            mergeArgs.push({
              // v-on="{click: 'click4'}"
              type: NodeTypes.JS_CALL_EXPRESSION, // codegen 执行表达式
              loc,
              callee: context.helper(TO_HANDLERS), // TO_HANDLERS = Symbol('toHandlers')
              arguments: [exp] // 属性值
            })
          }
        } else {
          // 没有属性值，'<button v-bind v-on></button>'
          context.onError(
            createCompilerError(
              isVBind
                ? ErrorCodes.X_V_BIND_NO_EXPRESSION // 缺少v-bind值表达式
                : ErrorCodes.X_V_ON_NO_EXPRESSION,
              loc
            )
          )
        }
        continue
      }

      // 解析指令：v-bind、v-on、v-model、v-html、v-text、v-show、v-cloak、用户自定义指令

      // tronsfrom 处理指令插件：directiveTransforms

      // 默认 compiler-core: directiveTransforms
      //     {
      //       on: transformOn, // 转换指令属性名、校验属性值、属性值节点为codegen节点，校验属性值js语法
      //       bind: transformBind, // 转换v-bind指令属性节点，如转换属性名为小驼峰、校验属性值
      //       model: transformModel // 解析dom/组件节点上 v-model指令，返回 { props: [属性名节点、属性值节点、修饰符节点]}，如校验属性值节点不能为空，属性值内容格式必须是一个有效的js变量应用：$_abc[foo][bar] 或 $_abc.foo.bar
      //     }
      // object.assign 覆盖上方默认
      // 用户 compiler-dom: DOMDirectiveTransforms
      //    {
      //      cloak: noopDirectiveTransform,  // 解析 v-cloak，返回空属性列表 { props: [] }
      //      html: transformVHtml,  // 解析 v-html指令，属性值必须存在，覆盖子内容
      //      text: transformVText,  //  解析 v-text指令，需要有属性值，覆盖节点子内容
      //      model: transformModel, // override compiler-core，进一步针对dom元素上的v-model，解析使用环境，如需在文本框中使用，并设置needRuntime，移除一些v-model属性名节点信息
      //      on: transformOn, // override compiler-core ，先执行compiler-core on 再处理指令修饰符modifiers，进一步转换属性值节点、属性名节点格式
      //      show: transformShow // 解析v-show，必须设置属性值，返回空属性列表[]，设置needRuntime
      //    }
      // 解析指令: on、bind、model、html、text、show、cloak，注意其它指令v-if/v-for/slot等 transform会注入特有属性injectProps，比如key
      const directiveTransform = context.directiveTransforms[name]
      if (directiveTransform) {
        // has built-in directive transform.
        // 处理vue内置指令， 转换属性节点格式
        // props 为codegen转换后
        const { props, needRuntime } = directiveTransform(prop, node, context)
        !ssr && props.forEach(analyzePatchFlag)
        // 保存属性props, prop为createObjectProperty(key, value)
        properties.push(...props)
        if (needRuntime) {
          // 如 v-model，指令使用环境type，如文本input V_MODEL_TEXT = Symbol(__DEV__ ? `vModelText` : ``)
          // 如 v-show，V_SHOW = Symbol(__DEV__ ? `vShow` : ``)
          runtimeDirectives.push(prop)
          if (isSymbol(needRuntime)) {
            // 开发环境下，唯一
            directiveImportMap.set(prop, needRuntime)
          }
        }
      } else {
        // 用户自定义指令列表
        // no built-in transform, this is a user custom directive.
        runtimeDirectives.push(prop)
      }
    }

    if (
      __COMPAT__ &&
      prop.type === NodeTypes.ATTRIBUTE &&
      prop.name === 'ref' &&
      context.scopes.vFor > 0 &&
      checkCompatEnabled(
        CompilerDeprecationTypes.COMPILER_V_FOR_REF,
        context,
        prop.loc
      )
    ) {
      properties.push(
        createObjectProperty(
          createSimpleExpression('refInFor', true),
          createSimpleExpression('true', false)
        )
      )
    }
  }

  // 转换后的属性列表节点
  let propsExpression: PropsExpression | undefined = undefined

  // has v-bind="object" or v-on="object", wrap with mergeProps
  if (mergeArgs.length) {
    // mergeArgs 由 v-bind/v-on （无指令参数）过程创建

    if (properties.length) {
      // 如：<span class="red" :class="['blue', { green: true}]" v-bind="{ class: 'yellow'}" style="color: blue" :style="{color: 'red'}"></span>
      // 在处理完v-bind/v-on属性之后，需要继续处理之后可能存在的重复属性
      mergeArgs.push(
        // createObjectExpression {
        //   type: NodeTypes.JS_OBJECT_EXPRESSION,
        //   loc,
        //   properties // 已经合并去重 dedupeProperties(properties)
        // }
        createObjectExpression(dedupeProperties(properties), elementLoc)
      )
    }
    if (mergeArgs.length > 1) {
      // 创建执行合并props函数
      propsExpression = createCallExpression(
        context.helper(MERGE_PROPS),
        mergeArgs,
        elementLoc
      )
    } else {
      // 元素节点属性 只有v-on或v-bind(无参数)一个属性，则不需要创建合并函数
      // 如 <span v-bind="{class: 'red'}"></span>
      // single v-bind with nothing else - no need for a mergeProps call
      propsExpression = mergeArgs[0] // v-bind 属性值节点 SIMPLE_EXPRESSION、 v-on 属性值节点 createCallExpression
    }
  } else if (properties.length) {
    // 不存在v-on/v-bind(无参数)属性，同样需要合并去重属性
    // 如 <span class="red"></span>
    propsExpression = createObjectExpression(
      dedupeProperties(properties),
      elementLoc
    )
  }

  // 生成指定的patchFlag，通过二进制运算
  if (hasDynamicKeys) {
    // 存在动态指令参数 或 v-on/v-bind（无参数）指令
    patchFlag |= PatchFlags.FULL_PROPS
  } else {
    // 否则，只针对部分patch
    if (hasClassBinding) {
      // 存在class属性，非组件
      patchFlag |= PatchFlags.CLASS
    }
    if (hasStyleBinding) {
      // 存在v-bind:style属性，非组件
      patchFlag |= PatchFlags.STYLE
    }
    if (dynamicPropNames.length) {
      // 动态属性：静态指令属性名列表，且非 ref、style、class，且该指令没有被设置缓存
      // 如：v-bind、 v-model （onUpdate:modelValue）、 v-on
      patchFlag |= PatchFlags.PROPS
    }
    if (hasHydrationEventBinding) {
      // dom添加其它事件绑定 或 prop转换后以on开头的事件(如v-model)： 非组件且以on开头，但不包括click事件，非vnodehook事件
      patchFlag |= PatchFlags.HYDRATE_EVENTS
    }
  }
  if (
    (patchFlag === 0 || patchFlag === PatchFlags.HYDRATE_EVENTS) &&
    (hasRef || hasVnodeHook || runtimeDirectives.length > 0)
  ) {
    patchFlag |= PatchFlags.NEED_PATCH
  }

  return {
    props: propsExpression, // 属性列表节点， 已处理所有属性包括静态属性、静态/动态指令属性，并进行了合并去重处理
    directives: runtimeDirectives, // 运行时的指令
    patchFlag,
    dynamicPropNames // 静态指令属性名列表，且非 ref、style、class，且该指令没有被设置缓存
  }
}

// 属性合并去重
// Dedupe props in an object literal.
// Literal duplicated attributes would have been warned during the parse phase,
// however, it's possible to encounter duplicated `onXXX` handlers with different
// modifiers. We also need to merge static and dynamic class / style attributes.
// - onXXX handlers / style: merge into array
// - class: merge into single expression with concatenation
function dedupeProperties(properties: Property[]): Property[] {
  const knownProps: Map<string, Property> = new Map()
  const deduped: Property[] = [] // 合并去重后的属性列表

  for (let i = 0; i < properties.length; i++) {
    // prop节点由createObjectProperty(key, value) 创建
    const prop = properties[i]

    // dynamic keys are always allowed
    if (prop.key.type === NodeTypes.COMPOUND_EXPRESSION || !prop.key.isStatic) {
      deduped.push(prop)
      continue
    }

    // <span class="red" :class="['blue', { green: true}]" v-bind="{ class: 'yellow'}"></span>
    const name = prop.key.content

    const existing = knownProps.get(name) // 属性名js表达式对象
    if (existing) {
      // 如果已经存在，则创建新属性值节点并合并属性值
      if (name === 'style' || name === 'class' || name.startsWith('on')) {
        // 合并属性值内容：existing.value = {
        //   type: NodeTypes.JS_ARRAY_EXPRESSION,
        //   loc,
        //   elements  // elements = [existing.value, prop.value]
        // }
        mergeAsArray(existing, prop)
      }
      // unexpected duplicate, should have emitted error during parse
    } else {
      knownProps.set(name, prop) // 添加
      deduped.push(prop) // 添加
    }
  }
  return deduped
}

/**
 * 合并prop属性值节点
 * @param existing 已处理的prop属性节点
 * @param incoming 待处理的prop属性节点
 */
function mergeAsArray(existing: Property, incoming: Property) {
  // <span class="red" :class="['blue', { green: true}]" v-bind="{ class: 'yellow'}"></span>
  // 已处理 class="red"、待处理 :class="['blue', { green: true}]"
  if (existing.value.type === NodeTypes.JS_ARRAY_EXPRESSION) {
    existing.value.elements.push(incoming.value)
  } else {
    // existing.value = {
    //   type: NodeTypes.JS_ARRAY_EXPRESSION,
    //   loc,
    //   elements
    // }
    existing.value = createArrayExpression(
      [existing.value, incoming.value],
      existing.loc
    )
  }
}

// 解析构建指令节点，v-show、v-model、用户自定义指令
// 解析其中： 指令名、指令值、指令参数、参数修饰符
function buildDirectiveArgs(
  dir: DirectiveNode, // 解析后的指令节点：key/value
  context: TransformContext
): ArrayExpression {
  const dirArgs: ArrayExpression['elements'] = []

  // 内置的运行时指令
  const runtime = directiveImportMap.get(dir)

  // 指令名

  if (runtime) {
    // 在 buildProps 中设置directiveImportMap：v-show、v-model 相关指令的运行函数
    // 如 v-model，指令使用环境type，如文本input V_MODEL_TEXT = Symbol(__DEV__ ? `vModelText` : ``)
    // built-in directive with runtime
    dirArgs.push(context.helperString(runtime)) // 保存对应的运行时函数名，如 '_vModelText'
  } else {
    // 用户自定义指令
    // user directive.
    // see if we have directives exposed via <script setup>
    const fromSetup =
      !__BROWSER__ && resolveSetupReference('v-' + dir.name, context)
    if (fromSetup) {
      // TODO: analyze cfs
      dirArgs.push(fromSetup)
    } else {
      // inject statement for resolving directive
      context.helper(RESOLVE_DIRECTIVE) // Symbol(__DEV__ ? `resolveDirective` : ``)
      context.directives.add(dir.name) // 添加指令名
      dirArgs.push(toValidAssetId(dir.name, `directive`)) // [^A-Za-z0-9_]， 如自定义： v-click-out，name='click-out' 转换为 '_directive_click_out'
    }
  }

  const { loc } = dir

  // 指令值 - 指令处理事件

  if (dir.exp) dirArgs.push(dir.exp) // 指令值节点表达式

  // 指令参数

  if (dir.arg) {
    if (!dir.exp) {
      dirArgs.push(`void 0`) // 没有值，如用户定义的指令
    }
    dirArgs.push(dir.arg) // 指令参数节点
  }

  // 指令修饰符

  if (Object.keys(dir.modifiers).length) {
    // 修饰符节点
    if (!dir.arg) {
      // 无指令参数节点
      if (!dir.exp) {
        // 无指令值：'<span v-click-me></span>'
        dirArgs.push(`void 0`)
      }
      // 如 '<span v-click-me="true"></span>'
      dirArgs.push(`void 0`)
    }
    // 创建指令对应的修饰符列表节点
    const trueExpression = createSimpleExpression(`true`, false, loc)
    dirArgs.push(
      // 创建一个 对象格式 的来保存修饰符列表值
      createObjectExpression(
        dir.modifiers.map(modifier =>
          createObjectProperty(modifier, trueExpression)
        ),
        loc
      )
    )
  }

  // 返回自定义指令节点
  return createArrayExpression(dirArgs, dir.loc)
}

// 字符串拼接 静态prop(经解析过的指令节点)的属性名，不包括 ref、class、style
// 如，template: '<input ref="input" v-model="textInput" v-bind:class="'red'" :placeholder="'请输入'" />'
// 则，dynamicPropNames: ["onUpdate:modelValue", "placeholder"]
// 返回结果： '["onUpdate:modelValue", "placeholder"]'
function stringifyDynamicPropNames(props: string[]): string {
  let propsNamesString = `[`
  for (let i = 0, l = props.length; i < l; i++) {
    propsNamesString += JSON.stringify(props[i])
    if (i < l - 1) propsNamesString += ', '
  }
  return propsNamesString + `]`
}

function isComponentTag(tag: string) {
  return tag[0].toLowerCase() + tag.slice(1) === 'component'
}<|MERGE_RESOLUTION|>--- conflicted
+++ resolved
@@ -317,18 +317,8 @@
   const isExplicitDynamic = isComponentTag(tag)
   const isProp = findProp(node, 'is')
   if (isProp) {
-<<<<<<< HEAD
     // 如 存在属性is：'<component is="HelloWorld" />' 或 '<component :is="HelloWorld" />'
     // 或 存在指令is：'<hello-world v-is="Welcome" />'
-
-    if (!isExplicitDynamic && isProp.type === NodeTypes.ATTRIBUTE) {
-      // <button is="vue:xxx">
-      // if not <component>, only is value that starts with "vue:" will be
-      // treated as component by the parse phase and reach here, unless it's
-      // compat mode where all is values are considered components
-      tag = isProp.value!.content.replace(/^vue:/, '')
-    } else {
-=======
     if (
       isExplicitDynamic ||
       (__COMPAT__ &&
@@ -337,7 +327,6 @@
           context
         ))
     ) {
->>>>>>> 348c3b01
       const exp =
         isProp.type === NodeTypes.ATTRIBUTE // 静态dom属性
           ? isProp.value && createSimpleExpression(isProp.value.content, true) // 转换为指令值节点格式
@@ -635,18 +624,14 @@
       // 跳过is指令，如 template: <component :is='HelloWold' />，is 指令在resolveComponentType中解析
       if (
         name === 'is' ||
-<<<<<<< HEAD
-        (isVBind && isComponentTag(tag) && isBindKey(arg, 'is')) // 绑定静态is属性，如 <component :is='HelloWold' />
-=======
         (isVBind &&
-          isBindKey(arg, 'is') &&
+        isBindKey(arg, 'is') && // 绑定静态is属性，如 <component :is='HelloWold' />
           (isComponentTag(tag) ||
             (__COMPAT__ &&
               isCompatEnabled(
                 CompilerDeprecationTypes.COMPILER_IS_ON_ELEMENT,
                 context
               ))))
->>>>>>> 348c3b01
       ) {
         continue
       }
