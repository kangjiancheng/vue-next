import { patchClass } from './modules/class'
import { patchStyle } from './modules/style'
import { patchAttr } from './modules/attrs'
import { patchDOMProp } from './modules/props'
import { patchEvent } from './modules/events'
import { isFunction, isModelListener, isOn, isString } from '@vue/shared'
import type { RendererOptions } from '@vue/runtime-core'

// 元素dom事件属性，小写，如：<button onclick="handler(event)"></button>，则prop为 onclick
// vue事件：<button @click="handleClick"></button>，则prop为 onClick
const isNativeOn = (key: string) =>
  key.charCodeAt(0) === 111 /* o */ &&
  key.charCodeAt(1) === 110 /* n */ &&
  // lowercase letter
  key.charCodeAt(2) > 96 &&
  key.charCodeAt(2) < 123

type DOMRendererOptions = RendererOptions<Node, Element>

// 添加或更新 vnode dom实例el 的prop属性
// 当属性值发生变化 会触发更新， dom的value属性强制更新
export const patchProp: DOMRendererOptions['patchProp'] = (
<<<<<<< HEAD
  el, // vnode dom实例
  key, // prop属性名
  prevValue, // prop旧属性值
  nextValue, // prop新属性值
  isSVG = false,
=======
  el,
  key,
  prevValue,
  nextValue,
  namespace,
>>>>>>> 261fb7ce
  prevChildren,
  parentComponent, // vnode 父组件实例
  parentSuspense,
  unmountChildren,
) => {
  const isSVG = namespace === 'svg'
  if (key === 'class') {
    patchClass(el, nextValue, isSVG) // 添加 class属性
  } else if (key === 'style') {
    patchStyle(el, prevValue, nextValue) // 添加 style属性
  } else if (isOn(key)) {
    // 添加 on开头的vue事件属性
    // ignore v-model listeners
    if (!isModelListener(key)) {
      // 忽略 onUpdate:xxx 事件
      // 为el绑定事件及事件处理函数
      patchEvent(el, key, prevValue, nextValue, parentComponent)
    }
  } else if (
    key[0] === '.'
      ? ((key = key.slice(1)), true)
      : key[0] === '^'
        ? ((key = key.slice(1)), false)
        : shouldSetAsProp(el, key, nextValue, isSVG)
  ) {
    // dom 实例属性，如： innerHTML、id
    patchDOMProp(
      el,
      key,
      nextValue,
      prevChildren,
      parentComponent,
      parentSuspense,
      unmountChildren,
    )
    // #6007 also set form state as attributes so they work with
    // <input type="reset"> or libs / extensions that expect attributes
    // #11163 custom elements may use value as an prop and set it as object
    if (
      !el.tagName.includes('-') &&
      (key === 'value' || key === 'checked' || key === 'selected')
    ) {
      patchAttr(el, key, nextValue, isSVG, parentComponent, key !== 'value')
    }
  } else {
    // dom 标签属性(即一些非dom实例属性)： 即直接添加到标签到属性列表上，如value 或 一些自定义到属性 data-xxx
    // special case for <input v-model type="checkbox"> with
    // :true-value & :false-value
    // store value as dom properties since non-string values will be
    // stringified.
    if (key === 'true-value') {
      ;(el as any)._trueValue = nextValue
    } else if (key === 'false-value') {
      ;(el as any)._falseValue = nextValue
    }
    patchAttr(el, key, nextValue, isSVG, parentComponent)
  }
}

// 是否作为dom的实例属性
function shouldSetAsProp(
<<<<<<< HEAD
  el: Element, // vnode 的dom实例el
  key: string, // prop属性名
  value: unknown, // prop属性值
  isSVG: boolean
=======
  el: Element,
  key: string,
  value: unknown,
  isSVG: boolean,
>>>>>>> 261fb7ce
) {
  if (isSVG) {
    // most keys must be set as attribute on svg elements to work
    // ...except innerHTML & textContent
    if (key === 'innerHTML' || key === 'textContent') {
      return true
    }
    // or native onclick with function values
    if (key in el && isNativeOn(key) && isFunction(value)) {
      return true
    }
    return false
  }

  // these are enumerated attrs, however their corresponding DOM properties
  // are actually booleans - this leads to setting it with a string "false"
  // value leading it to be coerced to `true`, so we need to always treat
  // them as attributes.
  // Note that `contentEditable` doesn't have this problem: its DOM
  // property is also enumerated string values.
  if (key === 'spellcheck' || key === 'draggable' || key === 'translate') {
    return false
  }

  // #1787, #2840 form property on form elements is readonly and must be set as
  // attribute.
  if (key === 'form') {
    return false
  }

  // #1526 <input list> must be set as attribute
  if (key === 'list' && el.tagName === 'INPUT') {
    return false
  }

  // #2766 <textarea type> must be set as attribute
  if (key === 'type' && el.tagName === 'TEXTAREA') {
    return false
  }

  // #8780 the width or height of embedded tags must be set as attribute
  if (key === 'width' || key === 'height') {
    const tag = el.tagName
    if (
      tag === 'IMG' ||
      tag === 'VIDEO' ||
      tag === 'CANVAS' ||
      tag === 'SOURCE'
    ) {
      return false
    }
  }

  // native onclick with string value, must be set as attribute
  if (isNativeOn(key) && isString(value)) {
    return false
  }

  return key in el
}<|MERGE_RESOLUTION|>--- conflicted
+++ resolved
@@ -20,19 +20,11 @@
 // 添加或更新 vnode dom实例el 的prop属性
 // 当属性值发生变化 会触发更新， dom的value属性强制更新
 export const patchProp: DOMRendererOptions['patchProp'] = (
-<<<<<<< HEAD
   el, // vnode dom实例
   key, // prop属性名
   prevValue, // prop旧属性值
   nextValue, // prop新属性值
-  isSVG = false,
-=======
-  el,
-  key,
-  prevValue,
-  nextValue,
   namespace,
->>>>>>> 261fb7ce
   prevChildren,
   parentComponent, // vnode 父组件实例
   parentSuspense,
@@ -94,17 +86,10 @@
 
 // 是否作为dom的实例属性
 function shouldSetAsProp(
-<<<<<<< HEAD
   el: Element, // vnode 的dom实例el
   key: string, // prop属性名
   value: unknown, // prop属性值
-  isSVG: boolean
-=======
-  el: Element,
-  key: string,
-  value: unknown,
   isSVG: boolean,
->>>>>>> 261fb7ce
 ) {
   if (isSVG) {
     // most keys must be set as attribute on svg elements to work
