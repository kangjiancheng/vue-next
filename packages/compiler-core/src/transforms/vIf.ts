import {
  createStructuralDirectiveTransform,
  TransformContext,
  traverseNode
} from '../transform'
import {
  NodeTypes,
  ElementTypes,
  ElementNode,
  DirectiveNode,
  IfBranchNode,
  SimpleExpressionNode,
  createCallExpression,
  createConditionalExpression,
  createSimpleExpression,
  createObjectProperty,
  createObjectExpression,
  IfConditionalExpression,
  BlockCodegenNode,
  IfNode,
  createVNodeCall,
  AttributeNode,
  locStub,
  CacheExpression,
  ConstantTypes
} from '../ast'
import { createCompilerError, ErrorCodes } from '../errors'
import { processExpression } from './transformExpression'
import { validateBrowserExpression } from '../validateExpression'
import {
  CREATE_BLOCK,
  FRAGMENT,
  CREATE_COMMENT,
  OPEN_BLOCK,
  CREATE_VNODE
} from '../runtimeHelpers'
import { injectProp, findDir, findProp, isBuiltInType } from '../utils'
import { PatchFlags, PatchFlagNames } from '@vue/shared'

/**
 * 创建v-if解析插件时，原理是基于 if分支流节点 来解析的，如一个分支流中可能是：if节点、else节点、else-if节点，构成的一个逻辑判断流程。
 * 合并一个if分支流里的if、else-if、else节点到 if分支流节点 中，同时替换ast中的位置。
 * 解析时：创建if codegenNode，并将else-if、else的codegenNode链式绑定到if分支流节点
 * 注意：不处理 <template v-slot></template> v-if节点，由vSlot.ts处理
 */
export const transformIf = createStructuralDirectiveTransform(
  /^(if|else|else-if)$/,
  (node, dir, context) => {
    // 添加解析v-if插件
    // ifNode 为当前 if 分支节点 （包含了branch节点）
    // branch if分支流中的一个节点：else-if/else，该节点已经从ast中位置移动到ast中的ifNode节点下。
    // isRoot 表示是否是if branches开始的if节点
    return processIf(node, dir, context, (ifNode, branch, isRoot) => {
      // #1587: We need to dynamically increment the key based on the current
      // node's sibling nodes, since chained v-if/else branches are
      // rendered at the same depth

      // 注意前边的if分支流节点都已经替换原先ast位置上的节点了
      const siblings = context.parent!.children
      let i = siblings.indexOf(ifNode) // 相邻的if节点的位置
      let key = 0 // 记录 branch 在所有if分支流节点中的位置，即记录该节点（if/else-if/else）在所有兄弟元素if、else-if、else列表中的位置
      while (i-- >= 0) {
        const sibling = siblings[i] // 前边的兄弟节点
        if (sibling && sibling.type === NodeTypes.IF) {
          // 前边兄弟的每个if分支节点
          key += sibling.branches.length
        }
      }

      // 获得v-if解析插件
      // Exit callback. Complete the codegenNode when all children have been
      // transformed.
      return () => {
        if (isRoot) {
          // 创建if节点对应的codegenNode
          ifNode.codegenNode = createCodegenNodeForBranch(
            branch, // if 节点的 对应branch节点
            key, // 记录 branch 在所有if分支流节点中的位置
            context
          ) as IfConditionalExpression
        } else {
          // 解析 else节点或 else-if节点，并将codegenNode链式绑定到if codegenNode的alternate属性上
          // attach this branch's codegen node to the v-if root.
          const parentCondition = getParentCondition(ifNode.codegenNode!) // 递归式获取上一级的alternate codegenNode
          parentCondition.alternate = createCodegenNodeForBranch(
            branch, // else-f/else
            key + ifNode.branches.length - 1, // 记录 branch 在所有if分支流节点中的位置
            context
          )
        }
      }
    })
  }
)

// 添加v-if解析插件
// target-agnostic transform used for both Client and SSR
export function processIf(
  node: ElementNode,
  dir: DirectiveNode, // /^(if|else|else-if)$/
  context: TransformContext,
  processCodegen?: (
    node: IfNode,
    branch: IfBranchNode,
    isRoot: boolean
  ) => (() => void) | undefined
) {
  // v-if/v-else-if  必须有表达式值
  if (
    dir.name !== 'else' &&
    (!dir.exp || !(dir.exp as SimpleExpressionNode).content.trim())
  ) {
    const loc = dir.exp ? dir.exp.loc : node.loc
    context.onError(
      createCompilerError(ErrorCodes.X_V_IF_NO_EXPRESSION, dir.loc) // v-if/v-else-if is missing expression
    )
    dir.exp = createSimpleExpression(`true`, false, loc) // 默认设置为 true
  }

  // TODO: analyze - !__BROWSER__
  if (!__BROWSER__ && context.prefixIdentifiers && dir.exp) {
    // dir.exp can only be simple expression because vIf transform is applied
    // before expression transform.
    dir.exp = processExpression(dir.exp as SimpleExpressionNode, context)
  }

  // 校验指令表达式值的js语法
  if (__DEV__ && __BROWSER__ && dir.exp) {
    validateBrowserExpression(dir.exp as SimpleExpressionNode, context)
  }

  if (dir.name === 'if') {
    // 解析 v-if，创建新节点，替换旧节点
    const branch = createIfBranch(node, dir)
    const ifNode: IfNode = {
      type: NodeTypes.IF,
      loc: node.loc,
      branches: [branch] // if分支节点列表： 保存if节点 和 对应的else节点、else-if节点
    }
    context.replaceNode(ifNode)
    if (processCodegen) {
      return processCodegen(ifNode, branch, true)
    }
  } else {
    // 解析 v-else-if 和 v-else，匹配前边的v-if 节点

    // locate the adjacent v-if
    const siblings = context.parent!.children // 父元素的子节点列表，即兄弟元素
    const comments = []
    let i = siblings.indexOf(node) // 当前节点的位置
    while (i-- >= -1) {
      // 如果上一个相邻节点存在

      // 移除之前相邻的 注释节点 ，追加到注释列表中
      const sibling = siblings[i]
      if (__DEV__ && sibling && sibling.type === NodeTypes.COMMENT) {
        context.removeNode(sibling)
        comments.unshift(sibling)
        continue
      }

      // 移除之前相邻的 空白节点
      if (
        sibling &&
        sibling.type === NodeTypes.TEXT &&
        !sibling.content.trim().length
      ) {
        context.removeNode(sibling)
        continue
      }

      if (sibling && sibling.type === NodeTypes.IF) {
        // 匹配前边的if节点
        // 然后将当前的else/else-if节点归并到前边if节点对应的branches里
        // move the node to the if node's branches
        context.removeNode()
<<<<<<< HEAD
        const branch = createIfBranch(node, dir) // 创建一个 v-if分支系列

        // 将else/else-if节点到if节点之间的注释节点列表规划到 当前else/else-if节点分支下
        if (__DEV__ && comments.length) {
=======
        const branch = createIfBranch(node, dir)
        if (
          __DEV__ &&
          comments.length &&
          // #3619 ignore comments if the v-if is direct child of <transition>
          !(
            context.parent &&
            context.parent.type === NodeTypes.ELEMENT &&
            isBuiltInType(context.parent.tag, 'transition')
          )
        ) {
>>>>>>> 348c3b01
          branch.children = [...comments, ...branch.children]
        }

        // 该if分支流下，if/else/else-if节点上的key属性不能重复
        // check if user is forcing same key on different branches
        if (__DEV__ || !__BROWSER__) {
          const key = branch.userKey
          if (key) {
            sibling.branches.forEach(({ userKey }) => {
              if (isSameKey(userKey, key)) {
                context.onError(
                  createCompilerError(
                    ErrorCodes.X_V_IF_SAME_KEY, // v-if/else branches must use unique keys.
                    branch.userKey!.loc
                  )
                )
              }
            })
          }
        }

        // if 节点的 branches， branch 为 else节点
        sibling.branches.push(branch)
        const onExit = processCodegen && processCodegen(sibling, branch, false)
        // since the branch was removed, it will not be traversed.
        // make sure to traverse here.
        traverseNode(branch, context) // 遍历解析当前节点及其子节点列表（因为之后节点会被移到if分支节点中，之后不再在主transform中继续解析其子内容）
        // call on exit
        if (onExit) onExit()
        // make sure to reset currentNode after traversal to indicate this
        // node has been removed.
        // 移除当前节点，因为已经移到了if分支节点中
        context.currentNode = null
      } else {
        // 前边未匹配到 if
        context.onError(
          createCompilerError(ErrorCodes.X_V_ELSE_NO_ADJACENT_IF, node.loc) // v-else/v-else-if has no adjacent v-if.
        )
      }
      break
    }
  }
}

// 创建 v-if系列分支节点（包括else、else-if）
function createIfBranch(node: ElementNode, dir: DirectiveNode): IfBranchNode {
  return {
    type: NodeTypes.IF_BRANCH,
    loc: node.loc,
    condition: dir.name === 'else' ? undefined : dir.exp, // 条件表达式
    // 当前if 或 else 节点
    children:
      node.tagType === ElementTypes.TEMPLATE && !findDir(node, 'for')
        ? node.children // <template v-if、else、else-if></template>
        : [node], // <template v-if v-for>...</template> 或 <div v-if>...</div>
    userKey: findProp(node, `key`) // 获取 :key 指令节点
  }
}

// 创建 if分支流节点的codegenNode
function createCodegenNodeForBranch(
  branch: IfBranchNode, // 当前节点（if/else/else-if）对应的branch节点
  keyIndex: number, // // 从前边的if系列开始计数
  context: TransformContext
): IfConditionalExpression | BlockCodegenNode {
  if (branch.condition) {
    // 创建 if/else-if 条件表达式 codegenNode: NodeTypes.JS_CONDITIONAL_EXPRESSION,
    return createConditionalExpression(
      branch.condition,
      createChildrenCodegenNode(branch, keyIndex, context),
      // alternate: NodeTypes.JS_CALL_EXPRESSION
      createCallExpression(context.helper(CREATE_COMMENT), [
        // CREATE_COMMENT = Symbol(__DEV__ ? `createCommentVNode` : ``)
        __DEV__ ? '"v-if"' : '""',
        'true' // make sure to pass in asBlock: true so that the comment node call closes the current block.
      ])
    ) as IfConditionalExpression
  } else {
    // else节点 直接创建codegen
    return createChildrenCodegenNode(branch, keyIndex, context)
  }
}

// 创建 if分支流节点 中的if、else-if、else节点的codegen
function createChildrenCodegenNode(
  branch: IfBranchNode, // 节点（if/else/else-if）对应的branch节点
  keyIndex: number, // // 当前节点branch，在所有if/else/else-if 节点中的位置
  context: TransformContext
): BlockCodegenNode {
  const { helper, removeHelper } = context
  const keyProperty = createObjectProperty(
    `key`,
    createSimpleExpression(
      `${keyIndex}`,
      false,
      locStub,
      ConstantTypes.CAN_HOIST
    )
  )
  const { children } = branch // 保存 注释/if/else/else-if节点
  const firstChild = children[0] // 即当前节点（if/else/else-if）/或注释节点

  // 使用fragment代码片段包裹：
  //    存在注释节点 （else-if/else节点前边到if节点）
  //    存在v-for指令
  const needFragmentWrapper =
    children.length !== 1 || firstChild.type !== NodeTypes.ELEMENT
  if (needFragmentWrapper) {
    if (children.length === 1 && firstChild.type === NodeTypes.FOR) {
      // 存在v-for指令，tranformFor 插件在 if插件之前，所以会被先解析为NodeTypes.FOR
      // 如： template: '<div v-if="true" v-for="item in items"></div>'
      // optimize away nested fragments when child is a ForNode
      const vnodeCall = firstChild.codegenNode!
      // 将key注入到if节点中
      injectProp(vnodeCall, keyProperty, context)
      return vnodeCall
    } else {
      // 存在注释节点，如，template:
      //  <div v-if="true" key="a"></div>
      //  <!-- 123 -->
      //  <div v-else key="b"></div>
      let patchFlag = PatchFlags.STABLE_FRAGMENT
      let patchFlagText = PatchFlagNames[PatchFlags.STABLE_FRAGMENT]
      // check if the fragment actually contains a single valid child with
      // the rest being comments
      if (
        __DEV__ &&
        children.filter(c => c.type !== NodeTypes.COMMENT).length === 1
      ) {
        patchFlag |= PatchFlags.DEV_ROOT_FRAGMENT
        patchFlagText += `, ${PatchFlagNames[PatchFlags.DEV_ROOT_FRAGMENT]}`
      }

      return createVNodeCall(
        context,
        helper(FRAGMENT),
        createObjectExpression([keyProperty]),
        children,
        patchFlag + (__DEV__ ? ` /* ${patchFlagText} */` : ``),
        undefined,
        undefined,
        true,
        false,
        branch.loc
      )
    }
  } else {
    // 纯的节点，if/else/else-if节点，直接
    const vnodeCall = (firstChild as ElementNode)
      .codegenNode as BlockCodegenNode
    // Change createVNode to createBlock.
    if (vnodeCall.type === NodeTypes.VNODE_CALL && !vnodeCall.isBlock) {
      // VNODE_CALL 在transformElement阶段创建
      removeHelper(CREATE_VNODE)
      vnodeCall.isBlock = true
      helper(OPEN_BLOCK)
      helper(CREATE_BLOCK)
    }
    // 注入if分支流的key到branch的prop属性列表中
    // inject branch key
    injectProp(vnodeCall, keyProperty, context)
    return vnodeCall
  }
}

function isSameKey(
  a: AttributeNode | DirectiveNode | undefined,
  b: AttributeNode | DirectiveNode
): boolean {
  if (!a || a.type !== b.type) {
    return false
  }
  if (a.type === NodeTypes.ATTRIBUTE) {
    if (a.value!.content !== (b as AttributeNode).value!.content) {
      return false
    }
  } else {
    // directive
    const exp = a.exp!
    const branchExp = (b as DirectiveNode).exp!
    if (exp.type !== branchExp.type) {
      return false
    }
    if (
      exp.type !== NodeTypes.SIMPLE_EXPRESSION ||
      (exp.isStatic !== (branchExp as SimpleExpressionNode).isStatic ||
        exp.content !== (branchExp as SimpleExpressionNode).content)
    ) {
      return false
    }
  }
  return true
}

// 返回前边条件节点的codegenNode，即递归查找ifNode链上的最后一个codegenNode（即alternate）
function getParentCondition(
  node: IfConditionalExpression | CacheExpression // ifNode.codegenNode
): IfConditionalExpression {
  while (true) {
    if (node.type === NodeTypes.JS_CONDITIONAL_EXPRESSION) {
      // if节点

      // node.alternate 上一级（else-if）的codegenNode
      if (node.alternate.type === NodeTypes.JS_CONDITIONAL_EXPRESSION) {
        // 递归找到上一个节点的codegenNode
        // <div v-if="xxx" key="1"></div>
        // <div v-else-if="xxx" key="2"></div>
        // <div v-else-if="xxx" key="3"></div> // 如：在解析key=3 else-if节点时，取得key=2的else-if节点的alternate（即codegenNode），为了之后将key=3的codegenNode链式绑定到key=2的即codegenNode.alternate属性
        // <div v-else key="4"></div>
        node = node.alternate
      } else {
        // 在解析else节点时：template
        //    <div v-if="xxx"></div>
        //    <div v-else></div>
        // 不需要获取上一级
        return node
      }
    } else if (node.type === NodeTypes.JS_CACHE_EXPRESSION) {
      node = node.value as IfConditionalExpression
    }
  }
}<|MERGE_RESOLUTION|>--- conflicted
+++ resolved
@@ -174,13 +174,9 @@
         // 然后将当前的else/else-if节点归并到前边if节点对应的branches里
         // move the node to the if node's branches
         context.removeNode()
-<<<<<<< HEAD
+
         const branch = createIfBranch(node, dir) // 创建一个 v-if分支系列
-
         // 将else/else-if节点到if节点之间的注释节点列表规划到 当前else/else-if节点分支下
-        if (__DEV__ && comments.length) {
-=======
-        const branch = createIfBranch(node, dir)
         if (
           __DEV__ &&
           comments.length &&
@@ -191,7 +187,6 @@
             isBuiltInType(context.parent.tag, 'transition')
           )
         ) {
->>>>>>> 348c3b01
           branch.children = [...comments, ...branch.children]
         }
 
