import { NodeTransform, TransformContext } from '../transform'
import {
  NodeTypes,
  ElementTypes,
  CallExpression,
  ObjectExpression,
  ElementNode,
  DirectiveNode,
  ExpressionNode,
  ArrayExpression,
  createCallExpression,
  createArrayExpression,
  createObjectProperty,
  createSimpleExpression,
  createObjectExpression,
  Property,
  ComponentNode,
  VNodeCall,
  TemplateTextChildNode,
  DirectiveArguments,
  createVNodeCall,
  ConstantTypes
} from '../ast'
import {
  PatchFlags,
  PatchFlagNames,
  isSymbol,
  isOn,
  isObject,
  isReservedProp,
  capitalize,
  camelize
} from '@vue/shared'
import { createCompilerError, ErrorCodes } from '../errors'
import {
  RESOLVE_DIRECTIVE,
  RESOLVE_COMPONENT,
  RESOLVE_DYNAMIC_COMPONENT,
  MERGE_PROPS,
  TO_HANDLERS,
  TELEPORT,
  KEEP_ALIVE,
  SUSPENSE,
  UNREF
} from '../runtimeHelpers'
import {
  getInnerRange,
  toValidAssetId,
  findProp,
  isCoreComponent,
  isBindKey,
  findDir,
  isStaticExp
} from '../utils'
import { buildSlots } from './vSlot'
import { getConstantType } from './hoistStatic'
import { BindingTypes } from '../options'
import {
  checkCompatEnabled,
  CompilerDeprecationTypes,
  isCompatEnabled
} from '../compat/compatConfig'

// some directive transforms (e.g. v-model) may return a symbol for runtime
// import, which should be used instead of a resolveDirective call.
// 运行时的指令导入，如 v-model、v-show
const directiveImportMap = new WeakMap<DirectiveNode, symbol>()

// generate a JavaScript AST for this element's codegen
// 解析元素节点的prop属性列表、v-slot指令、patchFlag信息、用户定义的指令等，为当前节点的ast生成对应的codegen vnode执行函数节点
export const transformElement: NodeTransform = (node, context) => {
  // perform the work on exit, after all child expressions have been
  // processed and merged.
  // 由于当前节点的transform插件列表是先添加后执行，所以会在当前节点的子节点经过 transformText即文本内容合并后，再执行这个插件
  return function postTransformElement() {
    node = context.currentNode!

    if (
      !(
        node.type === NodeTypes.ELEMENT &&
        (node.tagType === ElementTypes.ELEMENT ||
          node.tagType === ElementTypes.COMPONENT)
      )
    ) {
      return
    }

    // 分析标签元素：html标签元素、组件标签元素
    const { tag, props } = node // node.type ELEMENT 类型节点: dom元素、 组件节点
    const isComponent = node.tagType === ElementTypes.COMPONENT //  当前节点为组件类型

    // The goal of the transform is to create a codegenNode implementing the
    // VNodeCall interface.
<<<<<<< HEAD
    // 该transform插件主要是为了创建 codegenNode 信息，为了在vnode时调用

    // 解析组件is指令，如果dom标签有v-is指令，则也是组件

    // 解析组件类型，返回相关内容，如动态is组件的 vnode patch方法、内置组件名、区分用户自定义组件名
    const vnodeTag = isComponent
      ? resolveComponentType(node as ComponentNode, context) // 解析is属性: 静态属性is、静态指令属性:is、v-is，返回一个对象
      : `"${tag}"` // dom 元素标签名
    // 是否是动态组件，即存在静态is、:is、v-is
=======
    let vnodeTag = isComponent
      ? resolveComponentType(node as ComponentNode, context)
      : `"${tag}"`

>>>>>>> 4f17be7b
    const isDynamicComponent =
      isObject(vnodeTag) && vnodeTag.callee === RESOLVE_DYNAMIC_COMPONENT

    let vnodeProps: VNodeCall['props']

    // 保存节点的子元素列表：
    //    节点是非KeepAlive/TELEPORT的组件，转换为slot节点列表；
    //    或 节点非组件或为keep-alive，且唯一子节点是动态文本或普通文本；
    //    或 节点非组件或为keep-alive，且唯一子节点不是动态文本和普通文本；
    //    或 节点非组件有多个子节点；
    //    或 节点是TELEPORT组件
    let vnodeChildren: VNodeCall['children']

    let vnodePatchFlag: VNodeCall['patchFlag']

    let patchFlag: number = 0
    let vnodeDynamicProps: VNodeCall['dynamicProps']
    let dynamicPropNames: string[] | undefined // 静态prop key的name列表
    let vnodeDirectives: VNodeCall['directives']

    let shouldUseBlock =
      // dynamic component may resolve to plain elements
      isDynamicComponent || // 动态组件 即存在is属性
      vnodeTag === TELEPORT || // Teleport
      vnodeTag === SUSPENSE || // Suspense
      (!isComponent &&
        // <svg> and <foreignObject> must be forced into blocks so that block
        // updates inside get proper isSVG flag at runtime. (#639, #643)
        // This is technically web-specific, but splitting the logic out of core
        // leads to too much unnecessary complexity.
        (tag === 'svg' || // web规范的一些特殊标签
          tag === 'foreignObject' ||
          // #938: elements with dynamic keys should be forced into blocks
          findProp(node, 'key', true))) //  绑定了key指令： ':key'，非静态属性

    // 节点 props

    if (props.length > 0) {
      // 解析属性列表：静态属性、指令属性
      // 指令属性：v-bind、v-on、v-model、v-html、v-text、v-show、v-cloak、用户自定义指令; 跳过解析：slot、once、is、ssr下的on
      // 属性去重合并，转换key/value
      // 设置node的 patchFlag
      const propsBuildResult = buildProps(node, context)

      vnodeProps = propsBuildResult.props // 解析后的props列表
      patchFlag = propsBuildResult.patchFlag // 根据相关prop信息，进行二进制运算设置patchFlag
      dynamicPropNames = propsBuildResult.dynamicPropNames // 静态prop key的name列表，且非 ref、style、class，且该指令没有被设置缓存，如：v-bind、 v-model、 v-on

      const directives = propsBuildResult.directives // 需要在运行时，重新处理的：v-model、v-show、用户自定义指令
      vnodeDirectives =
        directives && directives.length
          ? (createArrayExpression(
              directives.map(dir => buildDirectiveArgs(dir, context)) // 进一步解析 buildProps() 中的 runtimeDirectives：v-show、v-model、用户自定义指令；处理要运行的指令的参数、值、修饰符
            ) as DirectiveArguments)
          : undefined
    }

    // 节点 children

    // keep-alive 不可以有多个子元素
    // children
    if (node.children.length > 0) {
      if (vnodeTag === KEEP_ALIVE) {
        // Symbol(__DEV__ ? `KeepAlive` : ``)
        // 节点tag标签为 'keep-alive' 或 'KeepAlive'

        // Although a built-in component, we compile KeepAlive with raw children
        // instead of slot functions so that it can be used inside Transition
        // or other Transition-wrapping HOCs. // 高阶组件
        // To ensure correct updates with block optimizations, we need to:
        // 1. Force keep-alive into a block. This avoids its children being
        //    collected by a parent block.
        shouldUseBlock = true // 转换为block包裹，避免受到父节点影响

        // 2. Force keep-alive to always be updated, since it uses raw children.
        patchFlag |= PatchFlags.DYNAMIC_SLOTS // 加上动态slot
        if (__DEV__ && node.children.length > 1) {
          // 一个子元素/组件
          context.onError(
            createCompilerError(ErrorCodes.X_KEEP_ALIVE_INVALID_CHILDREN, {
              // <KeepAlive> expects exactly one child component.
              start: node.children[0].loc.start,
              end: node.children[node.children.length - 1].loc.end,
              source: ''
            })
          )
        }
      }

      // 处理组件slot、解析节点的 vnodeChildren：
      //    情况一：解析组件（不包括 TELEPORT、KEEP_ALIVE）
      //    情况二：节点只有一个子节点：
      //          解析 普通dom元素
      //          解析 KEEP_ALIVE 组件 ，如 template: '<keep-alive><div>...</div></keep-alive>'
      //    情况三：节点有多个子节点；或 解析 TELEPORT 组件

      // 处理组件的slot信息，如v-slot指令，非 teleport、keep-alive组件（不是真实的组件）
      const shouldBuildAsSlots =
        isComponent && // 组件类型的节点
        // Teleport is not a real component and has dedicated runtime handling
        // Teleport、keep-alive 均不是一个真实的组件，且已经有专门的运行时处理逻辑
        vnodeTag !== TELEPORT &&
        // explained above.
        vnodeTag !== KEEP_ALIVE

      // 解析组件（不包括 TELEPORT、KEEP_ALIVE）
      if (shouldBuildAsSlots) {
        // 创建组件及子元素的slots节点列表（并在此处理v-slot的v-if/for）
        // slots: 组件的slots节点列表：静态节点列表、动态节点列表
        // hasDynamicSlots 是否存在动态 slot: 如 动态v-slot:[xxx]、或 <template v-slot... v-if/v-for>、或 嵌套v-if/v-for
        const { slots, hasDynamicSlots } = buildSlots(node, context)

        vnodeChildren = slots
        if (hasDynamicSlots) {
          // 设置 vnode diff patchFlag
          patchFlag |= PatchFlags.DYNAMIC_SLOTS
        }
      } else if (node.children.length === 1 && vnodeTag !== TELEPORT) {
        // 如果节点只有一个子节点：
        //    是非组件，即普通dom元素
        //    是组件且为KEEP_ALIVE，如 template: '<keep-alive><div>...</div></keep-alive>'

        const child = node.children[0]
        const type = child.type
        // check for dynamic text children
        // 子节点是动态文本，即存在插值 {{ }}
        const hasDynamicTextChild =
          type === NodeTypes.INTERPOLATION ||
          type === NodeTypes.COMPOUND_EXPRESSION // 既有普通文本，也有插值文本，由transformText生成
        if (
          hasDynamicTextChild &&
          getConstantType(child, context) === ConstantTypes.NOT_CONSTANT // 判断子元素包括混合连续列表里的子文本元素，是否有文本节点为NOT_CONSTANT类型
        ) {
          // 设置 patchflag
          patchFlag |= PatchFlags.TEXT
        }
        // pass directly if the only child is a text node
        // (plain / interpolation / expression)
        if (hasDynamicTextChild || type === NodeTypes.TEXT) {
          // 节点非组件或为keep-alive，且唯一子节点是动态文本或普通文本
          // 如 template: '<div>123 {{ someValue }}</div>'
          vnodeChildren = child as TemplateTextChildNode
        } else {
          // 节点非组件或为keep-alive，且唯一子节点不是动态文本和普通文本
          // 如 template: '<keep-alive><div>...</div></keep-alive>'
          vnodeChildren = node.children // 保存当前子节点
        }
      } else {
        // 当前节点为 普通dom元素且有多个子节点；
        // 或是TELEPORT组件
        vnodeChildren = node.children
      }
    }

    // 节点 patchFlags

    // patchFlag & dynamicPropNames
    if (patchFlag !== 0) {
      // 存在需要针对性的patch vnode diff
      if (__DEV__) {
        if (patchFlag < 0) {
          // HOISTED = -1
          // BAIL = -2
          // special flags (negative and mutually exclusive)
          vnodePatchFlag = patchFlag + ` /* ${PatchFlagNames[patchFlag]} */`
        } else {
          // bitwise flags
          const flagNames = Object.keys(PatchFlagNames)
            .map(Number)
            .filter(n => n > 0 && patchFlag & n) // 进行 按位与 操作， 取出对应的patchFlag值 （patchFlag 初始为0，通过 按位或 变更）
            .map(n => PatchFlagNames[n]) // 对应的名字
            .join(`, `)
          vnodePatchFlag = patchFlag + ` /* ${flagNames} */` // 记录需要进行vnode diff 的patchflag和其开发帮助的文本信息
        }
      } else {
        // 非开发环境下，只需要数字提示
        vnodePatchFlag = String(patchFlag)
      }
      if (dynamicPropNames && dynamicPropNames.length) {
        // 字符串拼接 动态prop(经解析过的指令节点)的属性名，不包括 ref、class、style
        // 如，template: '<input ref="input" v-model="textInput" v-bind:class="'red'" :placeholder="'请输入'" />'
        // 则，dynamicPropNames: ["onUpdate:modelValue", "placeholder"]
        // 返回结果： '["onUpdate:modelValue", "placeholder"]'
        vnodeDynamicProps = stringifyDynamicPropNames(dynamicPropNames)
      }
    }

    // 创建vnode的运行函数
    node.codegenNode = createVNodeCall(
      context,
      vnodeTag, // 解析后的标签名：自定义 <hello-world> => _component_hello_world 、内置 transition => Symbol(__DEV__ ? `Transition` : ``)
      vnodeProps, // 节点props属性列表， 已处理所有属性包括静态属性、静态/动态指令属性，并进行了合并去重处理；且均转换为相应节点格式
      vnodeChildren, // 节点的子元素列表，如果是组件（非teleport/keep-alive） 则需要转换为slot节点列表，并替换原先子元素列表；或则直接保存对应的子元素列表
      vnodePatchFlag, // patchFlag和及其描述文本信息: patchFlag + ` /* ${flagNames} */`
      vnodeDynamicProps, // 静态指令prop的属性名(解析过的指令节点)，字符串拼接格式： 如: template: '<input v-model="textInput" :placeholder="'请输入'" />'  对应的结果为： '["onUpdate:modelValue", "placeholder"]'
      vnodeDirectives, // 需要在运行时，重新处理的指令，如：v-model、v-show、用户自定义指令
      !!shouldUseBlock, // 是否使用block，如：动态is组件或TELEPORT或SUSPENSE；或是非组件当是特殊标签如svg，普通元素绑定了动态 :key； 或是 keep-alive组件，注意for节点/if节点(transform vIf)、root节点（transform createRootCodegen）
      false /* disableTracking */, // 默认 false
      node.loc
    )
  }
}

// 解析组件类型、解析v-is指令：返回相关内容，如动态is组件的 vnode patch方法、内置组件名、区分用户自定义组件名
export function resolveComponentType(
  node: ComponentNode, // 当前节点 即组件节点
  context: TransformContext, // transform 上下文
  ssr = false
) {
<<<<<<< HEAD
  const { tag } = node // 组件标签名

  // 1. dynamic component
  // 存在is属性（动态组件）
  const isProp = isComponentTag(tag)
    ? findProp(node, 'is')
    : findDir(node, 'is')
  if (isProp) {
    // 如 存在属性is：'<component is="HelloWorld" />' 或 '<component :is="HelloWorld" />'
    // 或 存在指令is：'<hello-world v-is="Welcome" />'

    // 指令值节点格式，存储is指令值内容，一个简单的存值对象，存的是一个js表达式片段
    const exp =
      isProp.type === NodeTypes.ATTRIBUTE // 静态dom属性
        ? isProp.value && createSimpleExpression(isProp.value.content, true) // 转换为指令值节点格式
        : isProp.exp // 指令值节点
    if (exp) {
      // 创建一个类型为 JS_CALL_EXPRESSION 的渲染源码树codegen节点
      // Symbol(`resolveDynamicComponent`) 为执行的方法 callee
      return createCallExpression(context.helper(RESOLVE_DYNAMIC_COMPONENT), [
        exp
      ])
=======
  let { tag } = node

  // 1. dynamic component
  const isExplicitDynamic = isComponentTag(tag)
  const isProp =
    findProp(node, 'is') || (!isExplicitDynamic && findDir(node, 'is'))
  if (isProp) {
    if (!isExplicitDynamic && isProp.type === NodeTypes.ATTRIBUTE) {
      // <button is="vue:xxx">
      // if not <component>, only is value that starts with "vue:" will be
      // treated as component by the parse phase and reach here, unless it's
      // compat mode where all is values are considered components
      tag = isProp.value!.content.replace(/^vue:/, '')
    } else {
      const exp =
        isProp.type === NodeTypes.ATTRIBUTE
          ? isProp.value && createSimpleExpression(isProp.value.content, true)
          : isProp.exp
      if (exp) {
        return createCallExpression(context.helper(RESOLVE_DYNAMIC_COMPONENT), [
          exp
        ])
      }
>>>>>>> 4f17be7b
    }
  }

  // 2. built-in components (Teleport, Transition, KeepAlive, Suspense...)
  // 如果是内置组件，直接返回，如核心组件tag：keep-alive 或 KeepAlive；或内置组件 transition
  const builtIn = isCoreComponent(tag) || context.isBuiltInComponent(tag)
  if (builtIn) {
    // built-ins are simply fallthroughs / have special handling during ssr
    // so we don't need to import their runtime equivalents
    if (!ssr) context.helper(builtIn)
    return builtIn // 内置属性返回相应的标识符，如 KEEP_ALIVE = Symbol(__DEV__ ? `KeepAlive` : ``)
  }

  // TODO: analyze cfs
  // 3. user component (from setup bindings)
  // this is skipped in browser build since browser builds do not perform
  // binding analysis.
  if (!__BROWSER__) {
    const fromSetup = resolveSetupReference(tag, context)
    if (fromSetup) {
      return fromSetup
    }
  }
  // TODO: analyze cfs
  // 4. Self referencing component (inferred from filename)
  if (
    !__BROWSER__ &&
    context.selfName &&
    capitalize(camelize(tag)) === context.selfName
  ) {
    context.helper(RESOLVE_COMPONENT)
    // codegen.ts has special check for __self postfix when generating
    // component imports, which will pass additional `maybeSelfReference` flag
    // to `resolveComponent`.
    context.components.add(tag + `__self`)
    return toValidAssetId(tag, `component`)
  }

  // 5. user component (resolve)
  //用户自定义组件
  context.helper(RESOLVE_COMPONENT) // 收集渲染源码要用的辅助函数，在渲染源码开始处定义这些函数，为了之后执行渲染函数时正确引用这些的函数
  context.components.add(tag) // 保存 组件标签名
  return toValidAssetId(tag, `component`) // 格式话组件名 如 tag = 'hello world' 转换为 '_component_hello__world'
}

// TODO: analyze cfs
function resolveSetupReference(name: string, context: TransformContext) {
  const bindings = context.bindingMetadata
  if (!bindings || bindings.__isScriptSetup === false) {
    return
  }

  const camelName = camelize(name)
  const PascalName = capitalize(camelName)
  const checkType = (type: BindingTypes) => {
    if (bindings[name] === type) {
      return name
    }
    if (bindings[camelName] === type) {
      return camelName
    }
    if (bindings[PascalName] === type) {
      return PascalName
    }
  }

  const fromConst = checkType(BindingTypes.SETUP_CONST)
  if (fromConst) {
    return context.inline
      ? // in inline mode, const setup bindings (e.g. imports) can be used as-is
        fromConst
      : `$setup[${JSON.stringify(fromConst)}]`
  }

  const fromMaybeRef =
    checkType(BindingTypes.SETUP_LET) ||
    checkType(BindingTypes.SETUP_REF) ||
    checkType(BindingTypes.SETUP_MAYBE_REF)
  if (fromMaybeRef) {
    return context.inline
      ? // setup scope bindings that may be refs need to be unrefed
        `${context.helperString(UNREF)}(${fromMaybeRef})`
      : `$setup[${JSON.stringify(fromMaybeRef)}]`
  }
}

export type PropsExpression = ObjectExpression | CallExpression | ExpressionNode

/**
 * 解析ast节点的属性列表props
 * 解析指令：v-bind、v-on、v-model、v-html、v-text、v-show、v-cloak、用户自定义指令; 跳过解析：slot、once、is、ssr下的on
 * 处理静态属性、静态/动态指令属性、合并去重属性
 * prop节点经createObjectProperty(key, value) 转换、并设置元素node节点的patchFlag
 */
export function buildProps(
  node: ElementNode, // dom元素节点 或组件节点 或 slot标签节点（在transformSlot中）
  context: TransformContext,
  props: ElementNode['props'] = node.props, // 节点上的属性列表
  ssr = false
): {
  props: PropsExpression | undefined
  directives: DirectiveNode[]
  patchFlag: number
  dynamicPropNames: string[]
} {
  const { tag, loc: elementLoc } = node
  const isComponent = node.tagType === ElementTypes.COMPONENT // 是否是组件
  let properties: ObjectExpression['properties'] = [] // createObjectProperty(key, value) 存储props中经过转换的属性值节点/属性名节点
  const mergeArgs: PropsExpression[] = [] // 配合v-on/v-bind（无参数指令） 合并去重属性
  const runtimeDirectives: DirectiveNode[] = [] // 如运行时指令，如 v-model，v-show

  // 依据相关信息，生成对应的patchFlag
  let patchFlag = 0
  let hasRef = false // 节点是否存在ref属性
  let hasClassBinding = false // 是否 v-bind:class
  let hasStyleBinding = false // 是否 v-bind:style
  let hasHydrationEventBinding = false // dom添加其它事件绑定
  let hasDynamicKeys = false // 是否存在动态指令
  let hasVnodeHook = false // 存在vnodehook，如onVnodeMounted
  const dynamicPropNames: string[] = [] // 动态prop名列表：是静态指令节点，且非 ref、style、class，且该指令没有被设置缓存，指令范围：v-on、v-bind、v-model、v-html、v-text

  // 根据属性列表设置相应的 PatchFlag 值
  // directiveTransforms后，进一步分析指令props属性节点：v-on、v-bind、v-model、v-html、v-text
  // prop属性节点 createObjectProperty(key, value)
  const analyzePatchFlag = ({ key, value }: Property) => {
    if (isStaticExp(key)) {
      // 静态属性指令

      const name = key.content // （属性名/属性值/修饰符）节点名内容
      const isEventHandler = isOn(name) // /^on[^a-z]/  on 事件
      if (
        !isComponent && // 非组件节点，即dom节点
        isEventHandler &&
        // omit the flag for click handlers because hydration gives click
        // dedicated fast path.
        name.toLowerCase() !== 'onclick' &&
        // omit v-model handlers
        name !== 'onUpdate:modelValue' && // <input v-model="inputText" />，属性值prop
        // omit onVnodeXXX hooks
        !isReservedProp(name)
      ) {
        // v-on:change、mouseover...
        hasHydrationEventBinding = true
      }

      if (isEventHandler && isReservedProp(name)) {
        // ',key,ref,' +
        // 'onVnodeBeforeMount,onVnodeMounted,' +
        // 'onVnodeBeforeUpdate,onVnodeUpdated,' +
        // 'onVnodeBeforeUnmount,onVnodeUnmounted'
        hasVnodeHook = true
      }

      // v-on 指令，value type 默认 SIMPLE_EXPRESSION ConstantType =0，行内执行 COMPOUND_EXPRESSION ConstantType =0 ，修饰符 JS_CALL_EXPRESSION ConstantType = 0
      // v-bind 指令，SIMPLE_EXPRESSION ConstantType =0
      // v-model 指令，props: [属性名节点, 属性值节点, 修饰符节点]
      //     属性名的value type: SIMPLE_EXPRESSION ConstantType =0，属性值的value: COMPOUND_EXPRESSION ConstantType =0, 修饰符的value：SIMPLE_EXPRESSION ConstantType =0
      // v-html 指令，SIMPLE_EXPRESSION ConstantType =0
      // v-text 指令，JS_CALL_EXPRESSION ConstantType = 0
      if (
        value.type === NodeTypes.JS_CACHE_EXPRESSION || // 解析v-on指令时，如果设置了shouldCache，则 context.cache() 会生成JS_CACHE_EXPRESSION
        ((value.type === NodeTypes.SIMPLE_EXPRESSION ||
          value.type === NodeTypes.COMPOUND_EXPRESSION) &&
          getConstantType(value, context) > 0)
      ) {
        // skip if the prop is a cached handler or has constant value
        return
      }

      // 解析 v-on:click、 v-bind、v-model属性值

      if (name === 'ref') {
        hasRef = true
      } else if (name === 'class' && !isComponent) {
        hasClassBinding = true
      } else if (name === 'style' && !isComponent) {
        hasStyleBinding = true
      } else if (name !== 'key' && !dynamicPropNames.includes(name)) {
        // 静态指令属性名列表
        // 注意： v-model，template: '<input v-model="textInput" />'，v-model属性值节点的prop，key.content='onUpdate:modelValue'
        dynamicPropNames.push(name)
      }
    } else {
      // 动态节点
      hasDynamicKeys = true
    }
  }

  for (let i = 0; i < props.length; i++) {
    // static attribute
    const prop = props[i]
    if (prop.type === NodeTypes.ATTRIBUTE) {
      // dom 静态属性，节点光标位置、属性名、属性值
      // 注意 静态style 已经被转换为动态style，即 style="color: blue;" 转换为 :style='{"color": "blue"}'
      const { loc, name, value } = prop
      let isStatic = true
      if (name === 'ref') {
        // 存在ref属性
        hasRef = true

        // TODO: analyze cfs
        // in inline mode there is no setupState object, so we can't use string
        // keys to set the ref. Instead, we need to transform it to pass the
        // acrtual ref instead.
        if (!__BROWSER__ && context.inline) {
          isStatic = false
        }
      }
<<<<<<< HEAD
      // skip :is on <component>
      if (name === 'is' && isComponentTag(tag)) {
        // 不处理静态is组件属性: <component is="HelloWorld" />
=======
      // skip is on <component>, or is="vue:xxx"
      if (
        name === 'is' &&
        (isComponentTag(tag) || (value && value.content.startsWith('vue:')))
      ) {
>>>>>>> 4f17be7b
        continue
      }

      // 保存属性列表
      properties.push(
        // 创建静态prop属性对应的js形式属性对象objProp: {type, loc, key, value}
        createObjectProperty(
          // objProp.key: {type, loc, content, isStatic, constType }
          createSimpleExpression(
            // 创建 属性名表达式对象 （形如ast指令属性值节点的结构）
            name, // 静态属性名，'class'
            true, // 静态属性
            getInnerRange(loc, 0, name.length) // 获取属性名的模版解析的光标位置信息
          ),
          // objProp.value: {type, loc, content, isStatic, constType }
          createSimpleExpression(
            // 创建 属性值表达式对象 （形如ast指令属性值节点的结构）
            value ? value.content : '',
            isStatic,
            value ? value.loc : loc
          )
        )
      )
    } else {
      // directives 指令属性，合并去重，转换处理指令

      const { name, arg, exp, loc } = prop
      const isVBind = name === 'bind'
      const isVOn = name === 'on'

      // skip v-slot - it is handled by its dedicated transform.
      // v-slot 有专门的transform插件处理：在transformElement中解析 buildSlots()，由directivesSlot插件解析
      if (name === 'slot') {
        if (!isComponent) {
          context.onError(
            createCompilerError(ErrorCodes.X_V_SLOT_MISPLACED, loc) // v-slot can only be used on components or <template> tags
          )
        }
        continue
      }
      // skip v-once - it is handled by its dedicated transform.
      // // v-once 有专门的transform插件处理
      if (name === 'once') {
        continue
      }
      // skip v-is and :is on <component>
      // 跳过is指令，如 template: <component :is='HelloWold' />，is 指令在resolveComponentType中解析
      if (
        name === 'is' ||
<<<<<<< HEAD
        (isBind && isComponentTag(tag) && isBindKey(arg, 'is')) // 绑定静态is属性，如 <component :is='HelloWold' />
=======
        (isVBind && isComponentTag(tag) && isBindKey(arg, 'is'))
>>>>>>> 4f17be7b
      ) {
        continue
      }
      // skip v-on in SSR compilation
<<<<<<< HEAD
      // 跳过 ssr中的on指令
      if (isOn && ssr) {
=======
      if (isVOn && ssr) {
>>>>>>> 4f17be7b
        continue
      }

      // 跳过解析：slot、once、is、ssr下的on

      // 分析 v-on 与 v-bind 指令，v-on/v-bind 不带指令名表达式参数
      // 如 template: '<button v-bind="{name: 'btn-name', class: 'btn-class'}" v-on="{ mousedown: handleDown, mouseup: handleUp }"></button>'
      // special case for v-bind and v-on with no argument
<<<<<<< HEAD
      if (!arg && (isBind || isOn)) {
        hasDynamicKeys = true // 存在动态绑定参数指令
=======
      if (!arg && (isVBind || isVOn)) {
        hasDynamicKeys = true
>>>>>>> 4f17be7b
        if (exp) {
          // 存在属性值节点

          if (properties.length) {
            // 在v-bind/v-on之前如果存在属性，则需要先对之前的属性进行去重合并 dedupeProperties(properties)
            // 如：<span class="red" :class="['blue', { green: true}]" v-bind="{ class: 'yellow'}"></span>
            // 合并前两个属性：class="red"、:class="['blue', { green: true}]"
            mergeArgs.push(
              // createObjectExpression {
              //   type: NodeTypes.JS_OBJECT_EXPRESSION,
              //   loc,
              //   properties // 已经合并去重
              // }
              createObjectExpression(dedupeProperties(properties), elementLoc)
            )
            // 如果存在v-bind/v-on指令，之后都依据mergeArgs合并后的列表
            properties = []
          }
<<<<<<< HEAD
          if (isBind) {
            // 如：<span class="red" :class="['blue', { green: true}]" v-bind="{ class: 'yellow'}"></span>
            // 直接保存v-bind属性值节点
=======
          if (isVBind) {
            if (__COMPAT__) {
              // 2.x v-bind object order compat
              if (__DEV__) {
                const hasOverridableKeys = mergeArgs.some(arg => {
                  if (arg.type === NodeTypes.JS_OBJECT_EXPRESSION) {
                    return arg.properties.some(({ key }) => {
                      if (
                        key.type !== NodeTypes.SIMPLE_EXPRESSION ||
                        !key.isStatic
                      ) {
                        return true
                      }
                      return (
                        key.content !== 'class' &&
                        key.content !== 'style' &&
                        !isOn(key.content)
                      )
                    })
                  } else {
                    // dynamic expression
                    return true
                  }
                })
                if (hasOverridableKeys) {
                  checkCompatEnabled(
                    CompilerDeprecationTypes.COMPILER_V_BIND_OBJECT_ORDER,
                    context,
                    loc
                  )
                }
              }

              if (
                isCompatEnabled(
                  CompilerDeprecationTypes.COMPILER_V_BIND_OBJECT_ORDER,
                  context
                )
              ) {
                mergeArgs.unshift(exp)
                continue
              }
            }

>>>>>>> 4f17be7b
            mergeArgs.push(exp)
          } else {
            // v-on="obj" -> toHandlers(obj)
            // <button onclick="click1" @click="'click2'" v-on:click="'click3'"  v-on="{click: 'click4'}"></button>, parse ast时，会生成4个prop，1个name='onclick'， 3个 name='on'
            // 此刻：1个 prop.key.content = 'onclick，2个 prop.key.content = 'onClick'，mergeArgs[0]有两个元素
            mergeArgs.push({
              // v-on="{click: 'click4'}"
              type: NodeTypes.JS_CALL_EXPRESSION, // codegen 执行表达式
              loc,
              callee: context.helper(TO_HANDLERS), // TO_HANDLERS = Symbol('toHandlers')
              arguments: [exp] // 属性值
            })
          }
        } else {
          // 没有属性值，'<button v-bind v-on></button>'
          context.onError(
            createCompilerError(
<<<<<<< HEAD
              isBind
                ? ErrorCodes.X_V_BIND_NO_EXPRESSION // 缺少v-bind值表达式
=======
              isVBind
                ? ErrorCodes.X_V_BIND_NO_EXPRESSION
>>>>>>> 4f17be7b
                : ErrorCodes.X_V_ON_NO_EXPRESSION,
              loc
            )
          )
        }
        continue
      }

      // 解析指令：v-bind、v-on、v-model、v-html、v-text、v-show、v-cloak、用户自定义指令

      // tronsfrom 处理指令插件：directiveTransforms

      // 默认 compiler-core: directiveTransforms
      //     {
      //       on: transformOn, // 转换指令属性名、校验属性值、属性值节点为codegen节点，校验属性值js语法
      //       bind: transformBind, // 转换v-bind指令属性节点，如转换属性名为小驼峰、校验属性值
      //       model: transformModel // 解析dom/组件节点上 v-model指令，返回 { props: [属性名节点、属性值节点、修饰符节点]}，如校验属性值节点不能为空，属性值内容格式必须是一个有效的js变量应用：$_abc[foo][bar] 或 $_abc.foo.bar
      //     }
      // object.assign 覆盖上方默认
      // 用户 compiler-dom: DOMDirectiveTransforms
      //    {
      //      cloak: noopDirectiveTransform,  // 解析 v-cloak，返回空属性列表 { props: [] }
      //      html: transformVHtml,  // 解析 v-html指令，属性值必须存在，覆盖子内容
      //      text: transformVText,  //  解析 v-text指令，需要有属性值，覆盖节点子内容
      //      model: transformModel, // override compiler-core，进一步针对dom元素上的v-model，解析使用环境，如需在文本框中使用，并设置needRuntime，移除一些v-model属性名节点信息
      //      on: transformOn, // override compiler-core ，先执行compiler-core on 再处理指令修饰符modifiers，进一步转换属性值节点、属性名节点格式
      //      show: transformShow // 解析v-show，必须设置属性值，返回空属性列表[]，设置needRuntime
      //    }
      // 解析指令: on、bind、model、html、text、show、cloak，注意其它指令v-if/v-for/slot等 transform会注入特有属性injectProps，比如key
      const directiveTransform = context.directiveTransforms[name]
      if (directiveTransform) {
        // has built-in directive transform.
        // 处理vue内置指令， 转换属性节点格式
        // props 为codegen转换后
        const { props, needRuntime } = directiveTransform(prop, node, context)
        !ssr && props.forEach(analyzePatchFlag)
        // 保存属性props, prop为createObjectProperty(key, value)
        properties.push(...props)
        if (needRuntime) {
          // 如 v-model，指令使用环境type，如文本input V_MODEL_TEXT = Symbol(__DEV__ ? `vModelText` : ``)
          // 如 v-show，V_SHOW = Symbol(__DEV__ ? `vShow` : ``)
          runtimeDirectives.push(prop)
          if (isSymbol(needRuntime)) {
            // 开发环境下，唯一
            directiveImportMap.set(prop, needRuntime)
          }
        }
      } else {
        // 用户自定义指令列表
        // no built-in transform, this is a user custom directive.
        runtimeDirectives.push(prop)
      }
    }

    if (
      __COMPAT__ &&
      prop.type === NodeTypes.ATTRIBUTE &&
      prop.name === 'ref' &&
      context.scopes.vFor > 0 &&
      checkCompatEnabled(
        CompilerDeprecationTypes.COMPILER_V_FOR_REF,
        context,
        prop.loc
      )
    ) {
      properties.push(
        createObjectProperty(
          createSimpleExpression('refInFor', true),
          createSimpleExpression('true', false)
        )
      )
    }
  }

  // 转换后的属性列表节点
  let propsExpression: PropsExpression | undefined = undefined

  // has v-bind="object" or v-on="object", wrap with mergeProps
  if (mergeArgs.length) {
    // mergeArgs 由 v-bind/v-on （无指令参数）过程创建

    if (properties.length) {
      // 如：<span class="red" :class="['blue', { green: true}]" v-bind="{ class: 'yellow'}" style="color: blue" :style="{color: 'red'}"></span>
      // 在处理完v-bind/v-on属性之后，需要继续处理之后可能存在的重复属性
      mergeArgs.push(
        // createObjectExpression {
        //   type: NodeTypes.JS_OBJECT_EXPRESSION,
        //   loc,
        //   properties // 已经合并去重 dedupeProperties(properties)
        // }
        createObjectExpression(dedupeProperties(properties), elementLoc)
      )
    }
    if (mergeArgs.length > 1) {
      // 创建执行合并props函数
      propsExpression = createCallExpression(
        context.helper(MERGE_PROPS),
        mergeArgs,
        elementLoc
      )
    } else {
      // 元素节点属性 只有v-on或v-bind(无参数)一个属性，则不需要创建合并函数
      // 如 <span v-bind="{class: 'red'}"></span>
      // single v-bind with nothing else - no need for a mergeProps call
      propsExpression = mergeArgs[0] // v-bind 属性值节点 SIMPLE_EXPRESSION、 v-on 属性值节点 createCallExpression
    }
  } else if (properties.length) {
    // 不存在v-on/v-bind(无参数)属性，同样需要合并去重属性
    // 如 <span class="red"></span>
    propsExpression = createObjectExpression(
      dedupeProperties(properties),
      elementLoc
    )
  }

  // 生成指定的patchFlag，通过二进制运算
  if (hasDynamicKeys) {
    // 存在动态指令参数 或 v-on/v-bind（无参数）指令
    patchFlag |= PatchFlags.FULL_PROPS
  } else {
    // 否则，只针对部分patch
    if (hasClassBinding) {
      // 存在class属性，非组件
      patchFlag |= PatchFlags.CLASS
    }
    if (hasStyleBinding) {
      // 存在v-bind:style属性，非组件
      patchFlag |= PatchFlags.STYLE
    }
    if (dynamicPropNames.length) {
      // 动态属性：静态指令属性名列表，且非 ref、style、class，且该指令没有被设置缓存
      // 如：v-bind、 v-model （onUpdate:modelValue）、 v-on
      patchFlag |= PatchFlags.PROPS
    }
    if (hasHydrationEventBinding) {
      // dom添加其它事件绑定 或 prop转换后以on开头的事件(如v-model)： 非组件且以on开头，但不包括click事件，非vnodehook事件
      patchFlag |= PatchFlags.HYDRATE_EVENTS
    }
  }
  if (
    (patchFlag === 0 || patchFlag === PatchFlags.HYDRATE_EVENTS) &&
    (hasRef || hasVnodeHook || runtimeDirectives.length > 0)
  ) {
    patchFlag |= PatchFlags.NEED_PATCH
  }

  return {
    props: propsExpression, // 属性列表节点， 已处理所有属性包括静态属性、静态/动态指令属性，并进行了合并去重处理
    directives: runtimeDirectives, // 运行时的指令
    patchFlag,
    dynamicPropNames // 静态指令属性名列表，且非 ref、style、class，且该指令没有被设置缓存
  }
}

// 属性合并去重
// Dedupe props in an object literal.
// Literal duplicated attributes would have been warned during the parse phase,
// however, it's possible to encounter duplicated `onXXX` handlers with different
// modifiers. We also need to merge static and dynamic class / style attributes.
// - onXXX handlers / style: merge into array
// - class: merge into single expression with concatenation
function dedupeProperties(properties: Property[]): Property[] {
  const knownProps: Map<string, Property> = new Map()
  const deduped: Property[] = [] // 合并去重后的属性列表

  for (let i = 0; i < properties.length; i++) {
    // prop节点由createObjectProperty(key, value) 创建
    const prop = properties[i]

    // dynamic keys are always allowed
    if (prop.key.type === NodeTypes.COMPOUND_EXPRESSION || !prop.key.isStatic) {
      deduped.push(prop)
      continue
    }

    // <span class="red" :class="['blue', { green: true}]" v-bind="{ class: 'yellow'}"></span>
    const name = prop.key.content

    const existing = knownProps.get(name) // 属性名js表达式对象
    if (existing) {
      // 如果已经存在，则创建新属性值节点并合并属性值
      if (name === 'style' || name === 'class' || name.startsWith('on')) {
        // 合并属性值内容：existing.value = {
        //   type: NodeTypes.JS_ARRAY_EXPRESSION,
        //   loc,
        //   elements  // elements = [existing.value, prop.value]
        // }
        mergeAsArray(existing, prop)
      }
      // unexpected duplicate, should have emitted error during parse
    } else {
      knownProps.set(name, prop) // 添加
      deduped.push(prop) // 添加
    }
  }
  return deduped
}

/**
 * 合并prop属性值节点
 * @param existing 已处理的prop属性节点
 * @param incoming 待处理的prop属性节点
 */
function mergeAsArray(existing: Property, incoming: Property) {
  // <span class="red" :class="['blue', { green: true}]" v-bind="{ class: 'yellow'}"></span>
  // 已处理 class="red"、待处理 :class="['blue', { green: true}]"
  if (existing.value.type === NodeTypes.JS_ARRAY_EXPRESSION) {
    existing.value.elements.push(incoming.value)
  } else {
    // existing.value = {
    //   type: NodeTypes.JS_ARRAY_EXPRESSION,
    //   loc,
    //   elements
    // }
    existing.value = createArrayExpression(
      [existing.value, incoming.value],
      existing.loc
    )
  }
}

// 解析构建指令节点，v-show、v-model、用户自定义指令
// 解析其中： 指令名、指令值、指令参数、参数修饰符
function buildDirectiveArgs(
  dir: DirectiveNode, // 解析后的指令节点：key/value
  context: TransformContext
): ArrayExpression {
  const dirArgs: ArrayExpression['elements'] = []

  // 内置的运行时指令
  const runtime = directiveImportMap.get(dir)

  // 指令名

  if (runtime) {
    // 在 buildProps 中设置directiveImportMap：v-show、v-model 相关指令的运行函数
    // 如 v-model，指令使用环境type，如文本input V_MODEL_TEXT = Symbol(__DEV__ ? `vModelText` : ``)
    // built-in directive with runtime
    dirArgs.push(context.helperString(runtime)) // 保存对应的运行时函数名，如 '_vModelText'
  } else {
    // 用户自定义指令
    // user directive.
    // see if we have directives exposed via <script setup>
    const fromSetup = !__BROWSER__ && resolveSetupReference(dir.name, context)
    if (fromSetup) {
      // TODO: analyze cfs
      dirArgs.push(fromSetup)
    } else {
      // inject statement for resolving directive
      context.helper(RESOLVE_DIRECTIVE) // Symbol(__DEV__ ? `resolveDirective` : ``)
      context.directives.add(dir.name) // 添加指令名
      dirArgs.push(toValidAssetId(dir.name, `directive`)) // [^A-Za-z0-9_]， 如自定义： v-click-out，name='click-out' 转换为 '_directive_click_out'
    }
  }

  const { loc } = dir

  // 指令值 - 指令处理事件

  if (dir.exp) dirArgs.push(dir.exp) // 指令值节点表达式

  // 指令参数

  if (dir.arg) {
    if (!dir.exp) {
      dirArgs.push(`void 0`) // 没有值，如用户定义的指令
    }
    dirArgs.push(dir.arg) // 指令参数节点
  }

  // 指令修饰符

  if (Object.keys(dir.modifiers).length) {
    // 修饰符节点
    if (!dir.arg) {
      // 无指令参数节点
      if (!dir.exp) {
        // 无指令值：'<span v-click-me></span>'
        dirArgs.push(`void 0`)
      }
      // 如 '<span v-click-me="true"></span>'
      dirArgs.push(`void 0`)
    }
    // 创建指令对应的修饰符列表节点
    const trueExpression = createSimpleExpression(`true`, false, loc)
    dirArgs.push(
      // 创建一个 对象格式 的来保存修饰符列表值
      createObjectExpression(
        dir.modifiers.map(modifier =>
          createObjectProperty(modifier, trueExpression)
        ),
        loc
      )
    )
  }

  // 返回自定义指令节点
  return createArrayExpression(dirArgs, dir.loc)
}

// 字符串拼接 静态prop(经解析过的指令节点)的属性名，不包括 ref、class、style
// 如，template: '<input ref="input" v-model="textInput" v-bind:class="'red'" :placeholder="'请输入'" />'
// 则，dynamicPropNames: ["onUpdate:modelValue", "placeholder"]
// 返回结果： '["onUpdate:modelValue", "placeholder"]'
function stringifyDynamicPropNames(props: string[]): string {
  let propsNamesString = `[`
  for (let i = 0, l = props.length; i < l; i++) {
    propsNamesString += JSON.stringify(props[i])
    if (i < l - 1) propsNamesString += ', '
  }
  return propsNamesString + `]`
}

function isComponentTag(tag: string) {
  return tag[0].toLowerCase() + tag.slice(1) === 'component'
}<|MERGE_RESOLUTION|>--- conflicted
+++ resolved
@@ -91,22 +91,16 @@
 
     // The goal of the transform is to create a codegenNode implementing the
     // VNodeCall interface.
-<<<<<<< HEAD
     // 该transform插件主要是为了创建 codegenNode 信息，为了在vnode时调用
 
     // 解析组件is指令，如果dom标签有v-is指令，则也是组件
 
     // 解析组件类型，返回相关内容，如动态is组件的 vnode patch方法、内置组件名、区分用户自定义组件名
-    const vnodeTag = isComponent
+    let vnodeTag = isComponent
       ? resolveComponentType(node as ComponentNode, context) // 解析is属性: 静态属性is、静态指令属性:is、v-is，返回一个对象
       : `"${tag}"` // dom 元素标签名
+
     // 是否是动态组件，即存在静态is、:is、v-is
-=======
-    let vnodeTag = isComponent
-      ? resolveComponentType(node as ComponentNode, context)
-      : `"${tag}"`
-
->>>>>>> 4f17be7b
     const isDynamicComponent =
       isObject(vnodeTag) && vnodeTag.callee === RESOLVE_DYNAMIC_COMPONENT
 
@@ -316,37 +310,17 @@
   context: TransformContext, // transform 上下文
   ssr = false
 ) {
-<<<<<<< HEAD
-  const { tag } = node // 组件标签名
+  let { tag } = node
 
   // 1. dynamic component
   // 存在is属性（动态组件）
-  const isProp = isComponentTag(tag)
-    ? findProp(node, 'is')
-    : findDir(node, 'is')
-  if (isProp) {
-    // 如 存在属性is：'<component is="HelloWorld" />' 或 '<component :is="HelloWorld" />'
-    // 或 存在指令is：'<hello-world v-is="Welcome" />'
-
-    // 指令值节点格式，存储is指令值内容，一个简单的存值对象，存的是一个js表达式片段
-    const exp =
-      isProp.type === NodeTypes.ATTRIBUTE // 静态dom属性
-        ? isProp.value && createSimpleExpression(isProp.value.content, true) // 转换为指令值节点格式
-        : isProp.exp // 指令值节点
-    if (exp) {
-      // 创建一个类型为 JS_CALL_EXPRESSION 的渲染源码树codegen节点
-      // Symbol(`resolveDynamicComponent`) 为执行的方法 callee
-      return createCallExpression(context.helper(RESOLVE_DYNAMIC_COMPONENT), [
-        exp
-      ])
-=======
-  let { tag } = node
-
-  // 1. dynamic component
   const isExplicitDynamic = isComponentTag(tag)
   const isProp =
     findProp(node, 'is') || (!isExplicitDynamic && findDir(node, 'is'))
   if (isProp) {
+    // 如 存在属性is：'<component is="HelloWorld" />' 或 '<component :is="HelloWorld" />'
+    // 或 存在指令is：'<hello-world v-is="Welcome" />'
+
     if (!isExplicitDynamic && isProp.type === NodeTypes.ATTRIBUTE) {
       // <button is="vue:xxx">
       // if not <component>, only is value that starts with "vue:" will be
@@ -355,15 +329,16 @@
       tag = isProp.value!.content.replace(/^vue:/, '')
     } else {
       const exp =
-        isProp.type === NodeTypes.ATTRIBUTE
-          ? isProp.value && createSimpleExpression(isProp.value.content, true)
-          : isProp.exp
+        isProp.type === NodeTypes.ATTRIBUTE // 静态dom属性
+          ? isProp.value && createSimpleExpression(isProp.value.content, true) // 转换为指令值节点格式
+          : isProp.exp // 指令值节点
       if (exp) {
+        // 创建一个类型为 JS_CALL_EXPRESSION 的渲染源码树codegen节点
+        // Symbol(`resolveDynamicComponent`) 为执行的方法 callee
         return createCallExpression(context.helper(RESOLVE_DYNAMIC_COMPONENT), [
           exp
         ])
       }
->>>>>>> 4f17be7b
     }
   }
 
@@ -572,17 +547,12 @@
           isStatic = false
         }
       }
-<<<<<<< HEAD
-      // skip :is on <component>
-      if (name === 'is' && isComponentTag(tag)) {
-        // 不处理静态is组件属性: <component is="HelloWorld" />
-=======
       // skip is on <component>, or is="vue:xxx"
       if (
         name === 'is' &&
         (isComponentTag(tag) || (value && value.content.startsWith('vue:')))
       ) {
->>>>>>> 4f17be7b
+        // 跳过 <component>, 或者 is="vue:xxx"
         continue
       }
 
@@ -632,21 +602,13 @@
       // 跳过is指令，如 template: <component :is='HelloWold' />，is 指令在resolveComponentType中解析
       if (
         name === 'is' ||
-<<<<<<< HEAD
-        (isBind && isComponentTag(tag) && isBindKey(arg, 'is')) // 绑定静态is属性，如 <component :is='HelloWold' />
-=======
-        (isVBind && isComponentTag(tag) && isBindKey(arg, 'is'))
->>>>>>> 4f17be7b
+        (isVBind && isComponentTag(tag) && isBindKey(arg, 'is')) // 绑定静态is属性，如 <component :is='HelloWold' />
       ) {
         continue
       }
       // skip v-on in SSR compilation
-<<<<<<< HEAD
       // 跳过 ssr中的on指令
-      if (isOn && ssr) {
-=======
       if (isVOn && ssr) {
->>>>>>> 4f17be7b
         continue
       }
 
@@ -655,13 +617,8 @@
       // 分析 v-on 与 v-bind 指令，v-on/v-bind 不带指令名表达式参数
       // 如 template: '<button v-bind="{name: 'btn-name', class: 'btn-class'}" v-on="{ mousedown: handleDown, mouseup: handleUp }"></button>'
       // special case for v-bind and v-on with no argument
-<<<<<<< HEAD
-      if (!arg && (isBind || isOn)) {
+      if (!arg && (isVBind || isVOn)) {
         hasDynamicKeys = true // 存在动态绑定参数指令
-=======
-      if (!arg && (isVBind || isVOn)) {
-        hasDynamicKeys = true
->>>>>>> 4f17be7b
         if (exp) {
           // 存在属性值节点
 
@@ -680,12 +637,11 @@
             // 如果存在v-bind/v-on指令，之后都依据mergeArgs合并后的列表
             properties = []
           }
-<<<<<<< HEAD
-          if (isBind) {
+
+          if (isVBind) {
             // 如：<span class="red" :class="['blue', { green: true}]" v-bind="{ class: 'yellow'}"></span>
             // 直接保存v-bind属性值节点
-=======
-          if (isVBind) {
+
             if (__COMPAT__) {
               // 2.x v-bind object order compat
               if (__DEV__) {
@@ -729,7 +685,6 @@
               }
             }
 
->>>>>>> 4f17be7b
             mergeArgs.push(exp)
           } else {
             // v-on="obj" -> toHandlers(obj)
@@ -747,13 +702,8 @@
           // 没有属性值，'<button v-bind v-on></button>'
           context.onError(
             createCompilerError(
-<<<<<<< HEAD
-              isBind
+              isVBind
                 ? ErrorCodes.X_V_BIND_NO_EXPRESSION // 缺少v-bind值表达式
-=======
-              isVBind
-                ? ErrorCodes.X_V_BIND_NO_EXPRESSION
->>>>>>> 4f17be7b
                 : ErrorCodes.X_V_ON_NO_EXPRESSION,
               loc
             )
