import { CodegenOptions } from './options'
import {
  RootNode,
  TemplateChildNode,
  TextNode,
  CommentNode,
  ExpressionNode,
  NodeTypes,
  JSChildNode,
  CallExpression,
  ArrayExpression,
  ObjectExpression,
  Position,
  InterpolationNode,
  CompoundExpressionNode,
  SimpleExpressionNode,
  FunctionExpression,
  ConditionalExpression,
  CacheExpression,
  locStub,
  SSRCodegenNode,
  TemplateLiteral,
  IfStatement,
  AssignmentExpression,
  ReturnStatement,
  VNodeCall,
  SequenceExpression
} from './ast'
import { SourceMapGenerator, RawSourceMap } from 'source-map'
import {
  advancePositionWithMutation,
  assert,
  getVNodeBlockHelper,
  getVNodeHelper,
  isSimpleIdentifier,
  toValidAssetId
} from './utils'
import { isString, isArray, isSymbol } from '@vue/shared'
import {
  helperNameMap,
  TO_DISPLAY_STRING,
  CREATE_VNODE,
  RESOLVE_COMPONENT,
  RESOLVE_DIRECTIVE,
  SET_BLOCK_TRACKING,
  CREATE_COMMENT,
  CREATE_TEXT,
  PUSH_SCOPE_ID,
  POP_SCOPE_ID,
  WITH_DIRECTIVES,
  CREATE_ELEMENT_VNODE,
  OPEN_BLOCK,
  CREATE_STATIC,
  WITH_CTX,
  RESOLVE_FILTER
} from './runtimeHelpers'
import { ImportItem } from './transform'

// 注意注意！最好别在源码注释中添加字符串：/*#__PURE__*/
// 否则！可能会导致源码不能正常调试，浏览器无法执行该注释之后的代码，无法进行断点设置
const PURE_ANNOTATION = `/*#__PURE__*/` // treeShake 代码优化

const aliasHelper = (s: symbol) => `${helperNameMap[s]}: _${helperNameMap[s]}`

type CodegenNode = TemplateChildNode | JSChildNode | SSRCodegenNode

export interface CodegenResult {
  code: string
  preamble: string
  ast: RootNode
  map?: RawSourceMap
}

export interface CodegenContext
  extends Omit<Required<CodegenOptions>, 'bindingMetadata' | 'inline'> {
  source: string
  code: string
  line: number
  column: number
  offset: number
  indentLevel: number
  pure: boolean
  map?: SourceMapGenerator
  helper(key: symbol): string
  push(code: string, node?: CodegenNode): void
  indent(): void
  deindent(withoutNewLine?: boolean): void
  newline(): void
}

function createCodegenContext(
  ast: RootNode,
  {
    mode = 'function',
    prefixIdentifiers = mode === 'module', // false
    sourceMap = false,
    filename = `template.vue.html`,
    scopeId = null,
    optimizeImports = false,
    runtimeGlobalName = `Vue`,
    runtimeModuleName = `vue`,
    ssrRuntimeModuleName = 'vue/server-renderer',
    ssr = false,
    isTS = false,
    inSSR = false
  }: CodegenOptions
): CodegenContext {
  const context: CodegenContext = {
    mode, // function
    prefixIdentifiers, // false
    sourceMap, // false
    filename, // template.vue.html
    scopeId, // null
    optimizeImports, // false
    runtimeGlobalName, // Vue
    runtimeModuleName, // Vue
    ssrRuntimeModuleName,
    ssr, // false
    isTS,
    inSSR,
    source: ast.loc.source, // 模版template源码
    code: ``, // 渲染源码
    column: 1,
    line: 1,
    offset: 0,
    indentLevel: 0, // 当前缩进量
    pure: false, // 源码函数前是否添加注释： PURE_ANNOTATION
    map: undefined,
    helper(key) {
      return `_${helperNameMap[key]}`
    },
    // 增加 渲染源码片段
    push(code, node) {
      context.code += code
      if (!__BROWSER__ && context.map) {
        if (node) {
          let name
          if (node.type === NodeTypes.SIMPLE_EXPRESSION && !node.isStatic) {
            const content = node.content.replace(/^_ctx\./, '')
            if (content !== node.content && isSimpleIdentifier(content)) {
              name = content
            }
          }
          addMapping(node.loc.start, name)
        }
        advancePositionWithMutation(context, code)
        if (node && node.loc !== locStub) {
          addMapping(node.loc.end)
        }
      }
    },
    // 添加缩进
    indent() {
      newline(++context.indentLevel)
    },
    // 减少缩进
    deindent(withoutNewLine = false) {
      if (withoutNewLine) {
        --context.indentLevel
      } else {
        newline(--context.indentLevel)
      }
    },
    // 换行并保持缩进
    newline() {
      newline(context.indentLevel)
    }
  }

  // 换行并缩进
  function newline(n: number) {
    context.push('\n' + `  `.repeat(n))
  }

  function addMapping(loc: Position, name?: string) {
    context.map!.addMapping({
      name,
      source: context.filename,
      original: {
        line: loc.line,
        column: loc.column - 1 // source-map column is 0 based
      },
      generated: {
        line: context.line,
        column: context.column - 1
      }
    })
  }

  if (!__BROWSER__ && sourceMap) {
    // lazy require source-map implementation, only in non-browser builds
    context.map = new SourceMapGenerator()
    context.map!.setSourceContent(filename, context.source)
  }

  return context
}

/**
 * 解析vue模版ast对应的 js渲染源码ast，生成 渲染源码的code
 *
 * 生成顺序如下：
 *    1、前置函数变量，如 code: '_Vue = Vue'
 *    2、静态节点、静态属性、静态文本
 *    3、渲染函数render
 *        1、函数名、函数参数、with 更改 this
 *        2、函数内部的 前置函数变量：_Vue 内部辅助函数引入、指令、组件
 *        3、函数的返回值，依次遍历整个 渲染源码的ast，生成 VNode code
 *            1、ast 节点类型：VNODE_CALL、JS_CALL_EXPRESSION、JS_PROPERTY、IF_BRANCH 等
 *
 */
export function generate(
  ast: RootNode, // js渲染源码ast
  options: CodegenOptions & {
    onContextCreated?: (context: CodegenContext) => void
  } = {}
): CodegenResult {
  // 初始化codegen上下文
  const context = createCodegenContext(ast, options)
  if (options.onContextCreated) options.onContextCreated(context)

  const {
    mode, // 'function'
    push, // context.code += code
    prefixIdentifiers, // false
    indent,
    deindent,
    newline,
    scopeId,
    ssr
  } = context

  // 渲染函数中需要使用的 Vue 辅助函数列表，如: createVNode、createTextVNode 等
  const hasHelpers = ast.helpers.length > 0
  // 使用关键字 with，调整当前作用域的 this 指向，变量默认指向 with的指定
  const useWithBlock = !prefixIdentifiers && mode !== 'module' // true
  const genScopeId = !__BROWSER__ && scopeId != null && mode === 'module'
  const isSetupInlined = !__BROWSER__ && !!options.inline

  // 生成 前置变量、静态节点

  // preambles
  // in setup() inline mode, the preamble is generated in a sub context
  // and returned separately.
  const preambleContext = isSetupInlined
    ? createCodegenContext(ast, options)
    : context
  if (!__BROWSER__ && mode === 'module') {
    // TODO: cfs - analyze
    genModulePreamble(ast, preambleContext, genScopeId, isSetupInlined)
  } else {
    // 针对存在静态提升节点，如：<div><i :class="red">1</i>abc</div>
    // 解析其中静态提升文本节点abc
    genFunctionPreamble(ast, preambleContext)
    // 结果为：context.code +=
    // 'const _Vue = Vue'
    // 'const { createTextVNode: _createTextVNode } = _Vue'
    // ''
    // 'const _hoisted_1 = /*#__PURE__*/_createTextVNode("abc")'
    // ''
    // 'return '
  }

  // 开始生成渲染函数代码
  // 渲染函数的 函数名与参数 code

  // enter render function
  const functionName = ssr ? `ssrRender` : `render` // render
  const args = ssr ? ['_ctx', '_push', '_parent', '_attrs'] : ['_ctx', '_cache']
  // TODO: cfs - analyze
  if (!__BROWSER__ && options.bindingMetadata && !options.inline) {
    // binding optimization args
    args.push('$props', '$setup', '$data', '$options')
  }
  // TODO: cfs - analyze
  const signature =
    !__BROWSER__ && options.isTS
      ? args.map(arg => `${arg}: any`).join(',')
      : args.join(', ') // '_ctx, _cache'，即 'function render('_ctx, _catch') { ... }'

  if (isSetupInlined) {
    push(`(${signature}) => {`)
  } else {
    // 'function render(_ctx, _cache) {'
    push(`function ${functionName}(${signature}) {`)
  }
  indent() // 换行并缩进

  // 渲染函数体 内部变量 的 code

  if (useWithBlock) {
    // 非module环境下，默认function，则设置当前作用域为: _ctx
    push(`with (_ctx) {`)
    indent()

    // 引入 定义辅助函数 的源码，如 'const { createVNode: _createVNode, createTextVNode: _createTextVNode } = _Vue'
    // function mode const declarations should be inside with block
    // also they should be renamed to avoid collision with user properties
    if (hasHelpers) {
      push(`const { ${ast.helpers.map(aliasHelper).join(', ')} } = _Vue`)
      push(`\n`)
      newline() // 换行并保持缩进
    }

    // 针对存在静态提升节点，如：<div><i :class="red">1</i>abc</div>
    // 解析结果为：
    // 'const _Vue = Vue'
    // 'const { createTextVNode: _createTextVNode } = _Vue'
    // ''
    // 'const _hoisted_1 = /*#__PURE__*/_createTextVNode("abc")'
    // ''
    // 'return function render(_ctx, _cache) {'
    // '  with (_ctx) {'
    // '    const { createVNode: _createVNode, createTextVNode: _createTextVNode, openBlock: _openBlock, createBlock: _createBlock } = _Vue\n\n'
  }

  // 生成 组件定义 源码
  // 如：'const _component_hello__world = _resolveComponent("hello-world")' // 解析组件
  // generate asset resolution statements
  if (ast.components.length) {
    // 自定义组件列表，在transformElement中初始化
    // 如 template: '<div><hello-world></hello-world><good-bye></good-bye></div>'
    // code:
    // 'const _component_hello__world = _resolveComponent("hello-world")'
    // 'const _component_good_bye = _resolveComponent("good-bye")'
    genAssets(ast.components, 'component', context)

    // 换行
    if (ast.directives.length || ast.temps > 0) {
      newline() // 添加新行并缩进
    }
  }

  // 生成指令定义源码，解析自定义指令
  if (ast.directives.length) {
    // 自定义指令，如 '<div v-click-out-layer></div>
    // 'const _directive_click_out_layer = _resolveDirective("click-out-layer")'
    genAssets(ast.directives, 'directive', context)
    if (ast.temps > 0) {
      newline() // 添加新行并缩进
    }
  }

  if (__COMPAT__ && ast.filters && ast.filters.length) {
    newline()
    genAssets(ast.filters, 'filter', context)
    newline()
  }

  // 生成临时变量源码，如：code: 'let _temp1, _temp2, _temp3...'
  if (ast.temps > 0) {
    push(`let `)
    for (let i = 0; i < ast.temps; i++) {
      push(`${i > 0 ? `, ` : ``}_temp${i}`)
    }
  }
  if (ast.components.length || ast.directives.length || ast.temps) {
    push(`\n`) // 不用缩进
    newline() // 添加新行并缩进
  }

  // 渲染函数 返回值 code (即vnode)

  // 遍历 渲染函数源码的 ast树，生成渲染函数的vnode code
  // generate the VNode tree expression
  if (!ssr) {
    push(`return `)
    // 解析结束
    // 'const _Vue = Vue'
    // ... // 静态节点提升
    // 'return function render(_ctx, _cache) {'
    // '  with (_ctx) {'
    // '    // 节点生成函数
    // '    const { createVNode: _createVNode, createTextVNode: _createTextVNode, openBlock: _openBlock, createBlock: _createBlock } = _Vue'
    // ''
    // '    const _component_hello__world = _resolveComponent("hello-world")'
    // '    const _directive_click_out_layer = _resolveDirective("click-out-layer")'
    // '    let _temp1, _temp2, _temp3...'
    // ''
    // '    return '
  }
  if (ast.codegenNode) {
    // ast树的codegenNode: 由transform最后阶段的createRootCodegen
    // 混合文本节点，如 template: 'hello {{ who }} !'，则code += '"hello " + _toDisplayString(who) + " !'

    // 如 标签节点template: <div style="color: blue;" :class="red" @click="handleClick">hello {{ someone }} !</div>
    // 则 code += '(_openBlock(), _createBlock("div", {\n   style: "color: blue;",\n   class: "red",\n   onClick: "handleClick"}, "hello " + _toDisplayString(someone) + " !, 11 /* TEXT, CLASS, PROPS */, ["onClick"]))'
    // 如果有自定义指令， '_withDirectives((_openBlock(), _createBlock(...)), 自定义指令属性节点code... )'
    // 最终：code =
    // 'const _Vue = Vue
    //
    // return function render(_ctx, _cache) {
    //   with (_ctx) {
    //     const { toDisplayString: _toDisplayString, createVNode: _createVNode, openBlock: _openBlock, createBlock: _createBlock } = _Vue
    //
    //     return (_openBlock(), _createBlock("div", {
    //       style: {"color":"blue"},
    //       class: red,
    //       onClick: handleClick
    //     }, "hello " + _toDisplayString(someone) + " !", 11 /* TEXT, CLASS, PROPS */, ["onClick"]))
    //   }
    // }'
    // 生成节点对应的渲染源码（会遍历所有属性、子节点列表）
    genNode(ast.codegenNode, context)
  } else {
    push(`null`)
  }

  if (useWithBlock) {
    deindent()
    push(`}`)
  }

  deindent()
  push(`}`)

  return {
    ast,
    code: context.code,
    preamble: isSetupInlined ? preambleContext.code : ``, // TODO: cfs
    // SourceMapGenerator does have toJSON() method but it's not in the types
    map: context.map ? (context.map as any).toJSON() : undefined // TODO: cfs
  }
}

// 生成codegen前置变量，主要针对静态节点的提升
function genFunctionPreamble(ast: RootNode, context: CodegenContext) {
  const {
    ssr, // false
    prefixIdentifiers, // false
    push, // function (code) { context.code += code }
    newline, // function
    runtimeModuleName, // 'Vue'
    runtimeGlobalName, // 'Vue'
    ssrRuntimeModuleName
  } = context
  // 绑定变量Vue，如：const _Vue = Vue
  const VueBinding =
    !__BROWSER__ && ssr
<<<<<<< HEAD
      ? `require(${JSON.stringify(runtimeModuleName)})` // TODO: cfs - !BROWSER
      : runtimeGlobalName // 'Vue'

  // 重新赋值helpers的名字，e.g: CREATE_TEXT 对应的 Symbol('createTextVNode') 则 '{createTextVNode: _createTextVNode} = _Vue'
  const aliasHelper = (s: symbol) => `${helperNameMap[s]}: _${helperNameMap[s]}`

  // 静态部分：引入 函数变量 的代码 ast code:
  // 'const _Vue = Vue'
  // 'const { createVNode: _createVNode, createTextVNode: _createTextVNode } = _Vue'

  // 生成 定义辅助函数 的代码，如：'{createTextVNode: _createTextVNode} = _Vue'
=======
      ? `require(${JSON.stringify(runtimeModuleName)})`
      : runtimeGlobalName
>>>>>>> 3538f17a
  // Generate const declaration for helpers
  // In prefix mode, we place the const declaration at top so it's done
  // only once; But if we not prefixing, we place the declaration inside the
  // with block so it doesn't incur the `in` check cost for every helper access.
  if (ast.helpers.length > 0) {
    if (!__BROWSER__ && prefixIdentifiers) {
      // TODO: cfs - !__BROWSER__
      push(
        `const { ${ast.helpers.map(aliasHelper).join(', ')} } = ${VueBinding}\n`
      )
    } else {
      // "with" mode.

      // save Vue in a separate variable to avoid collision
      // context.code = 'const _Vue = Vue\n'
      push(`const _Vue = ${VueBinding}\n`) // context.code += code

      // in "with" mode, helpers are declared inside the with block to avoid
      // has check cost, but hoists are lifted out of the function - we need
      // to provide the helper here.
      if (ast.hoists.length) {
        // 存在 ast 静态提升节点列表
        // 先执行静态节点生成 变量函数
        // e.g:
        // template:
        //    <div class="btn-click" @click="handleClick">
        //      <i class="loading"></i> 点击 {{ count }}
        //      <div :class="hello">
        //        <div>123 {{ count }}</div>
        //        abc
        //      </div>
        //    </div>
        // 此时提升静态节点：标签i节点 '<i class="loading"></i>' 和 文本节点 'abc'
        //
        // ast helpers: runtimeHelpers.ts
        //    [CREATE_VNODE, CTO_DISPLAY_STRING, CREATE_TEXT, OPEN_BLOCK, CREATE_BLOCK]
        //
        // 即: [Symbol('createVNode'), Symbol('toDisplayString'), Symbol('createTextVNode'), Symbol('openBlock'), Symbol('createBlock')]

        const staticHelpers = [
          CREATE_VNODE, // Symbol(__DEV__ ? `createVNode` : ``)  // 静态节点
          CREATE_ELEMENT_VNODE,
          CREATE_COMMENT, // Symbol(__DEV__ ? `createCommentVNode` : ``) // 静态注释
          CREATE_TEXT, // Symbol(__DEV__ ? `createTextVNode` : ``)  // 静态文本
          CREATE_STATIC // Symbol(__DEV__ ? `createStaticVNode` : ``) // 非Browser, transform stringifyStatic
        ]
          .filter(helper => ast.helpers.includes(helper))
          .map(aliasHelper)
          .join(', ') // 如：'createVNode: _createVNode, createTextVNode: _createTextVNode'

        // ast code:
        // 'const _Vue = Vue\n' +
        // 'const { createVNode: _createVNode, createTextVNode: _createTextVNode } = _Vue\n'
        push(`const { ${staticHelpers} } = _Vue\n`)
      }
    }
  }

  // TODO: analyze cfs - !__BROWSER__
  // generate variables for ssr helpers
  if (!__BROWSER__ && ast.ssrHelpers && ast.ssrHelpers.length) {
    // ssr guarantees prefixIdentifier: true
    push(
      `const { ${ast.ssrHelpers
        .map(aliasHelper)
        .join(', ')} } = require("${ssrRuntimeModuleName}")\n`
    )
  }

  // 引入 静态vnode变量 的代码 ast code：
  // 'const _hoisted_1 = /*#__PURE__*/_createTextVNode("abc")'
  genHoists(ast.hoists, context)
  newline()
  push(`return `) // 紧接之后 渲染函数render

  // 针对存在静态提升节点，如：<div><i :class="red">1</i>abc</div>
  // 解析结果为：
  // 'const _Vue = Vue'
  // 'const { createTextVNode: _createTextVNode } = _Vue'
  // ''
  // 'const _hoisted_1 = /*#__PURE__*/_createTextVNode("abc")'
  // ''
  // 'return '
}

function genModulePreamble(
  ast: RootNode,
  context: CodegenContext,
  genScopeId: boolean,
  inline?: boolean
) {
  const {
    push,
    newline,
    optimizeImports,
    runtimeModuleName,
    ssrRuntimeModuleName
  } = context

  if (genScopeId && ast.hoists.length) {
    ast.helpers.push(PUSH_SCOPE_ID, POP_SCOPE_ID)
  }

  // generate import statements for helpers
  if (ast.helpers.length) {
    if (optimizeImports) {
      // when bundled with webpack with code-split, calling an import binding
      // as a function leads to it being wrapped with `Object(a.b)` or `(0,a.b)`,
      // incurring both payload size increase and potential perf overhead.
      // therefore we assign the imports to variables (which is a constant ~50b
      // cost per-component instead of scaling with template size)
      push(
        `import { ${ast.helpers
          .map(s => helperNameMap[s])
          .join(', ')} } from ${JSON.stringify(runtimeModuleName)}\n`
      )
      push(
        `\n// Binding optimization for webpack code-split\nconst ${ast.helpers
          .map(s => `_${helperNameMap[s]} = ${helperNameMap[s]}`)
          .join(', ')}\n`
      )
    } else {
      push(
        `import { ${ast.helpers
          .map(s => `${helperNameMap[s]} as _${helperNameMap[s]}`)
          .join(', ')} } from ${JSON.stringify(runtimeModuleName)}\n`
      )
    }
  }

  if (ast.ssrHelpers && ast.ssrHelpers.length) {
    push(
      `import { ${ast.ssrHelpers
        .map(s => `${helperNameMap[s]} as _${helperNameMap[s]}`)
        .join(', ')} } from "${ssrRuntimeModuleName}"\n`
    )
  }

  if (ast.imports.length) {
    genImports(ast.imports, context)
    newline()
  }

  genHoists(ast.hoists, context)
  newline()

  if (!inline) {
    push(`export `)
  }
}

// 生成 - 自定义组件与自定义指令、过滤器 的渲染代码 ast code
// 如: 'const _component_hello__world = _resolveComponent("hello-world")'
function genAssets(
  assets: string[], // 自定义组件标签名
  type: 'component' | 'directive' | 'filter',
  { helper, push, newline, isTS }: CodegenContext
) {
  const resolver = helper(
    __COMPAT__ && type === 'filter'
      ? RESOLVE_FILTER
      : type === 'component'
      ? RESOLVE_COMPONENT
      : RESOLVE_DIRECTIVE
  )
  for (let i = 0; i < assets.length; i++) {
    let id = assets[i]
    // potential component implicit self-reference inferred from SFC filename
    const maybeSelfReference = id.endsWith('__self')
    if (maybeSelfReference) {
      id = id.slice(0, -6)
    }
    push(
      // 如 template: '<hello-world></hello-world>'
      // code: 'const _component_hello__world = _resolveComponent("hello-world")()'
      `const ${toValidAssetId(id, type)} = ${resolver}(${JSON.stringify(id)}${
        maybeSelfReference ? `, true` : ``
      })${isTS ? `!` : ``}`
    )
    // 换行
    if (i < assets.length - 1) {
      newline()
    }
  }
}

// 生产 静态提升节点 的渲染代码 ast code:
// hoists： 静态节点的codegenNode、节点的静态属性列表、静态纯文本节点的codegenNode
// 在之后ast生成该节点的渲染片段时，可以直接用这个变量替换对应位置的渲染片段，
// 同时生成渲染函数时，可以先执行这个静态节点，得到对应vnode，在执行渲染函数时，不必花时间去执行生成这个vnode
function genHoists(hoists: (JSChildNode | null)[], context: CodegenContext) {
  if (!hoists.length) {
    return
  }

  context.pure = true
  const { push, newline, helper, scopeId, mode } = context
  // TODO: analyze cfs - !__BROWSER__
  const genScopeId = !__BROWSER__ && scopeId != null && mode !== 'function'
  newline() // 换行 context.code + '\n'

  // generate inlined withScopeId helper
  if (genScopeId) {
    push(
      `const _withScopeId = n => (${helper(
        PUSH_SCOPE_ID
      )}("${scopeId}"),n=n(),${helper(POP_SCOPE_ID)}(),n)`
    )
    newline()
  }

  // exp: 静态节点的codegenNode、节点的静态属性列表props、静态纯文本节点的codegenNode
  for (let i = 0; i < hoists.length; i++) {
    const exp = hoists[i]
    if (exp) {
      // exp 为节点的codegenNode，注意此codegenNode为静态提升前的codegenNode，不是静态提升后的ast节点的codegenNode
      const needScopeIdWrapper = genScopeId && exp.type === NodeTypes.VNODE_CALL
      push(
        `const _hoisted_${i + 1} = ${
          // 'const _hoisted_1 = ' 按添加顺序命名
          needScopeIdWrapper ? `${PURE_ANNOTATION} _withScopeId(() => ` : ``
        }`
      )
      genNode(exp, context) // 生成静态节点的渲染源码
      if (needScopeIdWrapper) {
        push(`)`)
      }
      newline()
    }
    // 解析其中静态提升文本节点abc，即得到了vnode节点: 'const _hoisted_1 = /*#__PURE__*/_createTextVNode("abc")\n'
    // 在之后ast生成该节点的渲染片段时，可以直接用这个变量替换对应位置的渲染片段，同时生成渲染函数时，可以先执行这个静态节点，得到对应vnode，在执行渲染函数时，不必花时间去执行生成这个vnode
  }

  context.pure = false
}

function genImports(importsOptions: ImportItem[], context: CodegenContext) {
  if (!importsOptions.length) {
    return
  }
  importsOptions.forEach(imports => {
    context.push(`import `)
    genNode(imports.exp, context)
    context.push(` from '${imports.path}'`)
    context.newline()
  })
}

// 判断是否是 js ast 文本节点
function isText(n: string | CodegenNode) {
  return (
    isString(n) ||
    n.type === NodeTypes.SIMPLE_EXPRESSION ||
    n.type === NodeTypes.TEXT ||
    n.type === NodeTypes.INTERPOLATION ||
    n.type === NodeTypes.COMPOUND_EXPRESSION
  )
}

// 生成 数组格式 的渲染代码js ast code
// 如 生成元素节点 多个的class属性列表code，'["red", "blue"]'
function genNodeListAsArray(
  nodes: (string | CodegenNode | TemplateChildNode[])[],
  context: CodegenContext
) {
  const multilines =
    nodes.length > 3 ||
    ((!__BROWSER__ || __DEV__) && nodes.some(n => isArray(n) || !isText(n)))
  context.push(`[`)
  multilines && context.indent()
  genNodeList(nodes, context, multilines)
  multilines && context.deindent()
  context.push(`]`)
}

// 生成 多个节点 的渲染代码片段
// 如在 genVNodeCall中生成一个元素节点：标签节点、属性节点、子节点、patchFlag、dynamicProps节点 的渲染代码片段
// template: <div style="color: blue;" :class="red" @click="handleClick">hello {{ someone }} !</div>
// 则 nodes：
//    tag: '"div"',                                                     // code += '"div"'
//    props: style、class、onClick                                       // code += '{\n   style: {"color": "blue"},\n   class: red,\n   onClick: "handleClick"}'
//    children: 该children类型为 COMPOUND_EXPRESSION 'hello {{ someone }} !'  // code += '"hello " + _toDisplayString(someone) + " !'
//    patchFlag: '11 /* TEXT, CLASS, PROPS */'                          // code += '11 /* TEXT, CLASS, PROPS */'
//    dynamicProps: '["onClick"]' 动态属性                                // code += '["onClick"]'
// 其中 children：多个时，会经过 genNodeListAsArray 处理，如果children存在静态提升标记时，会直接使用对应静态提升变量
// 其中 props 类型可能为：
//    JS_OBJECT_EXPRESSION：不存在v-on/v-bind 无参数属性， 默认
//    JS_CALL_EXPRESSION： 只有v-on无参数 或 元素节点属性存在多个属性，且含有v-on/v-bind （无参数）指令属性，如 <div style="color: blue;" :class="red" v-on="{...}"></div>
//    SIMPLE_EXPRESSION：只有v-bind无参数属性值节点 或则 props 都是静态时，被静态标记，如 <div style="color: blue;" class="red">hello {{ someone }} !</div>
// 结果为 code +=
// '"div", {\n   style: {"color": "blue"},\n   class: red,\n   onClick: handleClick}, "hello " + _toDisplayString(someone) + " !, 11 /* TEXT, CLASS, PROPS */, ["onClick"]'
function genNodeList(
  nodes: (string | symbol | CodegenNode | TemplateChildNode[])[], // genVNodeCall中 [tag, props, children, patchFlag, dynamicProps]
  context: CodegenContext,
  multilines: boolean = false,
  comma: boolean = true
) {
  const { push, newline } = context
  for (let i = 0; i < nodes.length; i++) {
    const node = nodes[i]
    if (isString(node)) {
      push(node)
    } else if (isArray(node)) {
      // 如果 标签有多个children, 如 <div style="color: blue;" :class="red" @click="handleClick">hello {{ someone }} ! <i>123</i></div>
      // children对应的code 则为 code +=
      //          '[
      //             _createTextVNode("hello " + _toDisplayString(someone) + " ! ", 1 /* TEXT */),
      //             _hoisted_1    // 此为对应的静态提升变量 <i>123</i>
      //           ]'
      genNodeListAsArray(node, context)
    } else {
      genNode(node, context)
    }
    if (i < nodes.length - 1) {
      if (multilines) {
        comma && push(',')
        newline()
      } else {
        comma && push(', ')
      }
    }
  }
}

// 遍历 渲染源码的js ast节点，生成相应ast节点对应的 js 渲染源码
// node：ast节点的 codegenNode
function genNode(node: CodegenNode | symbol | string, context: CodegenContext) {
  if (isString(node)) {
    context.push(node)
    return
  }

  // 如 Symbol(Transition) : <transition>..</transition>
  if (isSymbol(node)) {
    context.push(context.helper(node))
    return
  }

  switch (node.type) {
    case NodeTypes.ELEMENT:
    case NodeTypes.IF:
    case NodeTypes.FOR:
      __DEV__ &&
        assert(
          node.codegenNode != null,
          `Codegen node is missing for element/if/for node. ` +
            `Apply appropriate transforms first.`
        )
      // <div style="color: blue;" :class="red" @click="handleClick">hello {{ someone }} ! <i>123</i></div>
      // 如genNodeList 解析其中子元素时，解析其 i 标签元素
      // 注意 这个i标签元素已经静态提升 node.codegenNode.content = '_hoisted_1'，则code += '_hoisted_1'
      genNode(node.codegenNode!, context)
      break
    case NodeTypes.TEXT:
      // JSON.stringify(node.content)
      genText(node, context)
      break
    case NodeTypes.SIMPLE_EXPRESSION:
      // 如ast插值节点的node.content
      // 如v-on动态指令的指令参数节点
      // 如静态属性 <div style="color: blue;" :class="red" @click="handleClick">hello {{ someone }} !</div>，其中的style属性值解析
      genExpression(node, context)
      break
    case NodeTypes.INTERPOLATION:
      // 插值节点
      genInterpolation(node, context)
      break
    case NodeTypes.TEXT_CALL:
      // 不纯的文本节点，既有文本又有其它类型：template: 'hello <span>world</span>'
      genNode(node.codegenNode, context)
      break
    case NodeTypes.COMPOUND_EXPRESSION:
      // 如：混合文本节点，此时node即为 transformText转换后的节点：
      // {
      //    type: NodeTypes.COMPOUND_EXPRESSION, // 合成表达式节点
      //    loc: child.loc, // 第一个信息
      //    children: [child1, ` + `, ....] // 混合文本节点列表
      // }
      // e.g: template: 'hello {{ foo }} !'
      genCompoundExpression(node, context)
      break
    case NodeTypes.COMMENT:
      genComment(node, context)
      break
    case NodeTypes.VNODE_CALL:
      // 标签节点 transformElements、forNode.codegenNode、ifNode.codegenNode
      // 如 标签节点，template: '<div>123 {{ "abc" }}</div>'
      genVNodeCall(node, context)
      break

    case NodeTypes.JS_CALL_EXPRESSION:
      // 如：静态提升文本节点: 'abc'
      genCallExpression(node, context)
      break
    case NodeTypes.JS_OBJECT_EXPRESSION:
      // 生成节点的属性props节点列表的渲染片段， 对象格式
      // <div style="color: blue;" :class="red" @click="handleClick">hello {{ someone }} !</div>
      // 则 '{\n   style: "color: blue;",\n   class: "red",\n   onClick: "handleClick"} '
      genObjectExpression(node, context)
      break
    case NodeTypes.JS_ARRAY_EXPRESSION:
      // 处理合并属性节点 <div class="blue" :class="red">hello</div>
      genArrayExpression(node, context)
      break
    case NodeTypes.JS_FUNCTION_EXPRESSION:
      genFunctionExpression(node, context)
      break
    case NodeTypes.JS_CONDITIONAL_EXPRESSION:
      genConditionalExpression(node, context)
      break
    case NodeTypes.JS_CACHE_EXPRESSION:
      genCacheExpression(node, context)
      break
    case NodeTypes.JS_BLOCK_STATEMENT:
      genNodeList(node.body, context, true, false)
      break

    // SSR only types
    case NodeTypes.JS_TEMPLATE_LITERAL:
      !__BROWSER__ && genTemplateLiteral(node, context)
      break
    case NodeTypes.JS_IF_STATEMENT:
      !__BROWSER__ && genIfStatement(node, context)
      break
    case NodeTypes.JS_ASSIGNMENT_EXPRESSION:
      !__BROWSER__ && genAssignmentExpression(node, context)
      break
    case NodeTypes.JS_SEQUENCE_EXPRESSION:
      !__BROWSER__ && genSequenceExpression(node, context)
      break
    case NodeTypes.JS_RETURN_STATEMENT:
      !__BROWSER__ && genReturnStatement(node, context)
      break

    /* istanbul ignore next */
    case NodeTypes.IF_BRANCH:
      // noop
      break
    default:
      if (__DEV__) {
        assert(false, `unhandled codegen node type: ${(node as any).type}`)
        // make sure we exhaust all possible types
        const exhaustiveCheck: never = node
        return exhaustiveCheck
      }
  }
}

// 生成 文本节点 的渲染代码片段
function genText(
  node: TextNode | SimpleExpressionNode,
  context: CodegenContext
) {
  context.push(JSON.stringify(node.content), node)
}

// 生成 字符串或某个变量 的渲染片段表达式
function genExpression(node: SimpleExpressionNode, context: CodegenContext) {
  const { content, isStatic } = node
  // 如<div style="color: blue;" :class="red" data-test="123">hello {{ someone }} !</div>
  // 其中style属性值 "color: blue;"， isStatic 为false
  // 其中data-test属性值 "123"， isStatic 为true
  context.push(isStatic ? JSON.stringify(content) : content, node)
}

// 生成 文本插值 的渲染源码代码
// 如：template = 'hello {{ who }} !'，生成其中 '{{ who }}' 节点的渲染代码片段
// 则：context.code += '_toDisplayString(who)'
function genInterpolation(node: InterpolationNode, context: CodegenContext) {
  const { push, helper, pure } = context
  if (pure) push(PURE_ANNOTATION) // `/*#__PURE__*/`
  push(`${helper(TO_DISPLAY_STRING)}(`) // '_toDisplayString('
  // 此node.content ast的 type: NodeTypes.SIMPLE_EXPRESSION
  genNode(node.content, context) // 插值文本内容（不需要字符串stringify）
  push(`)`) // ')'
}

// 生成混合文本节点的渲染代码、生成v-on动态指令的动态参数名节点的渲染代码
// 此时node即为 transformText转换后的节点：
// {
//    type: NodeTypes.COMPOUND_EXPRESSION, // 合成表达式节点
//    loc: child.loc, // 第一个信息
//    children: [child1, ` + `, ....] // 混合文本节点列表， NodeTypes.INTERPOLATION 、 NodeTypes.TEXT
// }
// e.g: template = 'hello {{ foo }} !'
// 则： context.code += '"hello " + _toDisplayString(who) + " !'
function genCompoundExpression(
  node: CompoundExpressionNode,
  context: CodegenContext
) {
  for (let i = 0; i < node.children!.length; i++) {
    const child = node.children![i]
    if (isString(child)) {
      // 如 ' + '
      context.push(child)
    } else {
      // TEXT: push(JSON.stringify(node.content))
      // INTERPOLATION: push('_toDisplayString(who)')
      // SIMPLE_EXPRESSION: 动态v-on参数名ast节点 arg
      genNode(child, context)
    }
  }
}

// 生成 对象属性名key 的渲染源码片段
// 如：混合静态属性/静态指令节点、动态v-on参数节点、动态v-bind参数节点
// 如果标签元素只有静态属性节点，则会被静态标记，不走该流程
function genExpressionAsPropertyKey(
  node: ExpressionNode,
  context: CodegenContext
) {
  const { push } = context
  if (node.type === NodeTypes.COMPOUND_EXPRESSION) {
    // 如在生成动态v-on指令参数节点 - 属性值节点 渲染片段，如 template: <div @[someEvent]="handleEvent">hello {{ someone }} !</div>
    // 其中 属性值@[someEvent] 所对应的节点为 createCompoundExpression，在v-on transform 中解析
    // node.children: ['_toHandlerKey(', arg, ')'] // 指令名参数ast节点
    // 则 code += '[_toHandlerKey(someEvent)]'
    push(`[`)
    genCompoundExpression(node, context) // 则 code += '_toHandlerKey(someEvent)'
    push(`]`)
  } else if (node.isStatic) {
    // only quote keys if necessary
    // 如 静态属性/静态指令节点 template: '<div class="red" :style="\'color:blue;\'" @click="handleClick">hello {{ someone }} !</div>'
    // 其中的静态class属性名节点，注意 如果没有动态属性的话，都是静态属性，则在transform阶段会发生props静态提升转换，则不会走该流程，props被标记为静态类型 SIMPLE_EXPRESSION，content: "_hoisted_X"
    const text = isSimpleIdentifier(node.content) // 非数字开头，且都是'[\$A-Za-z0-9_]'，如：'$foo_123'
      ? node.content // 'class'、'style'、onClick
      : JSON.stringify(node.content)
    push(text, node)
  } else {
    // 处理动态指令参数
    // 如：<div class="red" :[attrObjs]="someAttrs">hello {{ someone }} !</div>
    // 则：node.content = 'attrObjs || ""'
    // 则 code += '['attrObjs || ""']'
    push(`[${node.content}]`, node)
  }
}

function genComment(node: CommentNode, context: CodegenContext) {
  const { push, helper, pure } = context
  if (pure) {
    push(PURE_ANNOTATION)
  }
  push(`${helper(CREATE_COMMENT)}(${JSON.stringify(node.content)})`, node)
}

// 生成 标签元素节点 的渲染源码片段 code
// 如 标签元素、if节点、for节点等 其中的标签、子元素列表、属性列表、事件列表、自定义指令列表
function genVNodeCall(node: VNodeCall, context: CodegenContext) {
  const { push, helper, pure } = context
  const {
    tag,
    props,
    children,
    patchFlag,
    dynamicProps, // 动态属性，不包括 ref、class、style，如 '<input :class="red" style="..." :placeholder="xxx" @click="handleClick" />' 其中的 placeholder、onClick属性
    directives,
    isBlock,
    disableTracking,
    isComponent
  } = node
  if (directives) {
    // 需要在运行时，重新处理的指令，如：v-model、v-show、用户自定义指令
    // e.g template: '<div v-user-directive>hello {{ who }} !</div>', 则 '_withDirectives('
    push(helper(WITH_DIRECTIVES) + `(`) //
  }
  if (isBlock) {
    // disableTracking 默认false
    // e.g template: '<div v-user-directive>hello {{ who }} !</div>', 则 '_openBlock(), '
    // e.g template: '<div v-for="item in items">hello {{ item }} !</div>', 则 '_openBlock(true), '
    push(`(${helper(OPEN_BLOCK)}(${disableTracking ? `true` : ``}), `) // '_openBlock(
  }
  if (pure) {
    // 默认false
    push(PURE_ANNOTATION)
  }
  // 如 template: '<div>hello {{ item }}</div>', 则 '_createBlock('

  const callHelper: symbol = isBlock
    ? getVNodeBlockHelper(context.inSSR, isComponent)
    : getVNodeHelper(context.inSSR, isComponent)
  push(helper(callHelper) + `(`, node)

  // 生成 标签节点、属性节点、子节点、patchFlag、dynamicProps节点的 渲染代码
  // 如 template: <div style="color: blue;" :class="red" @click="handleClick">hello {{ someone }} !</div>
  // 则：tag: '"div"',
  //    props:
  //        '{
  //            style: {"color": "blue"},
  //            class: red,
  //            onClick: handleClick
  //         }'
  //    children: '"hello " + _toDisplayString(someone) + " !'
  //    patchFlag: 11 /* TEXT, CLASS, PROPS */'
  //    dynamicProps: '["onClick"]'  // 动态属性
  // 则结果为： code +=
  // '"div", {\n   style: "color: blue;",\n   class: red,\n   onClick: "handleClick"}, "hello " + _toDisplayString(someone) + " !, 11 /* TEXT, CLASS, PROPS */, ["onClick"]'
  genNodeList(
    // 生成 null值参数 的渲染代码
    // genNullableArgs(arg1, arg2, arg3, null), 则 [arg1, arg2, arg3] // 最后的直接截断
    // genNullableArgs(arg1, arg2, null, arg3), 则 [arg1, arg2, 'null', arg3]
    genNullableArgs([tag, props, children, patchFlag, dynamicProps]),
    context
  )
  push(`)`)
  if (isBlock) {
    push(`)`)
  }

  // '_withDirectives((..., ...) ...)'
  if (directives) {
    push(`, `)
    genNode(directives, context)
    push(`)`)
  }
}

// 生成参数null值的渲染代码
function genNullableArgs(args: any[]): CallExpression['arguments'] {
  let i = args.length
  while (i--) {
    if (args[i] != null) break
  }
  // genNullableArgs(arg1, arg2, arg3, null), 则 [arg1, arg2, arg3]
  // genNullableArgs(arg1, arg2, null, arg3), 则 [arg1, arg2, 'null', arg3]
  return args.slice(0, i + 1).map(arg => arg || `null`)
}

// 生成 函数执行 的渲染源码片段code
function genCallExpression(node: CallExpression, context: CodegenContext) {
  const { push, helper, pure } = context
  // 如提升静态文本节点，template: <div><i :class="red">1</i>abc</div>
  // 此时解析静态提升节点：'abc'
  // 则 node.callee为 CREATE_TEXT = Symbol('createTextVNode')
  const callee = isString(node.callee) ? node.callee : helper(node.callee)
  if (pure) {
    // 静态提升、单独使用函数时
    push(PURE_ANNOTATION) // context.code += `/*#_PURE__*/`   // 注意 此注释 __PURE__ 故意写错，否则导致源码不能调试，即之后的一行push(...) 没有执行
  }
  push(callee + `(`, node)
  // 转换参数个数，如静态节点 'abc'
  // context.code += 'abc'
  genNodeList(node.arguments, context) // 待执行函数 的参数列表
  push(`)`)

  // 最终
  // context.code += '/*#__PURE__*/_createTextVNode("abc")'
}

// 生成 对象 的渲染源码片段
function genObjectExpression(node: ObjectExpression, context: CodegenContext) {
  const { push, indent, deindent, newline } = context

  // 如 template: <div style="color: blue;" :class="red" @click="handleClick">hello {{ someone }} !</div>
  // 则 properties 包含: style、class、onClick
  // 则 解析结果为 code += '{\n   style: "color: blue;",\n   class: "red",\n   onClick: "handleClick"}'

  const { properties } = node // node 为 props节点，注意去重合并的prop节点类型为JS_ARRAY_EXPRESSION
  if (!properties.length) {
    push(`{}`, node)
    return
  }
  const multilines =
    properties.length > 1 ||
    ((!__BROWSER__ || __DEV__) &&
      properties.some(p => p.value.type !== NodeTypes.SIMPLE_EXPRESSION))
  push(multilines ? `{` : `{ `)
  multilines && indent() // 换行并缩进

  // 生成 对象属性列表 的渲染源码
  for (let i = 0; i < properties.length; i++) {
    const { key, value } = properties[i]
    // 对象属性的 key

    // 1、动态v-on, 则 code += '_toHandlerKey(someEvent)'
    // 2、静态属性/指令 isStatic true, 则 code += 'class' 或 'style' 或 ...
    // 3、动态指令 isStatic false, 则 code += '['attrObjs || ""']'
    // 4、动态属性可能要考虑驼峰转换 'Symbol('camelize')(prop-name || "")'
    genExpressionAsPropertyKey(key, context)
    push(`: `)

    // 对象属性的 value

    // 1、静态属性节点：SIMPLE_EXPRESSION，如 <div style="color: blue;" :class="red" @click="handleClick">hello {{ someone }} !</div>
    // 静态style属性值节点内容 code += '{"color": "blue"}' // 注意经过transformStyle处理
    // 静态指令属性class属性值节点内容 code += 'red'  // 这个是动态的 isStatic false
    // 静态指令click属性值节点内容，需要考虑单语句、多行表达式、修饰符， code += 'handleClick'
    // 2、指令: on、bind、model、html、text、show、cloak，注意其它指令v-if/v-for/slot等 transform会注入特有属性injectProps，比如key
    // 3、注意去重合并的prop节点类型为value.type = JS_ARRAY_EXPRESSION， value.elements = [mergeProp1.value, mergeProp2.value, ...]
    // 如 <div class="blue" :class="red">hello</div>，则 code += '["blue", red]'
    genNode(value, context) // value解析过程主要在 buildProps、injectProps
    if (i < properties.length - 1) {
      // will only reach this if it's multilines
      push(`,`)
      newline()
    }
  }
  multilines && deindent()
  push(multilines ? `}` : ` }`)
}

// 生成 数组 的渲染源码片段code
// 如：处理合并属性节点 <div class="blue" :class="red">hello</div>
// 其中，去重合并的prop节点类型为value.type = JS_ARRAY_EXPRESSION， value.elements = [mergeProp1.value, mergeProp2.value, ...]
// 结果为： code += '[blue, red]'
function genArrayExpression(node: ArrayExpression, context: CodegenContext) {
  genNodeListAsArray(node.elements as CodegenNode[], context) // 数组包裹起来
}

// 生成 箭头函数 的渲染源码片段code：
// 如 template slot v-for 中的箭头函数代码：
//       _renderList(items, (value, index) => {
//         return {
//           name: "body",
//           fn: _withCtx(() => [
//             ...
//           ])
//         }
//       })
function genFunctionExpression(
  node: FunctionExpression,
  context: CodegenContext
) {
  const { push, indent, deindent } = context
  const { params, returns, body, newline, isSlot } = node
  if (isSlot) {
    // _withCtx
    // wrap slot functions with owner context
    push(`_${helperNameMap[WITH_CTX]}(`)
  }

  // 箭头函数

  push(`(`, node)
  if (isArray(params)) {
    genNodeList(params, context)
  } else if (params) {
    genNode(params, context)
  }
  push(`) => `)

  // 函数体

  if (newline || body) {
    push(`{`)
    indent()
  }
  if (returns) {
    if (newline) {
      push(`return `)
    }
    if (isArray(returns)) {
      genNodeListAsArray(returns, context)
    } else {
      genNode(returns, context)
    }
  } else if (body) {
    genNode(body, context)
  }
  if (newline || body) {
    deindent()
    push(`}`)
  }
  if (isSlot) {
    if (__COMPAT__ && node.isNonScopedSlot) {
      push(`, undefined, true`)
    }
    push(`)`)
  }
}

// 生成 条件表达式 的渲染源码片段
// 如 组件的 slot v-if： boolean条件 ? true... : false...
function genConditionalExpression(
  node: ConditionalExpression,
  context: CodegenContext
) {
  const { test, consequent, alternate, newline: needNewline } = node
  const { push, indent, deindent, newline } = context

  // 条件表达式 判断部分

  if (test.type === NodeTypes.SIMPLE_EXPRESSION) {
    const needsParens = !isSimpleIdentifier(test.content)
    needsParens && push(`(`)
    genExpression(test, context)
    needsParens && push(`)`)
  } else {
    push(`(`)
    genNode(test, context)
    push(`)`)
  }
  needNewline && indent()
  context.indentLevel++
  needNewline || push(` `)

  push(`? `)

  // 条件表达式 为 true 的code

  genNode(consequent, context)
  context.indentLevel--
  needNewline && newline()
  needNewline || push(` `)

  push(`: `)

  // 条件表达式 为 false 的code

  // 多重条件表达式，if... else if... else if... else...
  const isNested = alternate.type === NodeTypes.JS_CONDITIONAL_EXPRESSION
  if (!isNested) {
    context.indentLevel++
  }
  genNode(alternate, context)
  if (!isNested) {
    context.indentLevel--
  }
  needNewline && deindent(true /* without newline */)
}

// 生成 缓存表达式 的渲染源码片段
// 如 template: '<span v-once>{{ msg }}</span>'
// 则 渲染 code:
// "const _Vue = Vue
//
// return function render(_ctx, _cache) {
//   with (_ctx) {
//     const { setBlockTracking: _setBlockTracking, toDisplayString: _toDisplayString, createVNode: _createVNode } = _Vue
//
//     return _cache[1] || (
//       _setBlockTracking(-1),
//       _cache[1] = _createVNode("span", null, _toDisplayString(msg), 1 /* TEXT */),
//       _setBlockTracking(1),
//       _cache[1]
//     )
//   }
// }"
function genCacheExpression(node: CacheExpression, context: CodegenContext) {
  const { push, helper, indent, deindent, newline } = context

  // 缓存 变量名
  push(`_cache[${node.index}] || (`)
  if (node.isVNode) {
    indent()
    push(`${helper(SET_BLOCK_TRACKING)}(-1),`)
    newline()
  }
  push(`_cache[${node.index}] = `)

  // 缓存 渲染执行结果
  genNode(node.value, context)

  if (node.isVNode) {
    push(`,`)
    newline()
    push(`${helper(SET_BLOCK_TRACKING)}(1),`)
    newline()
    push(`_cache[${node.index}]`)
    deindent()
  }
  push(`)`)
}

/*** SSR ***/
function genTemplateLiteral(node: TemplateLiteral, context: CodegenContext) {
  const { push, indent, deindent } = context
  push('`')
  const l = node.elements.length
  const multilines = l > 3
  for (let i = 0; i < l; i++) {
    const e = node.elements[i]
    if (isString(e)) {
      push(e.replace(/(`|\$|\\)/g, '\\$1'))
    } else {
      push('${')
      if (multilines) indent()
      genNode(e, context)
      if (multilines) deindent()
      push('}')
    }
  }
  push('`')
}

/*** SSR ***/
function genIfStatement(node: IfStatement, context: CodegenContext) {
  const { push, indent, deindent } = context
  const { test, consequent, alternate } = node
  push(`if (`)
  genNode(test, context)
  push(`) {`)
  indent()
  genNode(consequent, context)
  deindent()
  push(`}`)
  if (alternate) {
    push(` else `)
    if (alternate.type === NodeTypes.JS_IF_STATEMENT) {
      genIfStatement(alternate, context)
    } else {
      push(`{`)
      indent()
      genNode(alternate, context)
      deindent()
      push(`}`)
    }
  }
}

/*** SSR ***/
function genAssignmentExpression(
  node: AssignmentExpression,
  context: CodegenContext
) {
  genNode(node.left, context)
  context.push(` = `)
  genNode(node.right, context)
}

/*** SSR ***/
function genSequenceExpression(
  node: SequenceExpression,
  context: CodegenContext
) {
  context.push(`(`)
  genNodeList(node.expressions, context)
  context.push(`)`)
}

/*** SSR ***/
function genReturnStatement(
  { returns }: ReturnStatement,
  context: CodegenContext
) {
  context.push(`return `)
  if (isArray(returns)) {
    genNodeListAsArray(returns, context)
  } else {
    genNode(returns, context)
  }
}<|MERGE_RESOLUTION|>--- conflicted
+++ resolved
@@ -437,22 +437,8 @@
   // 绑定变量Vue，如：const _Vue = Vue
   const VueBinding =
     !__BROWSER__ && ssr
-<<<<<<< HEAD
       ? `require(${JSON.stringify(runtimeModuleName)})` // TODO: cfs - !BROWSER
       : runtimeGlobalName // 'Vue'
-
-  // 重新赋值helpers的名字，e.g: CREATE_TEXT 对应的 Symbol('createTextVNode') 则 '{createTextVNode: _createTextVNode} = _Vue'
-  const aliasHelper = (s: symbol) => `${helperNameMap[s]}: _${helperNameMap[s]}`
-
-  // 静态部分：引入 函数变量 的代码 ast code:
-  // 'const _Vue = Vue'
-  // 'const { createVNode: _createVNode, createTextVNode: _createTextVNode } = _Vue'
-
-  // 生成 定义辅助函数 的代码，如：'{createTextVNode: _createTextVNode} = _Vue'
-=======
-      ? `require(${JSON.stringify(runtimeModuleName)})`
-      : runtimeGlobalName
->>>>>>> 3538f17a
   // Generate const declaration for helpers
   // In prefix mode, we place the const declaration at top so it's done
   // only once; But if we not prefixing, we place the declaration inside the
