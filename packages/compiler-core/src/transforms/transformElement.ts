--- conflicted
+++ resolved
@@ -152,7 +152,7 @@
         isComponent,
         isDynamicComponent
       )
-      vnodeProps = propsBuildResult.props// 解析后的props列表
+      vnodeProps = propsBuildResult.props // 解析后的props列表
       patchFlag = propsBuildResult.patchFlag // 根据相关prop信息，进行二进制运算设置patchFlag
       dynamicPropNames = propsBuildResult.dynamicPropNames // 静态prop key的name列表，且非 ref、style、class，且该指令没有被设置缓存，如：v-bind、 v-model、 v-on
       const directives = propsBuildResult.directives // 需要在运行时，重新处理的：v-model、v-show、用户自定义指令
@@ -486,7 +486,7 @@
   const { tag, loc: elementLoc, children } = node
   let properties: ObjectExpression['properties'] = [] // createObjectProperty(key, value) 存储props中经过转换的属性值节点/属性名节点
   const mergeArgs: PropsExpression[] = [] // 配合v-on/v-bind（无参数指令） 合并去重属性
-  const runtimeDirectives: DirectiveNode[] = []// 如运行时指令，如 v-model，v-show
+  const runtimeDirectives: DirectiveNode[] = [] // 如运行时指令，如 v-model，v-show
   const hasChildren = children.length > 0
   let shouldUseBlock = false
 
@@ -500,22 +500,28 @@
   let hasVnodeHook = false // 存在vnodehook，如onVnodeMounted
   const dynamicPropNames: string[] = [] // 动态prop名列表：是静态指令节点，且非 ref、style、class，且该指令没有被设置缓存，指令范围：v-on、v-bind、v-model、v-html、v-text
 
-<<<<<<< HEAD
+  const pushMergeArg = (arg?: PropsExpression) => {
+    if (properties.length) {
+      // 在v-bind/v-on之前如果存在属性，则需要先对之前的属性进行去重合并 dedupeProperties(properties)
+      // 如：<span class="red" :class="['blue', { green: true}]" v-bind="{ class: 'yellow'}"></span>
+      // 合并前两个属性：class="red"、:class="['blue', { green: true}]"
+      mergeArgs.push(
+        // createObjectExpression {
+        //   type: NodeTypes.JS_OBJECT_EXPRESSION,
+        //   loc,
+        //   properties // 已经合并去重
+        // }
+        createObjectExpression(dedupeProperties(properties), elementLoc)
+      )
+      // 如果存在v-bind/v-on指令，之后都依据mergeArgs合并后的列表
+      properties = []
+    }
+    if (arg) mergeArgs.push(arg)
+  }
+
   // 根据属性列表设置相应的 PatchFlag 值
   // directiveTransforms后，进一步分析指令props属性节点：v-on、v-bind、v-model、v-html、v-text
   // prop属性节点 createObjectProperty(key, value)
-=======
-  const pushMergeArg = (arg?: PropsExpression) => {
-    if (properties.length) {
-      mergeArgs.push(
-        createObjectExpression(dedupeProperties(properties), elementLoc)
-      )
-      properties = []
-    }
-    if (arg) mergeArgs.push(arg)
-  }
-
->>>>>>> f3e4f038
   const analyzePatchFlag = ({ key, value }: Property) => {
     if (isStaticExp(key)) {
       // 静态属性指令
@@ -689,7 +695,7 @@
       if (
         name === 'is' ||
         (isVBind &&
-        isStaticArgOf(arg, 'is') && // 绑定静态is属性，如 <component :is='HelloWold' />
+          isStaticArgOf(arg, 'is') && // 绑定静态is属性，如 <component :is='HelloWold' />
           (isComponentTag(tag) ||
             (__COMPAT__ &&
               isCompatEnabled(
@@ -732,34 +738,12 @@
       if (!arg && (isVBind || isVOn)) {
         hasDynamicKeys = true // 存在动态绑定参数指令
         if (exp) {
-<<<<<<< HEAD
           // 存在属性值节点
-
-          if (properties.length) {
-            // 在v-bind/v-on之前如果存在属性，则需要先对之前的属性进行去重合并 dedupeProperties(properties)
-            // 如：<span class="red" :class="['blue', { green: true}]" v-bind="{ class: 'yellow'}"></span>
-            // 合并前两个属性：class="red"、:class="['blue', { green: true}]"
-            mergeArgs.push(
-              // createObjectExpression {
-              //   type: NodeTypes.JS_OBJECT_EXPRESSION,
-              //   loc,
-              //   properties // 已经合并去重
-              // }
-              createObjectExpression(dedupeProperties(properties), elementLoc)
-            )
-            // 如果存在v-bind/v-on指令，之后都依据mergeArgs合并后的列表
-            properties = []
-          }
-
           if (isVBind) {
             // 如：<span class="red" :class="['blue', { green: true}]" v-bind="{ class: 'yellow'}"></span>
             // 直接保存v-bind属性值节点
-
-=======
-          if (isVBind) {
             // have to merge early for compat build check
             pushMergeArg()
->>>>>>> f3e4f038
             if (__COMPAT__) {
               // 2.x v-bind object order compat
               if (__DEV__) {
@@ -806,22 +790,14 @@
             mergeArgs.push(exp)
           } else {
             // v-on="obj" -> toHandlers(obj)
-<<<<<<< HEAD
             // <button onclick="click1" @click="'click2'" v-on:click="'click3'"  v-on="{click: 'click4'}"></button>, parse ast时，会生成4个prop，1个name='onclick'， 3个 name='on'
             // 此刻：1个 prop.key.content = 'onclick，2个 prop.key.content = 'onClick'，mergeArgs[0]有两个元素
-            mergeArgs.push({
+            pushMergeArg({
               // v-on="{click: 'click4'}"
               type: NodeTypes.JS_CALL_EXPRESSION, // codegen 执行表达式
               loc,
               callee: context.helper(TO_HANDLERS), // TO_HANDLERS = Symbol('toHandlers')
-              arguments: [exp] // 属性值
-=======
-            pushMergeArg({
-              type: NodeTypes.JS_CALL_EXPRESSION,
-              loc,
-              callee: context.helper(TO_HANDLERS),
-              arguments: isComponent ? [exp] : [exp, `true`]
->>>>>>> f3e4f038
+              arguments: isComponent ? [exp] : [exp, `true`] // 属性值
             })
           }
         } else {
@@ -866,16 +842,12 @@
         // props 为codegen转换后
         const { props, needRuntime } = directiveTransform(prop, node, context)
         !ssr && props.forEach(analyzePatchFlag)
-<<<<<<< HEAD
-        // 保存属性props, prop为createObjectProperty(key, value)
-        properties.push(...props)
-=======
         if (isVOn && arg && !isStaticExp(arg)) {
           pushMergeArg(createObjectExpression(props, elementLoc))
         } else {
+          // 保存属性props, prop为createObjectProperty(key, value)
           properties.push(...props)
         }
->>>>>>> f3e4f038
         if (needRuntime) {
           // 如 v-model，指令使用环境type，如文本input V_MODEL_TEXT = Symbol(__DEV__ ? `vModelText` : ``)
           // 如 v-show，V_SHOW = Symbol(__DEV__ ? `vShow` : ``)
@@ -902,26 +874,12 @@
   let propsExpression: PropsExpression | undefined = undefined
 
   // has v-bind="object" or v-on="object", wrap with mergeProps
+  // mergeArgs 由 v-bind/v-on （无指令参数）过程创建
   if (mergeArgs.length) {
-<<<<<<< HEAD
-    // mergeArgs 由 v-bind/v-on （无指令参数）过程创建
-
-    if (properties.length) {
-      // 如：<span class="red" :class="['blue', { green: true}]" v-bind="{ class: 'yellow'}" style="color: blue" :style="{color: 'red'}"></span>
-      // 在处理完v-bind/v-on属性之后，需要继续处理之后可能存在的重复属性
-      mergeArgs.push(
-        // createObjectExpression {
-        //   type: NodeTypes.JS_OBJECT_EXPRESSION,
-        //   loc,
-        //   properties // 已经合并去重 dedupeProperties(properties)
-        // }
-        createObjectExpression(dedupeProperties(properties), elementLoc)
-      )
-    }
-=======
     // close up any not-yet-merged props
+    // 如：<span class="red" :class="['blue', { green: true}]" v-bind="{ class: 'yellow'}" style="color: blue" :style="{color: 'red'}"></span>
+    // 在处理完v-bind/v-on属性之后，需要继续处理之后可能存在的重复属性
     pushMergeArg()
->>>>>>> f3e4f038
     if (mergeArgs.length > 1) {
       // 创建执行合并props函数
       propsExpression = createCallExpression(
@@ -1127,7 +1085,7 @@
 
 // 解析构建指令节点，v-show、v-model、用户自定义指令
 // 解析其中： 指令名、指令值、指令参数、参数修饰符
-export function buildDirectiveArgs(// 解析后的指令节点：key/value
+export function buildDirectiveArgs( // 解析后的指令节点：key/value
   dir: DirectiveNode,
   context: TransformContext
 ): ArrayExpression {
