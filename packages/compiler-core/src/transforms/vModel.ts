import { DirectiveTransform } from '../transform'
import {
  createSimpleExpression,
  createObjectProperty,
  createCompoundExpression,
  NodeTypes,
  Property,
  ElementTypes,
  ExpressionNode,
  ConstantTypes
} from '../ast'
import { createCompilerError, ErrorCodes } from '../errors'
import {
  isMemberExpression,
  isSimpleIdentifier,
  hasScopeRef,
  isStaticExp
} from '../utils'
import { IS_REF } from '../runtimeHelpers'
import { BindingTypes } from '../options'

/**
 * 转换处理 v-model 指令
 * @param dir - v-model 指令属性节点
 * @param node - dom元素 或 组件元素
 * @param context
 *
 * 返回 { props: [属性名节点、属性值节点、修饰符节点]}
 */
export const transformModel: DirectiveTransform = (dir, node, context) => {
  // 属性值节点 和 属性名参数节点
  const { exp, arg } = dir
  if (!exp) {
    // v-model 属性值节点必须存在

    // 注意：在html 文档中，<div id="app"><span v-model></span></div>，通过innerHTML，获取模版信息时，属性默认值为""，即得到的template = document.querySelector('#app').innerHTML = '<span v-model=""></span>'
    // 与在组件上直接定义属性 template: '<span v-model></span>' 不同

    context.onError(
      createCompilerError(ErrorCodes.X_V_MODEL_NO_EXPRESSION, dir.loc)
    )
    return createTransformProps() // { props: [] }
  }

  const rawExp = exp.loc.source // 指令节点值源码
  const expString =
    exp.type === NodeTypes.SIMPLE_EXPRESSION ? exp.content : rawExp

  // TODO: analyze
  // im SFC <script setup> inline mode, the exp may have been transformed into
  // _unref(exp)
  const bindingType = context.bindingMetadata[rawExp]
  const maybeRef =
    !__BROWSER__ &&
    context.inline &&
    bindingType &&
    bindingType !== BindingTypes.SETUP_CONST

<<<<<<< HEAD
  // 必须有值，不可为空，如：v-model=""
  // 或者 v-model绑定的应该是一个变量或某个对象属性，如：$_abc[foo][bar] 或 $_abc.foo.bar
  if (!expString.trim() || (!isMemberExpression(expString) && !maybeRef)) {
=======
  if (
    !expString.trim() ||
    (!isMemberExpression(expString, context) && !maybeRef)
  ) {
>>>>>>> 467e113b
    context.onError(
      // v-model value must be a valid JavaScript member expression
      createCompilerError(ErrorCodes.X_V_MODEL_MALFORMED_EXPRESSION, exp.loc)
    )
    return createTransformProps() // 返回一个空属性节点列表 { props: [] }
  }

  // TODO: analyze
  if (
    !__BROWSER__ &&
    context.prefixIdentifiers &&
    isSimpleIdentifier(expString) &&
    context.identifiers[expString]
  ) {
    context.onError(
      createCompilerError(ErrorCodes.X_V_MODEL_ON_SCOPE_VARIABLE, exp.loc)
    )
    return createTransformProps()
  }

  // 指令参数节点

  // 属性名 指令参数内容
  // dom 环境下，v-model 目前暂时没有参数节点arg，如： v-model:arg.trim="value"
  const propName = arg ? arg : createSimpleExpression('modelValue', true)

  // 属性值节点 key

  const eventName = arg
    ? isStaticExp(arg) // arg不存在时 false
      ? `onUpdate:${arg.content}` // 静态指令 如 v-model:myValue 则 eventName = 'onUpdate:myValue'
      : createCompoundExpression(['"onUpdate:" + ', arg]) // 动态指令， v-model:[someProp]
    : `onUpdate:modelValue` // 空指令参数 <input v-model="inputText" />， 默认： eventName = 'onUpdate:modelValue'

  // 属性值节点 value

  let assignmentExp: ExpressionNode
  const eventArg = context.isTS ? `($event: any)` : `$event` // isTS，编译为TS格式代码
  if (maybeRef) {
    // TODO: cfs
    if (bindingType === BindingTypes.SETUP_REF) {
      // v-model used on known ref.
      assignmentExp = createCompoundExpression([
        `${eventArg} => ((`,
        createSimpleExpression(rawExp, false, exp.loc),
        `).value = $event)`
      ])
    } else {
      // v-model used on a potentially ref binding in <script setup> inline mode.
      // the assignment needs to check whether the binding is actually a ref.
      const altAssignment =
        bindingType === BindingTypes.SETUP_LET ? `${rawExp} = $event` : `null`
      assignmentExp = createCompoundExpression([
        `${eventArg} => (${context.helperString(IS_REF)}(${rawExp}) ? (`,
        createSimpleExpression(rawExp, false, exp.loc),
        `).value = $event : ${altAssignment})`
      ])
    }
  } else {
    // ['($event: any) => (', exp, ' = $event)']
    assignmentExp = createCompoundExpression([
      `${eventArg} => ((`,
      exp,
      `) = $event)`
    ])
  }

  // 转换为新的属性节点
  const props = [
    // 属性名节点 modelValue: foo
    createObjectProperty(propName, dir.exp!), // 属性名节点： 绑定的model属性
    // 属性值节点 "onUpdate:modelValue": $event => (foo = $event)
    createObjectProperty(eventName, assignmentExp) // 属性值节点：属性值代表的事件、属性值赋值
  ]

  // TODO: analyze
  // cache v-model handler if applicable (when it doesn't refer any scope vars)
  if (
    !__BROWSER__ &&
    context.prefixIdentifiers &&
    !context.inVOnce &&
    context.cacheHandlers &&
    !hasScopeRef(exp, context.identifiers)
  ) {
    props[1].value = context.cache(props[1].value)
  }

  // 修饰符

  // modelModifiers: { foo: true, "bar-baz": true }
  // 组件 template: <input-component v-model.number.trim.lazy="changeText" placeholder="input test" />
  if (dir.modifiers.length && node.tagType === ElementTypes.COMPONENT) {
    // 处理一些非常规的修饰符
    const modifiers = dir.modifiers
      // 简单标识符：非数字开头，且只包含 '[\$A-Za-z0-9_]'，如：'$foo_123'； 否则如 'v-model.{foo:123}' 转换为 '"{foo:123}": true'，注意：不能是 {foo: 123}，之间不能有空格，因为ast解析时，在解析属性名边界时，将空格作为结束边界
      // template: '<input-component v-model.{foo:123}="changeText" placeholder="input test" />', 注意 与直接写在dom文档上，然后innerHTML获取模版相比 会不一样
      .map(m => (isSimpleIdentifier(m) ? m : JSON.stringify(m)) + `: true`)
      .join(`, `)

    // 修饰符节点 key
    const modifiersKey = arg
      ? isStaticExp(arg) // 存在指令参数
        ? `${arg.content}Modifiers` // 静态指令
        : createCompoundExpression([arg, ' + "Modifiers"']) // 动态指令
      : `modelModifiers` // 默认

    props.push(
      // 修饰符节点 添加修饰符属性codegen节点
      createObjectProperty(
        modifiersKey,
        createSimpleExpression(
          // 修饰符 属性值
          `{ ${modifiers} }`,
          false,
          dir.loc,
          ConstantTypes.CAN_HOIST
        )
      )
    )
  }

  return createTransformProps(props)
}

function createTransformProps(props: Property[] = []) {
  return { props } // { props: [] }
}<|MERGE_RESOLUTION|>--- conflicted
+++ resolved
@@ -56,16 +56,12 @@
     bindingType &&
     bindingType !== BindingTypes.SETUP_CONST
 
-<<<<<<< HEAD
   // 必须有值，不可为空，如：v-model=""
   // 或者 v-model绑定的应该是一个变量或某个对象属性，如：$_abc[foo][bar] 或 $_abc.foo.bar
-  if (!expString.trim() || (!isMemberExpression(expString) && !maybeRef)) {
-=======
   if (
     !expString.trim() ||
     (!isMemberExpression(expString, context) && !maybeRef)
   ) {
->>>>>>> 467e113b
     context.onError(
       // v-model value must be a valid JavaScript member expression
       createCompilerError(ErrorCodes.X_V_MODEL_MALFORMED_EXPRESSION, exp.loc)
