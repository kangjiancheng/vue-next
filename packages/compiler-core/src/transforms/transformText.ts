import type { NodeTransform } from '../transform'
import {
  type CallExpression,
  type CompoundExpressionNode,
  ConstantTypes,
  ElementTypes,
  NodeTypes,
  createCallExpression,
  createCompoundExpression,
} from '../ast'
import { isText } from '../utils'
import { CREATE_TEXT } from '../runtimeHelpers'
import { PatchFlagNames, PatchFlags } from '@vue/shared'
import { getConstantType } from './hoistStatic'

// 合并处理节点的子文本节点内容

// 如果当前节点没有文本/表达式节点 或只有文本/表达式节点，则合并处理连续子文本节点/表达式节点，转换为新的 混合子节点，即混合子节点的children属性存储着原先的连续子文本节点
// 如 template: '{{ foo }}   {{ bar }}'，合并文本/表达式节点

// 如果当前节点下存在不只文本/表达式节点，则需要进一步处理，获取文本/表达式对应的patchflag方法，主要是处理表达式节点即插值: '{{}}'
// 同时设置 文本节点 patch时，生成对应代码的配置
// 如 template: '{{ foo }}   {{ bar }} <span>123</span>'，合并文本并创建对应的patch createTextVNode(text)方法

// Merge adjacent text nodes and expressions into a single expression
// e.g. <div>abc {{ d }} {{ e }}</div> should have a single expression node as child.
export const transformText: NodeTransform = (node, context) => {
  // 不处理 文本节点
  if (
    node.type === NodeTypes.ROOT || // ast跟节点下，存在text文本/插值表达式节点
    node.type === NodeTypes.ELEMENT ||
    node.type === NodeTypes.FOR || // 在添加for transform插件时，会新生成for节点
    node.type === NodeTypes.IF_BRANCH
  ) {
    // 在节点退出时 执行transform，因为此时所以表达式都已经被处理了
    // perform the transform on node exit so that all expressions have already
    // been processed.
    return () => {
      // 合并处理当前节点的子节点
      const children = node.children
      let currentContainer: CompoundExpressionNode | undefined = undefined // 当前元素的混合子节点，存储连续的文本子节点
      let hasText = false

      // 合并处理子节点中的连续文本节点，同时移除已合并的子节点
      for (let i = 0; i < children.length; i++) {
        const child = children[i] // 子节点元素
        if (isText(child)) {
          // 判断子节点是否是 文本节点 或 插值节点
          hasText = true
          for (let j = i + 1; j < children.length; j++) {
            const next = children[j] // 子节点元素
            if (isText(next)) {
              // 如果下一个也是文本/插值节点
              if (!currentContainer) {
<<<<<<< HEAD
                // 将当前文本节点添加到 合并节点 列表中去，同时修改原ast对应的当前在处理的ast节点的子节点列表
                currentContainer = children[i] = createCompoundExpression( // 合成表达式节点
                  [child], // NodeTypes.INTERPOLATION 、 NodeTypes.TEXT
                  child.loc // 第一个信息
=======
                currentContainer = children[i] = createCompoundExpression(
                  [child],
                  child.loc,
>>>>>>> 261fb7ce
                )
              }
              // merge adjacent text node into current
              currentContainer.children.push(` + `, next) // 将下一个文本节点添加到 合并节点 的子节点列表中，注意数组中还加入了一个 '+' 加号元素，currentContainer.children: [{...}, ' + ', {...}, ...]
              children.splice(j, 1) // 合并后，删除原先子节点
              j-- // 合并删除后，回退原先位置
            } else {
              // 如果下一个不是文本/插值节点，重置状态
              currentContainer = undefined
              break
            }
          }
        }
      }

      if (
        !hasText ||
        // if this is a plain element with a single text child, leave it
        // as-is since the runtime has dedicated fast path for this by directly
        // setting textContent of the element.
        // for component root it's always normalized anyway.
        (children.length === 1 &&
          (node.type === NodeTypes.ROOT || // template模版节点为 文本节点，如 template: '文本或js表达式{{ xxx }}，没有其它标签节点'
            (node.type === NodeTypes.ELEMENT && // 或 当前节点为 html dom元素节点，且只有文本子节点
              node.tagType === ElementTypes.ELEMENT &&
              // #3756
              // custom directives can potentially add DOM elements arbitrarily,
              // we need to avoid setting textContent of the element at runtime
              // to avoid accidentally overwriting the DOM elements added
              // by the user through custom directives.
              !node.props.find(
                p =>
                  p.type === NodeTypes.DIRECTIVE &&
                  !context.directiveTransforms[p.name],
              ) &&
              // in compat mode, <template> tags with no special directives
              // will be rendered as a fragment so its children must be
              // converted into vnodes.
              !(__COMPAT__ && node.tag === 'template'))))
      ) {
        // 不含有文本
        // 或 只有文本子节点（当前节点：根节点/dom标签元素节点）
        return
      }

      // 不纯的子节点：（处理其中的文本合并）
      // 1、即有文本又有其它， 如 template: '{{ foo }} - {{ bar }} <span>123</span>'
      // 2、当前为组件节点，且存在子文本节点，如 template: '<component-demo>123</component-demo>

      // pre-convert text nodes into createTextVNode(text) calls to avoid
      // runtime normalization.
      for (let i = 0; i < children.length; i++) {
        const child = children[i] // 当前节点的子节点(其中如果有连续文本/插值则已经进行合并了)

        // 处理文本/插值子节点
        if (isText(child) || child.type === NodeTypes.COMPOUND_EXPRESSION) {
          // ast文本/插值子节点(说明不是连续的，没有经过合并) 或 混合连续文本子节点(包含合并的子文本节点列表)

          // 保存： 文本子节点 、插值子节点、合并后的连续文本/插值子节点列表，同时还有 PatchFlags 方式
          const callArgs: CallExpression['arguments'] = []

          // createTextVNode defaults to single whitespace, so if it is a
          // single space the code could be an empty call to save bytes.

          if (child.type !== NodeTypes.TEXT || child.content !== ' ') {
            // type: INTERPOLATION 插值、 COMPOUND_EXPRESSION 合并后的连续子节点、 TEXT 纯文本子节点且不是空白(如：template: '{{ foo }}   {{ bar }}'，不处理之间的空白文本子节点)
            callArgs.push(child)
          }

          // 如果是插值子节点、混合子节点下存在插值子节点，需要添加额外patch信息
          // mark dynamic text with flag so it gets patched inside a block
          if (
            !context.ssr &&
            getConstantType(child, context) === ConstantTypes.NOT_CONSTANT // 判断子元素包括混合连续列表里的子文本元素，是否是NOT_CONSTANT类型，
          ) {
            callArgs.push(
              // 存储到插值元素的patch信息： ['插值子节点...', '1 /* TEXT */']
              PatchFlags.TEXT +
<<<<<<< HEAD
                (__DEV__ ? ` /* ${PatchFlagNames[PatchFlags.TEXT]} */` : ``) // 输出 注释，表明diff时，是text patch 方式
=======
                (__DEV__ ? ` /* ${PatchFlagNames[PatchFlags.TEXT]} */` : ``),
>>>>>>> 261fb7ce
            )
          }

          // 重新定义该子节点信息
          children[i] = {
            type: NodeTypes.TEXT_CALL,
            content: child, // 文本、插值子节点、连续文本/插值子节点
            loc: child.loc, // 子节点位置信息
            codegenNode: createCallExpression(
<<<<<<< HEAD
              // 之后的静态提升与codegen生成节点对应的渲染源码时，会用到
              // 创建patch时相应的回调表达式，对应文本代码生成的配置节点
              context.helper(CREATE_TEXT), // patch 时的方法与描述信息：'Symbol(createTextVNode)'
              callArgs // 对应参数列表， 元素1：INTERPOLATION 插值、 COMPOUND_EXPRESSION 合并后的连续子节点、 TEXT 纯文本子节点且不是空白； 元素2：插值表达式对于的patch flag 注释
            )
=======
              context.helper(CREATE_TEXT),
              callArgs,
            ),
>>>>>>> 261fb7ce
          }
        }
      }
    }
  }
}<|MERGE_RESOLUTION|>--- conflicted
+++ resolved
@@ -52,16 +52,11 @@
             if (isText(next)) {
               // 如果下一个也是文本/插值节点
               if (!currentContainer) {
-<<<<<<< HEAD
                 // 将当前文本节点添加到 合并节点 列表中去，同时修改原ast对应的当前在处理的ast节点的子节点列表
-                currentContainer = children[i] = createCompoundExpression( // 合成表达式节点
+                currentContainer = children[i] = createCompoundExpression(
+                  // 合成表达式节点
                   [child], // NodeTypes.INTERPOLATION 、 NodeTypes.TEXT
-                  child.loc // 第一个信息
-=======
-                currentContainer = children[i] = createCompoundExpression(
-                  [child],
-                  child.loc,
->>>>>>> 261fb7ce
+                  child.loc, // 第一个信息
                 )
               }
               // merge adjacent text node into current
@@ -140,11 +135,7 @@
             callArgs.push(
               // 存储到插值元素的patch信息： ['插值子节点...', '1 /* TEXT */']
               PatchFlags.TEXT +
-<<<<<<< HEAD
-                (__DEV__ ? ` /* ${PatchFlagNames[PatchFlags.TEXT]} */` : ``) // 输出 注释，表明diff时，是text patch 方式
-=======
-                (__DEV__ ? ` /* ${PatchFlagNames[PatchFlags.TEXT]} */` : ``),
->>>>>>> 261fb7ce
+                (__DEV__ ? ` /* ${PatchFlagNames[PatchFlags.TEXT]} */` : ``), // 输出 注释，表明diff时，是text patch 方式
             )
           }
 
@@ -154,17 +145,11 @@
             content: child, // 文本、插值子节点、连续文本/插值子节点
             loc: child.loc, // 子节点位置信息
             codegenNode: createCallExpression(
-<<<<<<< HEAD
               // 之后的静态提升与codegen生成节点对应的渲染源码时，会用到
               // 创建patch时相应的回调表达式，对应文本代码生成的配置节点
               context.helper(CREATE_TEXT), // patch 时的方法与描述信息：'Symbol(createTextVNode)'
-              callArgs // 对应参数列表， 元素1：INTERPOLATION 插值、 COMPOUND_EXPRESSION 合并后的连续子节点、 TEXT 纯文本子节点且不是空白； 元素2：插值表达式对于的patch flag 注释
-            )
-=======
-              context.helper(CREATE_TEXT),
-              callArgs,
+              callArgs, // 对应参数列表， 元素1：INTERPOLATION 插值、 COMPOUND_EXPRESSION 合并后的连续子节点、 TEXT 纯文本子节点且不是空白； 元素2：插值表达式对于的patch flag 注释
             ),
->>>>>>> 261fb7ce
           }
         }
       }
