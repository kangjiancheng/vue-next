--- conflicted
+++ resolved
@@ -1,10 +1,6 @@
 {
   "name": "vue",
-<<<<<<< HEAD
-  "version": "3.0.0-rc.8",
-=======
   "version": "3.0.0-rc.9",
->>>>>>> 94d94baf
   "description": "vue",
   "main": "index.js",
   "module": "dist/vue.runtime.esm-bundler.js",
@@ -41,15 +37,9 @@
   },
   "homepage": "https://github.com/vuejs/vue-next/tree/master/packages/vue#readme",
   "dependencies": {
-<<<<<<< HEAD
-    "@vue/shared": "3.0.0-rc.8",
-    "@vue/compiler-dom": "3.0.0-rc.8",
-    "@vue/runtime-dom": "3.0.0-rc.8"
-=======
     "@vue/shared": "3.0.0-rc.9",
     "@vue/compiler-dom": "3.0.0-rc.9",
     "@vue/runtime-dom": "3.0.0-rc.9"
->>>>>>> 94d94baf
   },
   "devDependencies": {
     "lodash": "^4.17.15",
