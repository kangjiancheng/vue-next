--- conflicted
+++ resolved
@@ -34,16 +34,10 @@
   return [
     // 默认 nodeTransforms compiler-core
     [
-<<<<<<< HEAD
       transformOnce, // 处理 v-once 指令属性节点，编译一次节点，不进行再次编译，缓存codegenNode
       transformIf, // 处理 v-if 指令属性节点，在添加插件时，会先插件一个新的if branch node分支流节点，将之后的else-f、else节点移进来，创建if codegenNode，并将else-if、else的codegenNode链式绑定到if分支流节点
+      transformMemo,
       transformFor, // 处理 v-for 指令属性节点， 在添加插件时，会先创建一个新的for node 类型节点，并替换当前for类型的节点，之后会处理slot场景下的v-for，和template场景下的v-for，包括对key属性的处理，并生成for节点的codegenNode
-=======
-      transformOnce,
-      transformIf,
-      transformMemo,
-      transformFor,
->>>>>>> 03abc257
       ...(__COMPAT__ ? [transformFilter] : []),
       ...(!__BROWSER__ && prefixIdentifiers
         ? [
@@ -52,9 +46,8 @@
             transformExpression
           ]
         : __BROWSER__ && __DEV__
-<<<<<<< HEAD
-          ? [transformExpression] // 处理插值表达式内容，指令属性节点值表达式，排除v-for和v-on:arg属性节点，在浏览器中只需要节点验证表达式值的js语法规则：validateBrowserExpression
-          : []),
+        ? [transformExpression] // 处理插值表达式内容，指令属性节点值表达式，排除v-for和v-on:arg属性节点，在浏览器中只需要节点验证表达式值的js语法规则：validateBrowserExpression
+        : []),
       transformSlotOutlet, // 处理插值表达式内容，指令属性节点值表达式，排除v-for和v-on:arg属性节点，在浏览器中只需要节点验证表达式值的js语法规则：validateBrowserExpression
       transformElement, // 处理html元素节点或组件节点，解析元素节点的prop属性列表（on/bind/model/text/html/show/is）、v-slot指令与默认/具名插槽转换、patchFlag信息、用户定义的指令等，为当前节点的ast生成对应的codegen vnode执行函数节点
       trackSlotScopes, // 处理并跟踪节点的slot指令，通过计数来识别出是否内嵌了slot指令，为transformElement检测是否定义了动态slot，创建对应的patchflag信息
@@ -63,14 +56,6 @@
       // compiler-dom:
       // transformStyle,                      // 不返回回调转换插件， html元素全部转换静态style属性为对应的动态style指令属性节点
       // warnTransitionChildren               // transition组件只接收一个子元素/子组件
-=======
-        ? [transformExpression]
-        : []),
-      transformSlotOutlet,
-      transformElement,
-      trackSlotScopes,
-      transformText
->>>>>>> 03abc257
     ],
     // 默认 directiveTransforms
     // transformElement阶段
@@ -117,17 +102,11 @@
 
   // 解析 vue模版源码 => vue模版源码ast
   const ast = isString(template) ? baseParse(template, options) : template
-<<<<<<< HEAD
 
-  const [nodeTransforms, directiveTransforms] = getBaseTransformPreset(
-    prefixIdentifiers
-  )
+  const [nodeTransforms, directiveTransforms] =
+    getBaseTransformPreset(prefixIdentifiers)
 
   // 转换 vue模版源码ast => js渲染源码ast
-=======
-  const [nodeTransforms, directiveTransforms] =
-    getBaseTransformPreset(prefixIdentifiers)
->>>>>>> 03abc257
   transform(
     ast,
     extend({}, options, {
