import {
  isRef,
  isShallow,
  Ref,
  ComputedRef,
  ReactiveEffect,
  isReactive,
  ReactiveFlags,
  EffectScheduler,
  DebuggerOptions,
  getCurrentScope
} from '@vue/reactivity'
import { SchedulerJob, queueJob } from './scheduler'
import {
  EMPTY_OBJ,
  isObject,
  isArray,
  isFunction,
  isString,
  hasChanged,
  NOOP,
  remove,
  isMap,
  isSet,
  isPlainObject,
  extend
} from '@vue/shared'
import {
  currentInstance,
  ComponentInternalInstance,
  isInSSRComponentSetup,
  setCurrentInstance,
  unsetCurrentInstance
} from './component'
import {
  ErrorCodes,
  callWithErrorHandling,
  callWithAsyncErrorHandling
} from './errorHandling'
import { queuePostRenderEffect } from './renderer'
import { warn } from './warning'
import { DeprecationTypes } from './compat/compatConfig'
import { checkCompatEnabled, isCompatEnabled } from './compat/compatConfig'
import { ObjectWatchOptionItem } from './componentOptions'
import { useSSRContext } from '@vue/runtime-core'

export type WatchEffect = (onCleanup: OnCleanup) => void

export type WatchSource<T = any> = Ref<T> | ComputedRef<T> | (() => T)

export type WatchCallback<V = any, OV = any> = (
  value: V,
  oldValue: OV,
  onCleanup: OnCleanup
) => any

type MapSources<T, Immediate> = {
  [K in keyof T]: T[K] extends WatchSource<infer V>
    ? Immediate extends true
      ? V | undefined
      : V
    : T[K] extends object
      ? Immediate extends true
        ? T[K] | undefined
        : T[K]
      : never
}

type OnCleanup = (cleanupFn: () => void) => void

export interface WatchOptionsBase extends DebuggerOptions {
  flush?: 'pre' | 'post' | 'sync'
}

export interface WatchOptions<Immediate = boolean> extends WatchOptionsBase {
  immediate?: Immediate
  deep?: boolean
}

export type WatchStopHandle = () => void

// Simple effect.
export function watchEffect(
  effect: WatchEffect,
  options?: WatchOptionsBase
): WatchStopHandle {
  return doWatch(effect, null, options)
}

export function watchPostEffect(
  effect: WatchEffect,
  options?: DebuggerOptions
) {
  return doWatch(
    effect,
    null,
    __DEV__ ? extend({}, options as any, { flush: 'post' }) : { flush: 'post' }
  )
}

export function watchSyncEffect(
  effect: WatchEffect,
  options?: DebuggerOptions
) {
  return doWatch(
    effect,
    null,
    __DEV__ ? extend({}, options as any, { flush: 'sync' }) : { flush: 'sync' }
  )
}

// initial value for watchers to trigger on undefined initial values
const INITIAL_WATCHER_VALUE = {}

type MultiWatchSources = (WatchSource<unknown> | object)[]

// overload: array of multiple sources + cb
export function watch<
  T extends MultiWatchSources,
  Immediate extends Readonly<boolean> = false
>(
  sources: [...T],
  cb: WatchCallback<MapSources<T, false>, MapSources<T, Immediate>>,
  options?: WatchOptions<Immediate>
): WatchStopHandle

// overload: multiple sources w/ `as const`
// watch([foo, bar] as const, () => {})
// somehow [...T] breaks when the type is readonly
export function watch<
  T extends Readonly<MultiWatchSources>,
  Immediate extends Readonly<boolean> = false
>(
  source: T,
  cb: WatchCallback<MapSources<T, false>, MapSources<T, Immediate>>,
  options?: WatchOptions<Immediate>
): WatchStopHandle

// overload: single source + cb
export function watch<T, Immediate extends Readonly<boolean> = false>(
  source: WatchSource<T>,
  cb: WatchCallback<T, Immediate extends true ? T | undefined : T>,
  options?: WatchOptions<Immediate>
): WatchStopHandle

// overload: watching reactive object w/ cb
export function watch<
  T extends object,
  Immediate extends Readonly<boolean> = false
>(
  source: T,
  cb: WatchCallback<T, Immediate extends true ? T | undefined : T>,
  options?: WatchOptions<Immediate>
): WatchStopHandle

// implementation
export function watch<T = any, Immediate extends Readonly<boolean> = false>(
  source: T | WatchSource<T>,
  cb: any,
  options?: WatchOptions<Immediate>
): WatchStopHandle {
  if (__DEV__ && !isFunction(cb)) {
    warn(
      `\`watch(fn, options?)\` signature has been moved to a separate API. ` +
        `Use \`watchEffect(fn, options?)\` instead. \`watch\` now only ` +
        `supports \`watch(source, cb, options?) signature.`
    )
  }
  // 初始化：执行source的effect，track 进行监听目标依赖项 收集与跟踪
  // 更新时：触发依赖目标，trigger 组件或watch更新

  // immediate: true - 依赖收集后，执行回调函数；false - 只进行依赖收集
  return doWatch(source as any, cb, options)
}

function doWatch(
  source: WatchSource | WatchSource[] | WatchEffect | object,
  cb: WatchCallback | null,
  { immediate, deep, flush, onTrack, onTrigger }: WatchOptions = EMPTY_OBJ
): WatchStopHandle {
  if (__DEV__ && !cb) {
    // 当使用：watchEffect(effect, options)，immediate、deep 就不需要了

    if (immediate !== undefined) {
      // 仅适用于 watch()
      warn(
        `watch() "immediate" option is only respected when using the ` +
          `watch(source, callback, options?) signature.`
      )
    }
    if (deep !== undefined) {
      // 仅适用于 watch()
      warn(
        `watch() "deep" option is only respected when using the ` +
          `watch(source, callback, options?) signature.`
      )
    }
  }

  // 校验监听目标：ref、reactive对象 或 包含这类对象当数组
  const warnInvalidSource = (s: unknown) => {
    warn(
      `Invalid watch source: `,
      s,
      `A watch source can only be a getter/effect function, a ref, ` +
        `a reactive object, or an array of these types.`
    )
  }

<<<<<<< HEAD
  const instance = currentInstance // 在执行组件的setup函数期间，会执行watch，所以instance为当前组件实例
  let getter: () => any // ref、reactive、数组、getter => ...
=======
  const instance =
    getCurrentScope() === currentInstance?.scope ? currentInstance : null
  // const instance = currentInstance
  let getter: () => any
>>>>>>> a6503e3e
  let forceTrigger = false
  let isMultiSource = false

  if (isRef(source)) {
    // ref 引用 __v_isRef
    getter = () => source.value // 访问时，依赖项value被跟踪
    forceTrigger = isShallow(source)
  } else if (isReactive(source)) {
    // reactive 响应对象 __v_isReactive
    getter = () => source
    deep = true
  } else if (isArray(source)) {
    isMultiSource = true
    forceTrigger = source.some(isReactive)
    forceTrigger = source.some(s => isReactive(s) || isShallow(s))
    // 数组 转换为 getter函数
    getter = () =>
      source.map(s => {
        if (isRef(s)) {
          return s.value
        } else if (isReactive(s)) {
          return traverse(s) // 遍历访问所有数据，为了响应式依赖收集
        } else if (isFunction(s)) {
          return callWithErrorHandling(s, instance, ErrorCodes.WATCH_GETTER)
        } else {
          __DEV__ && warnInvalidSource(s)
        }
      })
  } else if (isFunction(source)) {
    if (cb) {
      // getter with cb
      getter = () =>
        callWithErrorHandling(source, instance, ErrorCodes.WATCH_GETTER)
    } else {
      // no cb -> simple effect
      getter = () => {
        if (instance && instance.isUnmounted) {
          return
        }
        if (cleanup) {
          cleanup()
        }
        return callWithAsyncErrorHandling(
          source, // getter
          instance,
          ErrorCodes.WATCH_CALLBACK,
          [onCleanup]
        )
      }
    }
  } else {
    getter = NOOP
    __DEV__ && warnInvalidSource(source)
  }

  // 2.x array mutation watch compat
  if (__COMPAT__ && cb && !deep) {
    const baseGetter = getter
    getter = () => {
      const val = baseGetter()
      if (
        isArray(val) &&
        checkCompatEnabled(DeprecationTypes.WATCH_ARRAY, instance)
      ) {
        traverse(val)
      }
      return val
    }
  }

  // 深层次响应式依赖收集
  if (cb && deep) {
    const baseGetter = getter
    // 执行watch监听目标的effect函数即该getter函数时，遍历访问数据，并进行依赖收集
    getter = () => traverse(baseGetter())
  }

  let cleanup: (() => void) | undefined
  let onCleanup: OnCleanup = (fn: () => void) => {
    cleanup = effect.onStop = () => {
      callWithErrorHandling(fn, instance, ErrorCodes.WATCH_CLEANUP)
      cleanup = effect.onStop = undefined
    }
  }

  // in SSR there is no need to setup an actual effect, and it should be noop
  // unless it's eager or sync flush
  let ssrCleanup: (() => void)[] | undefined
  if (__SSR__ && isInSSRComponentSetup) {
    // we will also not call the invalidate callback (+ runner is not set up)
    onCleanup = NOOP
    if (!cb) {
      getter()
    } else if (immediate) {
      callWithAsyncErrorHandling(cb, instance, ErrorCodes.WATCH_CALLBACK, [
        getter(),
        isMultiSource ? [] : undefined,
        onCleanup
      ])
    }
    if (flush === 'sync') {
      const ctx = useSSRContext()!
      ssrCleanup = ctx.__watcherHandles || (ctx.__watcherHandles = [])
    } else {
      return NOOP
    }
  }

  // 记录 old value
  let oldValue: any = isMultiSource
    ? new Array((source as []).length).fill(INITIAL_WATCHER_VALUE)
    : INITIAL_WATCHER_VALUE
  // 执行runner
  const job: SchedulerJob = () => {
    if (!effect.active) {
      // 当执行stop后
      return
    }
    if (cb) {
      // watch(source, cb)
      const newValue = effect.run() // 执行source的effect函数 - 对监听目标进行依赖跟踪与收集
      if (
        deep ||
        forceTrigger ||
        (isMultiSource
          ? (newValue as any[]).some((v, i) => hasChanged(v, oldValue[i]))
          : hasChanged(newValue, oldValue)) ||
        (__COMPAT__ &&
          isArray(newValue) &&
          isCompatEnabled(DeprecationTypes.WATCH_ARRAY, instance))
      ) {
        // cleanup before running cb again
        if (cleanup) {
          cleanup() // 下一次更新回调函数之前，会再触发一次回调函数
        }
        // 执行 watch cb 回调函数
        callWithAsyncErrorHandling(cb, instance, ErrorCodes.WATCH_CALLBACK, [
          newValue,
          // pass undefined as the old value when it's changed for the first time
          oldValue === INITIAL_WATCHER_VALUE
            ? undefined
            : isMultiSource && oldValue[0] === INITIAL_WATCHER_VALUE
<<<<<<< HEAD
            ? []
            : oldValue, // 首次改变时
=======
              ? []
              : oldValue,
>>>>>>> a6503e3e
          onCleanup
        ])
        oldValue = newValue // 执行完回调后，该值变为旧值，为下一次更新做准备
      }
    } else {
      // watchEffect
      effect.run()
    }
  }

  // important: mark the job as a watcher callback so that scheduler knows
  // it is allowed to self-trigger (#1727)
  job.allowRecurse = !!cb

  // 任务调度机：修改watch监听目标值时，trigger触发更新任务列表
  let scheduler: EffectScheduler
  if (flush === 'sync') {
    // 同步执行：当监听目标值改变时，立刻执行
    scheduler = job as any // the scheduler function gets called directly
  } else if (flush === 'post') {
    // 更新时：同步任务后，在组件执行渲染函数effect任务之后
    scheduler = () => queuePostRenderEffect(job, instance && instance.suspense)
  } else {
    // default: 'pre'
    job.pre = true
    if (instance) job.id = instance.uid
    scheduler = () => queueJob(job)
  }

  // 创建监听目标getter的effect函数
  const effect = new ReactiveEffect(getter, scheduler) //scheduler: 修改getter值时，在trigger中触发更新订阅目标cb

  if (__DEV__) {
    effect.onTrack = onTrack
    effect.onTrigger = onTrigger
  }

  // initial run
  if (cb) {
    if (immediate) {
      job() // 立刻执行任务job，执行其中watch cb回调函数
    } else {
      oldValue = effect.run() // 一开始只记录旧值：在之后 触发更新值时，执行job时，会进行比较
    }
  } else if (flush === 'post') {
    // 初次运行时，渲染函数后即挂载组件之后 执行
    queuePostRenderEffect(
      effect.run.bind(effect),
      instance && instance.suspense
    )
  } else {
    // watchEffect，会立刻执行getter，同时会进行依赖收集
    effect.run()
  }

  // 返回一个可以停止监听的函数
  const unwatch = () => {
    effect.stop() // 停止active，并在此effect的依赖列表中deps - 移除 对此监听目标依赖项数据 的该依赖effect
    if (instance && instance.scope) {
      remove(instance.scope.effects!, effect)
    }
  }

  if (__SSR__ && ssrCleanup) ssrCleanup.push(unwatch)
  return unwatch
}

// this.$watch
export function instanceWatch(
  this: ComponentInternalInstance,
  source: string | Function,
  value: WatchCallback | ObjectWatchOptionItem,
  options?: WatchOptions
): WatchStopHandle {
  const publicThis = this.proxy as any
  const getter = isString(source)
    ? source.includes('.')
      ? createPathGetter(publicThis, source)
      : () => publicThis[source]
    : source.bind(publicThis, publicThis)
  let cb
  if (isFunction(value)) {
    cb = value
  } else {
    cb = value.handler as Function
    options = value
  }
  const cur = currentInstance
  setCurrentInstance(this)
  const res = doWatch(getter, cb.bind(publicThis), options)
  if (cur) {
    setCurrentInstance(cur)
  } else {
    unsetCurrentInstance()
  }
  return res
}

// 遍历访问数据，并进行依赖收集
export function createPathGetter(ctx: any, path: string) {
  const segments = path.split('.')
  return () => {
    let cur = ctx
    for (let i = 0; i < segments.length && cur; i++) {
      cur = cur[segments[i]]
    }
    return cur
  }
}

export function traverse(value: unknown, seen?: Set<unknown>) {
  if (!isObject(value) || (value as any)[ReactiveFlags.SKIP]) {
    return value
  }
  seen = seen || new Set()
  if (seen.has(value)) {
    return value
  }
  seen.add(value)
  if (isRef(value)) {
    // ref 引用
    traverse(value.value, seen)
  } else if (isArray(value)) {
    // Array 数组
    for (let i = 0; i < value.length; i++) {
      traverse(value[i], seen)
    }
  } else if (isSet(value) || isMap(value)) {
    // Set集合、Map字典
    value.forEach((v: any) => {
      traverse(v, seen)
    })
  } else if (isPlainObject(value)) {
    for (const key in value) {
      traverse(value[key], seen)
    }
  }
  return value
}<|MERGE_RESOLUTION|>--- conflicted
+++ resolved
@@ -207,15 +207,10 @@
     )
   }
 
-<<<<<<< HEAD
-  const instance = currentInstance // 在执行组件的setup函数期间，会执行watch，所以instance为当前组件实例
-  let getter: () => any // ref、reactive、数组、getter => ...
-=======
-  const instance =
+  const instance = // 在执行组件的setup函数期间，会执行watch，所以instance为当前组件实例
     getCurrentScope() === currentInstance?.scope ? currentInstance : null
   // const instance = currentInstance
-  let getter: () => any
->>>>>>> a6503e3e
+  let getter: () => any // ref、reactive、数组、getter => ...
   let forceTrigger = false
   let isMultiSource = false
 
@@ -358,13 +353,8 @@
           oldValue === INITIAL_WATCHER_VALUE
             ? undefined
             : isMultiSource && oldValue[0] === INITIAL_WATCHER_VALUE
-<<<<<<< HEAD
-            ? []
-            : oldValue, // 首次改变时
-=======
               ? []
-              : oldValue,
->>>>>>> a6503e3e
+              : oldValue, // 首次改变时
           onCleanup
         ])
         oldValue = newValue // 执行完回调后，该值变为旧值，为下一次更新做准备
