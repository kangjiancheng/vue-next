--- conflicted
+++ resolved
@@ -1319,15 +1319,11 @@
     isSVG,
     optimized
   ) => {
-<<<<<<< HEAD
     // 组件实例信息
 
     // 同时也将组件实例绑定到 vnode.component
     // 规范组件的props选项属性格式
-    // 2.x compat may pre-creaate the component instance before actually
-=======
     // 2.x compat may pre-create the component instance before actually
->>>>>>> 065c3671
     // mounting
     const compatMountInstance =
       __COMPAT__ && initialVNode.isCompatRoot && initialVNode.component
