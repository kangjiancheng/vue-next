--- conflicted
+++ resolved
@@ -184,14 +184,9 @@
   let isMultiSource = false
 
   if (isRef(source)) {
-<<<<<<< HEAD
     // ref 引用 __v_isRef
-    getter = () => (source as Ref).value // 访问时，依赖项value被跟踪
-    forceTrigger = !!(source as Ref)._shallow
-=======
-    getter = () => source.value
+    getter = () => source.value // 访问时，依赖项value被跟踪
     forceTrigger = !!source._shallow
->>>>>>> 348c3b01
   } else if (isReactive(source)) {
     // reactive 响应对象 __v_isReactive
     getter = () => source
@@ -334,11 +329,8 @@
   // 任务调度机：修改watch监听目标值时，trigger触发更新任务列表
   let scheduler: ReactiveEffectOptions['scheduler']
   if (flush === 'sync') {
-<<<<<<< HEAD
-    scheduler = job // 同步执行：当监听目标值改变时，立刻执行
-=======
+    // 同步执行：当监听目标值改变时，立刻执行
     scheduler = job as any // the scheduler function gets called directly
->>>>>>> 348c3b01
   } else if (flush === 'post') {
     // 更新时：同步任务后，在组件执行渲染函数effect任务之后
     scheduler = () => queuePostRenderEffect(job, instance && instance.suspense)
