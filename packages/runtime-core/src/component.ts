import { VNode, VNodeChild, isVNode } from './vnode'
import {
  ReactiveEffect,
  pauseTracking,
  resetTracking,
  shallowReadonly,
  proxyRefs
} from '@vue/reactivity'
import {
  ComponentPublicInstance,
  PublicInstanceProxyHandlers,
  RuntimeCompiledPublicInstanceProxyHandlers,
  createRenderContext,
  exposePropsOnRenderContext,
  exposeSetupStateOnRenderContext,
  ComponentPublicInstanceConstructor
} from './componentPublicInstance'
import {
  ComponentPropsOptions,
  NormalizedPropsOptions,
  initProps,
  normalizePropsOptions
} from './componentProps'
import { Slots, initSlots, InternalSlots } from './componentSlots'
import { warn } from './warning'
import { ErrorCodes, callWithErrorHandling } from './errorHandling'
import { AppContext, createAppContext, AppConfig } from './apiCreateApp'
import { Directive, validateDirectiveName } from './directives'
import {
  applyOptions,
  ComponentOptions,
  ComputedOptions,
  MethodOptions
} from './componentOptions'
import {
  EmitsOptions,
  ObjectEmitsOptions,
  EmitFn,
  emit,
  normalizeEmitsOptions
} from './componentEmits'
import {
  EMPTY_OBJ,
  isFunction,
  NOOP,
  isObject,
  NO,
  makeMap,
  isPromise,
  ShapeFlags
} from '@vue/shared'
import { SuspenseBoundary } from './components/Suspense'
import { CompilerOptions } from '@vue/compiler-core'
import {
  currentRenderingInstance,
  markAttrsAccessed
} from './componentRenderUtils'
import { startMeasure, endMeasure } from './profiling'
import { devtoolsComponentAdded } from './devtools'

export type Data = Record<string, unknown>

/**
 * For extending allowed non-declared props on components in TSX
 */
export interface ComponentCustomProps {}

/**
 * Default allowed non-declared props on component in TSX
 */
export interface AllowedComponentProps {
  class?: unknown
  style?: unknown
}

// Note: can't mark this whole interface internal because some public interfaces
// extend it.
export interface ComponentInternalOptions {
  /**
   * @internal
   */
  __props?: NormalizedPropsOptions
  /**
   * @internal
   */
  __emits?: ObjectEmitsOptions | null
  /**
   * @internal
   */
  __scopeId?: string
  /**
   * @internal
   */
  __cssModules?: Data
  /**
   * @internal
   */
  __hmrId?: string
  /**
   * This one should be exposed so that devtools can make use of it
   */
  __file?: string
}

export interface FunctionalComponent<P = {}, E extends EmitsOptions = {}>
  extends ComponentInternalOptions {
  // use of any here is intentional so it can be a valid JSX Element constructor
  (props: P, ctx: SetupContext<E>): any
  props?: ComponentPropsOptions<P>
  emits?: E | (keyof E)[]
  inheritAttrs?: boolean
  displayName?: string
}

export interface ClassComponent {
  new (...args: any[]): ComponentPublicInstance<any, any, any, any, any>
  __vccOpts: ComponentOptions
}

/**
 * Concrete component type matches its actual value: it's either an options
 * object, or a function. Use this where the code expects to work with actual
 * values, e.g. checking if its a function or not. This is mostly for internal
 * implementation code.
 */
export type ConcreteComponent<
  Props = {},
  RawBindings = any,
  D = any,
  C extends ComputedOptions = ComputedOptions,
  M extends MethodOptions = MethodOptions
> =
  | ComponentOptions<Props, RawBindings, D, C, M>
  | FunctionalComponent<Props, any>

/**
 * A type used in public APIs where a component type is expected.
 * The constructor type is an artificial type returned by defineComponent().
 */
export type Component<
  Props = any,
  RawBindings = any,
  D = any,
  C extends ComputedOptions = ComputedOptions,
  M extends MethodOptions = MethodOptions
> =
  | ConcreteComponent<Props, RawBindings, D, C, M>
  | ComponentPublicInstanceConstructor<Props>

export { ComponentOptions }

type LifecycleHook = Function[] | null

export const enum LifecycleHooks {
  BEFORE_CREATE = 'bc',
  CREATED = 'c',
  BEFORE_MOUNT = 'bm',
  MOUNTED = 'm',
  BEFORE_UPDATE = 'bu',
  UPDATED = 'u',
  BEFORE_UNMOUNT = 'bum',
  UNMOUNTED = 'um',
  DEACTIVATED = 'da',
  ACTIVATED = 'a',
  RENDER_TRIGGERED = 'rtg',
  RENDER_TRACKED = 'rtc',
  ERROR_CAPTURED = 'ec'
}

export interface SetupContext<E = EmitsOptions> {
  attrs: Data
  slots: Slots
  emit: EmitFn<E>
}

/**
 * @internal
 */
export type InternalRenderFunction = {
  (
    ctx: ComponentPublicInstance,
    cache: ComponentInternalInstance['renderCache'],
    // for compiler-optimized bindings
    $props: ComponentInternalInstance['props'],
    $setup: ComponentInternalInstance['setupState'],
    $data: ComponentInternalInstance['data'],
    $options: ComponentInternalInstance['ctx']
  ): VNodeChild
  _rc?: boolean // isRuntimeCompiled
}

/**
 * We expose a subset of properties on the internal instance as they are
 * useful for advanced external libraries and tools.
 */
export interface ComponentInternalInstance {
  uid: number
  type: ConcreteComponent
  parent: ComponentInternalInstance | null
  root: ComponentInternalInstance
  appContext: AppContext
  /**
   * Vnode representing this component in its parent's vdom tree
   */
  vnode: VNode
  /**
   * The pending new vnode from parent updates
   * @internal
   */
  next: VNode | null
  /**
   * Root vnode of this component's own vdom tree
   */
  subTree: VNode
  /**
   * The reactive effect for rendering and patching the component. Callable.
   */
  update: ReactiveEffect
  /**
   * The render function that returns vdom tree.
   * @internal
   */
  render: InternalRenderFunction | null
  /**
   * Object containing values this component provides for its descendents
   * @internal
   */
  provides: Data
  /**
   * Tracking reactive effects (e.g. watchers) associated with this component
   * so that they can be automatically stopped on component unmount
   * @internal
   */
  effects: ReactiveEffect[] | null
  /**
   * cache for proxy access type to avoid hasOwnProperty calls
   * @internal
   */
  accessCache: Data | null
  /**
   * cache for render function values that rely on _ctx but won't need updates
   * after initialized (e.g. inline handlers)
   * @internal
   */
  renderCache: (Function | VNode)[]

  /**
   * Resolved component registry, only for components with mixins or extends
   * @internal
   */
  components: Record<string, ConcreteComponent> | null
  /**
   * Resolved directive registry, only for components with mixins or extends
   * @internal
   */
  directives: Record<string, Directive> | null
  /**
   * reoslved props options
   * @internal
   */
  propsOptions: NormalizedPropsOptions
  /**
   * resolved emits options
   * @internal
   */
  emitsOptions: ObjectEmitsOptions | null

  // the rest are only for stateful components ---------------------------------

  // main proxy that serves as the public instance (`this`)
  proxy: ComponentPublicInstance | null

  /**
   * alternative proxy used only for runtime-compiled render functions using
   * `with` block
   * @internal
   */
  withProxy: ComponentPublicInstance | null
  /**
   * This is the target for the public instance proxy. It also holds properties
   * injected by user options (computed, methods etc.) and user-attached
   * custom properties (via `this.x = ...`)
   * @internal
   */
  ctx: Data

  // state
  data: Data
  props: Data
  attrs: Data
  slots: InternalSlots
  refs: Data
  emit: EmitFn
  /**
   * used for keeping track of .once event handlers on components
   * @internal
   */
  emitted: Record<string, boolean> | null

  /**
   * setup related
   * @internal
   */
  setupState: Data
  /**
   * devtools access to additional info
   * @internal
   */
  devtoolsRawSetupState?: any
  /**
   * @internal
   */
  setupContext: SetupContext | null

  /**
   * suspense related
   * @internal
   */
  suspense: SuspenseBoundary | null
  /**
   * suspense pending batch id
   * @internal
   */
  suspenseId: number
  /**
   * @internal
   */
  asyncDep: Promise<any> | null
  /**
   * @internal
   */
  asyncResolved: boolean

  // lifecycle
  isMounted: boolean
  isUnmounted: boolean
  isDeactivated: boolean
  /**
   * @internal
   */
  [LifecycleHooks.BEFORE_CREATE]: LifecycleHook
  /**
   * @internal
   */
  [LifecycleHooks.CREATED]: LifecycleHook
  /**
   * @internal
   */
  [LifecycleHooks.BEFORE_MOUNT]: LifecycleHook
  /**
   * @internal
   */
  [LifecycleHooks.MOUNTED]: LifecycleHook
  /**
   * @internal
   */
  [LifecycleHooks.BEFORE_UPDATE]: LifecycleHook
  /**
   * @internal
   */
  [LifecycleHooks.UPDATED]: LifecycleHook
  /**
   * @internal
   */
  [LifecycleHooks.BEFORE_UNMOUNT]: LifecycleHook
  /**
   * @internal
   */
  [LifecycleHooks.UNMOUNTED]: LifecycleHook
  /**
   * @internal
   */
  [LifecycleHooks.RENDER_TRACKED]: LifecycleHook
  /**
   * @internal
   */
  [LifecycleHooks.RENDER_TRIGGERED]: LifecycleHook
  /**
   * @internal
   */
  [LifecycleHooks.ACTIVATED]: LifecycleHook
  /**
   * @internal
   */
  [LifecycleHooks.DEACTIVATED]: LifecycleHook
  /**
   * @internal
   */
  [LifecycleHooks.ERROR_CAPTURED]: LifecycleHook
}

const emptyAppContext = createAppContext()

let uid = 0

// mountComponent时，初始化component实例配置
export function createComponentInstance(
  vnode: VNode, // 根组件的vnode
  parent: ComponentInternalInstance | null,
  suspense: SuspenseBoundary | null
) {
<<<<<<< HEAD
  // vnode.type 是根组件选项
=======
  // vnode.type 即组件
>>>>>>> 84011174
  const type = vnode.type as ConcreteComponent
  // 默认使用根组件的vnode.appContext，如果不是创建根组件，则继承父组件的app 上下文环境
  // 根组件的vnode.appContext 是在 mount()时 初始化。
  const appContext =
    (parent ? parent.appContext : vnode.appContext) || emptyAppContext

  const instance: ComponentInternalInstance = {
    uid: uid++,
    vnode,
    type,
    parent,
    appContext,
    root: null!, // to be immediately set
    next: null,
    subTree: null!, // will be set synchronously right after creation
    update: null!, // will be set synchronously right after creation
    render: null,
    proxy: null,
    withProxy: null,
    effects: null,
    provides: parent ? parent.provides : Object.create(appContext.provides),
    accessCache: null!,
    renderCache: [],

    // local resovled assets
    components: null,
    directives: null,

    // resolved props and emits options
    // 规范props 属性格式，如转换为小驼峰、props不能已$开头，结果赋值给__props
    propsOptions: normalizePropsOptions(type, appContext),
    emitsOptions: normalizeEmitsOptions(type, appContext),

    // emit
    emit: null as any, // to be set immediately
    emitted: null,

    // state
    ctx: EMPTY_OBJ,
    data: EMPTY_OBJ,
    props: EMPTY_OBJ,
    attrs: EMPTY_OBJ,
    slots: EMPTY_OBJ,
    refs: EMPTY_OBJ,
    setupState: EMPTY_OBJ,
    setupContext: null,

    // suspense related
    suspense,
    suspenseId: suspense ? suspense.pendingId : 0,
    asyncDep: null,
    asyncResolved: false,

    // lifecycle hooks
    // not using enums here because it results in computed properties
    isMounted: false,
    isUnmounted: false,
    isDeactivated: false,
    bc: null,
    c: null,
    bm: null,
    m: null,
    bu: null,
    u: null,
    um: null,
    bum: null,
    da: null,
    a: null,
    rtg: null,
    rtc: null,
    ec: null
  }
  if (__DEV__) {
    // ctx 绑定实例相关上下文配置，对组件的相关属性进行proxy拦截处理，不可更改
    // 设置实例的ctx属性: $xxx 配置，访问相关ctx属性，返回实例相应信息，如instance.ctx.$root 返回 instance.root
    // 同时也绑定appContext.config内属性到实例的ctx上
    instance.ctx = createRenderContext(instance)
  } else {
    // 其它环境下，则不处理
    instance.ctx = { _: instance }
  }
  instance.root = parent ? parent.root : instance // 绑定root
  instance.emit = emit.bind(null, instance)

  if (__DEV__ || __FEATURE_PROD_DEVTOOLS__) {
    devtoolsComponentAdded(instance)
  }

  return instance
}

export let currentInstance: ComponentInternalInstance | null = null

export const getCurrentInstance: () => ComponentInternalInstance | null = () =>
  currentInstance || currentRenderingInstance

export const setCurrentInstance = (
  instance: ComponentInternalInstance | null
) => {
  currentInstance = instance
}

const isBuiltInTag = /*#__PURE__*/ makeMap('slot,component')

// 校验 组件name属性
export function validateComponentName(name: string, config: AppConfig) {
  const appIsNativeTag = config.isNativeTag || NO
  if (isBuiltInTag(name) || appIsNativeTag(name)) {
    warn(
      'Do not use built-in or reserved HTML elements as component id: ' + name
    )
  }
}

export let isInSSRComponentSetup = false

/**
 * 开始挂载渲染component
 */
export function setupComponent(
  instance: ComponentInternalInstance, // 组件的实例，由上边的ComponentInternalInstance() 创建
  isSSR = false
) {
  isInSSRComponentSetup = isSSR

  // 组件的vnode，在 createVnode 初始化
  // 传递的props：rootProps（非组件上的props属性）
  const { props, children, shapeFlag } = instance.vnode
  // 是组件式：4
  const isStateful = shapeFlag & ShapeFlags.STATEFUL_COMPONENT

  // 进一步处理组件的props（在初始化组件实例时，已经规范了组件的props格式)
  // 设置组件实际接收的props、attrs，并进行props的类型检查、默认值处理等
  initProps(instance, props, isStateful, isSSR)

<<<<<<< HEAD
  // TODO: 待分析有slots
=======
>>>>>>> 84011174
  initSlots(instance, children)

  const setupResult = isStateful
    ? setupStatefulComponent(instance, isSSR)
    : undefined
  isInSSRComponentSetup = false
  return setupResult
}

// 状态式组件
function setupStatefulComponent(
  instance: ComponentInternalInstance,
  isSSR: boolean
) {
  // 组件选项
  const Component = instance.type as ComponentOptions

  if (__DEV__) {
    // 组件名 不可使用保留的关键字符串命名
    if (Component.name) {
      validateComponentName(Component.name, instance.appContext.config)
    }
<<<<<<< HEAD
    // 组件名 不可使用保留的关键字符串命名
=======
    // 子组件名 不可使用保留的关键字符串命名
>>>>>>> 84011174
    if (Component.components) {
      const names = Object.keys(Component.components)
      for (let i = 0; i < names.length; i++) {
        validateComponentName(names[i], instance.appContext.config)
      }
    }
    // 自定义指令名不能与官方内置指令一样：v-if、v-show...
    if (Component.directives) {
      const names = Object.keys(Component.directives)
      for (let i = 0; i < names.length; i++) {
        validateDirectiveName(names[i])
      }
    }
  }
<<<<<<< HEAD
  // 0. create render proxy property access cache
  instance.accessCache = Object.create(null)
  // 拦截 instance.ctx 的访问get、设置set、判断has
  // 1. create public instance / render proxy
  // also mark it raw so it's never observed
=======

  // 初始化组件实例上下文代理: instance.proxy => instance.ctx
  // 为proxy里的相关属性 设置所访问的属性范围类型，如是props或data或setup属性等类型并缓存，方便直接访问并返回结果
  instance.accessCache = Object.create(null) // 属性的所属范围
  // 拦截 instance.ctx 的访问get、设置set、判断has
  // get: data、setupState、props、全局属性、组件实例公开属性与方法 等等
>>>>>>> 84011174
  instance.proxy = new Proxy(instance.ctx, PublicInstanceProxyHandlers)
  if (__DEV__) {
    // 将组件的props属性暴露给 组件实例instance.ctx
    exposePropsOnRenderContext(instance)
  }
  // 2. call setup()
  const { setup } = Component
  if (setup) {
    // 初始 setup.length = 0，setupContext = null
    const setupContext = (instance.setupContext =
      setup.length > 1 ? createSetupContext(instance) : null)

    currentInstance = instance
    pauseTracking() // 停止对setup()内部错误追踪，由引擎或用户自定义

    // 执行setup，返回结果 setupResult
    const setupResult = callWithErrorHandling(
      setup,
      instance,
      ErrorCodes.SETUP_FUNCTION, // 标志 报错时的范围
      [__DEV__ ? shallowReadonly(instance.props) : instance.props, setupContext] // setup(props, context) 接收的参数
    )

    resetTracking()
    currentInstance = null

    // 客户端未实现 Promise
    if (isPromise(setupResult)) {
      if (isSSR) {
        // return the promise so server-renderer can wait on it
        return setupResult.then((resolvedResult: unknown) => {
          handleSetupResult(instance, resolvedResult, isSSR)
        })
      } else if (__FEATURE_SUSPENSE__) {
        // async setup returned Promise.
        // bail here and wait for re-entry.
        instance.asyncDep = setupResult
      } else if (__DEV__) {
        warn(
          `setup() returned a Promise, but the version of Vue you are using ` +
            `does not support it yet.`
        )
      }
    } else {
      handleSetupResult(instance, setupResult, isSSR)
    }
  } else {
    finishComponentSetup(instance, isSSR)
  }
}

// 处理 setup() 的返回值: 如果存在，则应该是对象 或 函数，函数则 render
export function handleSetupResult(
  instance: ComponentInternalInstance,
  setupResult: unknown, // setup() 返回值
  isSSR: boolean
) {
  if (isFunction(setupResult)) {
    // setup 可以返回一个渲染函数
    // setup returned an inline render function
    instance.render = setupResult as InternalRenderFunction
  } else if (isObject(setupResult)) {
    // setup 返回一个对象
    if (__DEV__ && isVNode(setupResult)) {
      // 不可以直接返回一个vnode，应该返回一个render函数
      warn(
        `setup() should not return VNodes directly - return a render function instead.`
      )
    }

    // setup returned bindings.
    // assuming a render function compiled from template is present.
    // 假设存在一个从模板编译的渲染函数
    if (__DEV__ || __FEATURE_PROD_DEVTOOLS__) {
      // 假定已经预置了一个由 模板template编译后的渲染函数
      instance.devtoolsRawSetupState = setupResult
    }

    instance.setupState = proxyRefs(setupResult)

    if (__DEV__) {
      // 暴露 setup的返回值到 组件实例上下文ctx
      exposeSetupStateOnRenderContext(instance)
    }
  } else if (__DEV__ && setupResult !== undefined) {
    warn(
      `setup() should return an object. Received: ${
        setupResult === null ? 'null' : typeof setupResult
      }`
    )
  }
  finishComponentSetup(instance, isSSR)
}

type CompileFunction = (
  template: string | object,
  options?: CompilerOptions
) => InternalRenderFunction

let compile: CompileFunction | undefined

/**
 * For runtime-dom to register the compiler.
 * Note the exported method uses any to avoid d.ts relying on the compiler types.
 */
export function registerRuntimeCompiler(_compile: any) {
  compile = _compile
}

function finishComponentSetup(
  instance: ComponentInternalInstance,
  isSSR: boolean
) {
  const Component = instance.type as ComponentOptions

  // template / render function normalization
  if (__NODE_JS__ && isSSR) {
    if (Component.render) {
      instance.render = Component.render as InternalRenderFunction
    }
  } else if (!instance.render) {
    // could be set from setup()
    if (compile && Component.template && !Component.render) {
      if (__DEV__) {
        startMeasure(instance, `compile`)
      }
      Component.render = compile(Component.template, {
        isCustomElement: instance.appContext.config.isCustomElement,
        delimiters: Component.delimiters
      })
      if (__DEV__) {
        endMeasure(instance, `compile`)
      }
    }

    instance.render = (Component.render || NOOP) as InternalRenderFunction

    // for runtime-compiled render functions using `with` blocks, the render
    // proxy used needs a different `has` handler which is more performant and
    // also only allows a whitelist of globals to fallthrough.
    if (instance.render._rc) {
      instance.withProxy = new Proxy(
        instance.ctx,
        RuntimeCompiledPublicInstanceProxyHandlers
      )
    }
  }

  // support for 2.x options
  if (__FEATURE_OPTIONS_API__) {
    currentInstance = instance
    applyOptions(instance, Component)
    currentInstance = null
  }

  // warn missing template/render
  if (__DEV__ && !Component.render && instance.render === NOOP) {
    /* istanbul ignore if */
    if (!compile && Component.template) {
      warn(
        `Component provided template option but ` +
          `runtime compilation is not supported in this build of Vue.` +
          (__ESM_BUNDLER__
            ? ` Configure your bundler to alias "vue" to "vue/dist/vue.esm-bundler.js".`
            : __ESM_BROWSER__
              ? ` Use "vue.esm-browser.js" instead.`
              : __GLOBAL__
                ? ` Use "vue.global.js" instead.`
                : ``) /* should not happen */
      )
    } else {
      warn(`Component is missing template or render function.`)
    }
  }
}

const attrHandlers: ProxyHandler<Data> = {
  get: (target, key: string) => {
    if (__DEV__) {
      markAttrsAccessed()
    }
    return target[key]
  },
  set: () => {
    warn(`setupContext.attrs is readonly.`)
    return false
  },
  deleteProperty: () => {
    warn(`setupContext.attrs is readonly.`)
    return false
  }
}

function createSetupContext(instance: ComponentInternalInstance): SetupContext {
  if (__DEV__) {
    // We use getters in dev in case libs like test-utils overwrite instance
    // properties (overwrites should not be done in prod)
    return Object.freeze({
      get attrs() {
        return new Proxy(instance.attrs, attrHandlers)
      },
      get slots() {
        return shallowReadonly(instance.slots)
      },
      get emit() {
        return (event: string, ...args: any[]) => instance.emit(event, ...args)
      }
    })
  } else {
    return {
      attrs: instance.attrs,
      slots: instance.slots,
      emit: instance.emit
    }
  }
}

// record effects created during a component's setup() so that they can be
// stopped when the component unmounts
export function recordInstanceBoundEffect(effect: ReactiveEffect) {
  if (currentInstance) {
    ;(currentInstance.effects || (currentInstance.effects = [])).push(effect)
  }
}

const classifyRE = /(?:^|[-_])(\w)/g
const classify = (str: string): string =>
  str.replace(classifyRE, c => c.toUpperCase()).replace(/[-_]/g, '')

/* istanbul ignore next */
export function formatComponentName(
  instance: ComponentInternalInstance | null,
  Component: ConcreteComponent,
  isRoot = false
): string {
  let name = isFunction(Component)
    ? Component.displayName || Component.name
    : Component.name
  if (!name && Component.__file) {
    const match = Component.__file.match(/([^/\\]+)\.vue$/)
    if (match) {
      name = match[1]
    }
  }

  if (!name && instance && instance.parent) {
    // try to infer the name based on reverse resolution
    const inferFromRegistry = (registry: Record<string, any> | undefined) => {
      for (const key in registry) {
        if (registry[key] === Component) {
          return key
        }
      }
    }
    name =
      inferFromRegistry(
        instance.components ||
          (instance.parent.type as ComponentOptions).components
      ) || inferFromRegistry(instance.appContext.components)
  }

  return name ? classify(name) : isRoot ? `App` : `Anonymous`
}

export function isClassComponent(value: unknown): value is ClassComponent {
  return isFunction(value) && '__vccOpts' in value
}<|MERGE_RESOLUTION|>--- conflicted
+++ resolved
@@ -399,11 +399,7 @@
   parent: ComponentInternalInstance | null,
   suspense: SuspenseBoundary | null
 ) {
-<<<<<<< HEAD
-  // vnode.type 是根组件选项
-=======
   // vnode.type 即组件
->>>>>>> 84011174
   const type = vnode.type as ConcreteComponent
   // 默认使用根组件的vnode.appContext，如果不是创建根组件，则继承父组件的app 上下文环境
   // 根组件的vnode.appContext 是在 mount()时 初始化。
@@ -539,10 +535,6 @@
   // 设置组件实际接收的props、attrs，并进行props的类型检查、默认值处理等
   initProps(instance, props, isStateful, isSSR)
 
-<<<<<<< HEAD
-  // TODO: 待分析有slots
-=======
->>>>>>> 84011174
   initSlots(instance, children)
 
   const setupResult = isStateful
@@ -565,11 +557,7 @@
     if (Component.name) {
       validateComponentName(Component.name, instance.appContext.config)
     }
-<<<<<<< HEAD
-    // 组件名 不可使用保留的关键字符串命名
-=======
     // 子组件名 不可使用保留的关键字符串命名
->>>>>>> 84011174
     if (Component.components) {
       const names = Object.keys(Component.components)
       for (let i = 0; i < names.length; i++) {
@@ -584,20 +572,12 @@
       }
     }
   }
-<<<<<<< HEAD
-  // 0. create render proxy property access cache
-  instance.accessCache = Object.create(null)
-  // 拦截 instance.ctx 的访问get、设置set、判断has
-  // 1. create public instance / render proxy
-  // also mark it raw so it's never observed
-=======
 
   // 初始化组件实例上下文代理: instance.proxy => instance.ctx
   // 为proxy里的相关属性 设置所访问的属性范围类型，如是props或data或setup属性等类型并缓存，方便直接访问并返回结果
   instance.accessCache = Object.create(null) // 属性的所属范围
   // 拦截 instance.ctx 的访问get、设置set、判断has
   // get: data、setupState、props、全局属性、组件实例公开属性与方法 等等
->>>>>>> 84011174
   instance.proxy = new Proxy(instance.ctx, PublicInstanceProxyHandlers)
   if (__DEV__) {
     // 将组件的props属性暴露给 组件实例instance.ctx
@@ -672,7 +652,6 @@
     // assuming a render function compiled from template is present.
     // 假设存在一个从模板编译的渲染函数
     if (__DEV__ || __FEATURE_PROD_DEVTOOLS__) {
-      // 假定已经预置了一个由 模板template编译后的渲染函数
       instance.devtoolsRawSetupState = setupResult
     }
 
