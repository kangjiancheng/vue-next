import {
  ComponentInternalInstance,
  Data,
  getExposeProxy,
  isStatefulComponent
} from './component'
import { nextTick, queueJob } from './scheduler'
import { instanceWatch, WatchOptions, WatchStopHandle } from './apiWatch'
import {
  EMPTY_OBJ,
  hasOwn,
  isGloballyWhitelisted,
  NOOP,
  extend,
  isString,
  isFunction,
  UnionToIntersection
} from '@vue/shared'
import {
  toRaw,
  shallowReadonly,
  track,
  TrackOpTypes,
  ShallowUnwrapRef,
  UnwrapNestedRefs
} from '@vue/reactivity'
import {
  ExtractComputedReturns,
  ComponentOptionsBase,
  ComputedOptions,
  MethodOptions,
  ComponentOptionsMixin,
  OptionTypesType,
  OptionTypesKeys,
  resolveMergedOptions,
  shouldCacheAccess,
  MergedComponentOptionsOverride
} from './componentOptions'
import { EmitsOptions, EmitFn } from './componentEmits'
import { Slots } from './componentSlots'
import { markAttrsAccessed } from './componentRenderUtils'
import { currentRenderingInstance } from './componentRenderContext'
import { warn } from './warning'
import { installCompatInstanceProperties } from './compat/instance'

/**
 * Custom properties added to component instances in any way and can be accessed through `this`
 *
 * @example
 * Here is an example of adding a property `$router` to every component instance:
 * ```ts
 * import { createApp } from 'vue'
 * import { Router, createRouter } from 'vue-router'
 *
 * declare module '@vue/runtime-core' {
 *   interface ComponentCustomProperties {
 *     $router: Router
 *   }
 * }
 *
 * // effectively adding the router to every component instance
 * const app = createApp({})
 * const router = createRouter()
 * app.config.globalProperties.$router = router
 *
 * const vm = app.mount('#app')
 * // we can access the router from the instance
 * vm.$router.push('/')
 * ```
 */
export interface ComponentCustomProperties {}

type IsDefaultMixinComponent<T> = T extends ComponentOptionsMixin
  ? ComponentOptionsMixin extends T
    ? true
    : false
  : false

type MixinToOptionTypes<T> = T extends ComponentOptionsBase<
  infer P,
  infer B,
  infer D,
  infer C,
  infer M,
  infer Mixin,
  infer Extends,
  any,
  any,
  infer Defaults
>
  ? OptionTypesType<P & {}, B & {}, D & {}, C & {}, M & {}, Defaults & {}> &
      IntersectionMixin<Mixin> &
      IntersectionMixin<Extends>
  : never

// ExtractMixin(map type) is used to resolve circularly references
type ExtractMixin<T> = {
  Mixin: MixinToOptionTypes<T>
}[T extends ComponentOptionsMixin ? 'Mixin' : never]

type IntersectionMixin<T> = IsDefaultMixinComponent<T> extends true
  ? OptionTypesType<{}, {}, {}, {}, {}>
  : UnionToIntersection<ExtractMixin<T>>

type UnwrapMixinsType<
  T,
  Type extends OptionTypesKeys
> = T extends OptionTypesType ? T[Type] : never

type EnsureNonVoid<T> = T extends void ? {} : T

export type ComponentPublicInstanceConstructor<
  T extends ComponentPublicInstance<
    Props,
    RawBindings,
    D,
    C,
    M
  > = ComponentPublicInstance<any>,
  Props = any,
  RawBindings = any,
  D = any,
  C extends ComputedOptions = ComputedOptions,
  M extends MethodOptions = MethodOptions
> = {
  __isFragment?: never
  __isTeleport?: never
  __isSuspense?: never
  new (...args: any[]): T
}

export type CreateComponentPublicInstance<
  P = {},
  B = {},
  D = {},
  C extends ComputedOptions = {},
  M extends MethodOptions = {},
  Mixin extends ComponentOptionsMixin = ComponentOptionsMixin,
  Extends extends ComponentOptionsMixin = ComponentOptionsMixin,
  E extends EmitsOptions = {},
  PublicProps = P,
  Defaults = {},
  MakeDefaultsOptional extends boolean = false,
  PublicMixin = IntersectionMixin<Mixin> & IntersectionMixin<Extends>,
  PublicP = UnwrapMixinsType<PublicMixin, 'P'> & EnsureNonVoid<P>,
  PublicB = UnwrapMixinsType<PublicMixin, 'B'> & EnsureNonVoid<B>,
  PublicD = UnwrapMixinsType<PublicMixin, 'D'> & EnsureNonVoid<D>,
  PublicC extends ComputedOptions = UnwrapMixinsType<PublicMixin, 'C'> &
    EnsureNonVoid<C>,
  PublicM extends MethodOptions = UnwrapMixinsType<PublicMixin, 'M'> &
    EnsureNonVoid<M>,
  PublicDefaults = UnwrapMixinsType<PublicMixin, 'Defaults'> &
    EnsureNonVoid<Defaults>
> = ComponentPublicInstance<
  PublicP,
  PublicB,
  PublicD,
  PublicC,
  PublicM,
  E,
  PublicProps,
  PublicDefaults,
  MakeDefaultsOptional,
  ComponentOptionsBase<P, B, D, C, M, Mixin, Extends, E, string, Defaults>
>

// public properties exposed on the proxy, which is used as the render context
// in templates (as `this` in the render option)
export type ComponentPublicInstance<
  P = {}, // props type extracted from props option
  B = {}, // raw bindings returned from setup()
  D = {}, // return from data()
  C extends ComputedOptions = {},
  M extends MethodOptions = {},
  E extends EmitsOptions = {},
  PublicProps = P,
  Defaults = {},
  MakeDefaultsOptional extends boolean = false,
  Options = ComponentOptionsBase<any, any, any, any, any, any, any, any, any>
> = {
  $: ComponentInternalInstance
  $data: D
  $props: MakeDefaultsOptional extends true
    ? Partial<Defaults> & Omit<P & PublicProps, keyof Defaults>
    : P & PublicProps
  $attrs: Data
  $refs: Data
  $slots: Slots
  $root: ComponentPublicInstance | null
  $parent: ComponentPublicInstance | null
  $emit: EmitFn<E>
  $el: any
  $options: Options & MergedComponentOptionsOverride
  $forceUpdate: () => void
  $nextTick: typeof nextTick
  $watch(
    source: string | Function,
    cb: Function,
    options?: WatchOptions
  ): WatchStopHandle
} & P &
  ShallowUnwrapRef<B> &
  UnwrapNestedRefs<D> &
  ExtractComputedReturns<C> &
  M &
  ComponentCustomProperties

export type PublicPropertiesMap = Record<
  string,
  (i: ComponentInternalInstance) => any
>

/**
 * #2437 In Vue 3, functional components do not have a public instance proxy but
 * they exist in the internal parent chain. For code that relies on traversing
 * public $parent chains, skip functional ones and go to the parent instead.
 */
const getPublicInstance = (
  i: ComponentInternalInstance | null
): ComponentPublicInstance | ComponentInternalInstance['exposed'] | null => {
  if (!i) return null
  if (isStatefulComponent(i)) return getExposeProxy(i) || i.proxy
  return getPublicInstance(i.parent)
}

// instance.ctx: 公开组件实例部分属性与方法
export const publicPropertiesMap: PublicPropertiesMap =
  // Move PURE marker to new line to workaround compiler discarding it
  // due to type annotation
  /*#__PURE__*/ extend(Object.create(null), {
  // i 为component实例: instance
    $: i => i,
    $el: i => i.vnode.el,
    $data: i => i.data,
    $props: i => (__DEV__ ? shallowReadonly(i.props) : i.props),
    $attrs: i => (__DEV__ ? shallowReadonly(i.attrs) : i.attrs),
    $slots: i => (__DEV__ ? shallowReadonly(i.slots) : i.slots),
    $refs: i => (__DEV__ ? shallowReadonly(i.refs) : i.refs),
    $parent: i => getPublicInstance(i.parent),
    $root: i => getPublicInstance(i.root),
    $emit: i => i.emit,
    $options: i => (__FEATURE_OPTIONS_API__ ? resolveMergedOptions(i) : i.type),
    $forceUpdate: i => i.f || (i.f = () => queueJob(i.update)),
    $nextTick: i => i.n || (i.n = nextTick.bind(i.proxy!)),
    $watch: i => (__FEATURE_OPTIONS_API__ ? instanceWatch.bind(i) : NOOP)
  } as PublicPropertiesMap)

if (__COMPAT__) {
  installCompatInstanceProperties(publicPropertiesMap)
}

const enum AccessTypes {
  OTHER,
  SETUP,
  DATA,
  PROPS,
  CONTEXT
}

export interface ComponentRenderContext {
  [key: string]: any
  _: ComponentInternalInstance
}

<<<<<<< HEAD
// 拦截组件实例的上下文：instance.ctx，并返回给instance.proxy
// ctx 为组件实例的上下文，包括了实例方法，实例data属性、实例props等
=======
export const isReservedPrefix = (key: string) => key === '_' || key === '$'

>>>>>>> 3538f17a
export const PublicInstanceProxyHandlers: ProxyHandler<any> = {
  // 访问instance.ctx的属性: key
  get({ _: instance }: ComponentRenderContext, key: string) {
    const { ctx, setupState, data, props, accessCache, type, appContext } =
      instance

    // for internal formatters to know that this is a Vue instance
    if (__DEV__ && key === '__isVue') {
      return true
    }

    // 当访问组件实例上下文ctx属性时，设置缓存所访问属性的范围：data / props / ctx，方便后续再次访问时可直接返回，避免重复判断等操作
    // 访问优先级：setup > data > props

    // prioritize <script setup> bindings during dev.
    // this allows even properties that start with _ or $ to be used - so that
    // it aligns with the production behavior where the render fn is inlined and
    // indeed has access to all declared variables.
    if (
      __DEV__ &&
      setupState !== EMPTY_OBJ &&
      setupState.__isScriptSetup &&
      hasOwn(setupState, key)
    ) {
      return setupState[key]
    }

    // data / props / ctx
    // This getter gets called for every property access on the render context
    // during render and is a major hotspot. The most expensive part of this
    // is the multiple hasOwn() calls. It's much faster to do a simple property
    // access on a plain object, so we use an accessCache object (with null
    // prototype) to memoize what access type a key corresponds to.
    let normalizedProps
    if (key[0] !== '$') {
      // 设置所访问属性的范围
      const n = accessCache![key]
      if (n !== undefined) {
        switch (n) {
          case AccessTypes.SETUP: // 在setup 方法中创建并返回的属性
            return setupState[key]
          case AccessTypes.DATA: // 在data 中定义的属性
            return data[key]
          case AccessTypes.CONTEXT: // 上下文属性：如全局属性
            return ctx[key]
          case AccessTypes.PROPS: // 组件接收到的有效props，已经进行类型、默认值处理，同时也赋值了。
            return props![key]
          // default: just fallthrough
        }
      } else if (setupState !== EMPTY_OBJ && hasOwn(setupState, key)) {
        accessCache![key] = AccessTypes.SETUP
        return setupState[key]
      } else if (data !== EMPTY_OBJ && hasOwn(data, key)) {
        // data 属性有 v2.x 添加
        accessCache![key] = AccessTypes.DATA
        return data[key]
      } else if (
        // only cache other properties when instance has declared (thus stable)
        // props
        (normalizedProps = instance.propsOptions[0]) &&
        hasOwn(normalizedProps, key)
      ) {
        accessCache![key] = AccessTypes.PROPS
        return props![key]
      } else if (ctx !== EMPTY_OBJ && hasOwn(ctx, key)) {
        accessCache![key] = AccessTypes.CONTEXT
        return ctx[key]
      } else if (!__FEATURE_OPTIONS_API__ || shouldCacheAccess) {
        accessCache![key] = AccessTypes.OTHER
      }
    }

    /**
     * 以 '$' 开头的属性，如 ：publicPropertiesMap、globalProperties、用户自定义
     */
    const publicGetter = publicPropertiesMap[key]
    let cssModule, globalProperties
    // 组件实例公开的 $xxx 属性，直接返回相应属性与方法
    if (publicGetter) {
      if (key === '$attrs') {
        track(instance, TrackOpTypes.GET, key)
        __DEV__ && markAttrsAccessed()
      }
      return publicGetter(instance)
    } else if (
      (cssModule = type.__cssModules) &&
      (cssModule = cssModule[key])
    ) {
      // todo: 待测试
      // css module (injected by vue-loader)
      // type 即 组件，在createVNode时初始化
      return cssModule
    } else if (ctx !== EMPTY_OBJ && hasOwn(ctx, key)) {
      // 上下文中 以 $ 开头的
      // user may set custom properties to `this` that start with `$`
      accessCache![key] = AccessTypes.CONTEXT
      return ctx[key]
    } else if (
      ((globalProperties = appContext.config.globalProperties),
      hasOwn(globalProperties, key))
    ) {
      if (__COMPAT__) {
        const desc = Object.getOwnPropertyDescriptor(globalProperties, key)!
        if (desc.get) {
          return desc.get.call(instance.proxy)
        } else {
          const val = globalProperties[key]
          return isFunction(val)
            ? Object.assign(val.bind(instance.proxy), val)
            : val
        }
      } else {
        // 全局属性
        return globalProperties[key]
      }
    } else if (
      __DEV__ &&
      currentRenderingInstance &&
      (!isString(key) ||
        // #1091 avoid internal isRef/isVNode checks on component instance leading to infinite warning loop
        key.indexOf('__v') !== 0)
    ) {
<<<<<<< HEAD
      // key 不是字符串 或 不是以 '__v' 开头
      if (
        data !== EMPTY_OBJ &&
        (key[0] === '$' || key[0] === '_') &&
        hasOwn(data, key)
      ) {
        // 如果在data中定义了 $xxx，在模板中使用时，则只能通过$data.$xxx访问
        // $id: '001' // 在模版中访问：$data.$id
=======
      if (data !== EMPTY_OBJ && isReservedPrefix(key[0]) && hasOwn(data, key)) {
>>>>>>> 3538f17a
        warn(
          `Property ${JSON.stringify(
            key
          )} must be accessed via $data because it starts with a reserved ` +
            `character ("$" or "_") and is not proxied on the render context.`
        )
      } else if (instance === currentRenderingInstance) {
        // 不可以使用未定义的属性
        // 除了data中定义的$xxx，如果setup中定义了$yyy, 则实际并没有定义，vue访问不到
        warn(
          `Property ${JSON.stringify(key)} was accessed during render ` +
            `but is not defined on instance.`
        )
      }
    }
  },

  set(
    { _: instance }: ComponentRenderContext,
    key: string,
    value: any
  ): boolean {
    // 修改组件的 data、setup 返回值、props
    const { data, setupState, ctx } = instance
    if (setupState !== EMPTY_OBJ && hasOwn(setupState, key)) {
      setupState[key] = value
      return true
    } else if (data !== EMPTY_OBJ && hasOwn(data, key)) {
      data[key] = value
      return true
    } else if (hasOwn(instance.props, key)) {
      // 禁止修改 props 属性
      __DEV__ &&
        warn(
          `Attempting to mutate prop "${key}". Props are readonly.`,
          instance
        )
      return false
    }

    // 禁止修改组件实例所公开的内置属性：$xxx
    if (key[0] === '$' && key.slice(1) in instance) {
      __DEV__ &&
        warn(
          `Attempting to mutate public property "${key}". Properties starting with $ are reserved and readonly.`,
          instance
        )
      return false
    } else {
      if (__DEV__ && key in instance.appContext.config.globalProperties) {
        // 修改全局属性
        Object.defineProperty(ctx, key, {
          enumerable: true,
          configurable: true,
          value
        })
      } else {
        ctx[key] = value
      }
    }
    return true
  },

  // 访问with里的数据时：判断所访问属性存在各个范围里
  has(
    {
      // ctx.instance
      _: { data, setupState, accessCache, ctx, appContext, propsOptions }
    }: ComponentRenderContext,
    key: string
  ) {
    let normalizedProps
    return (
      !!accessCache![key] || // 访问属性的同时，会设置accessCache相应值
      (data !== EMPTY_OBJ && hasOwn(data, key)) ||
      (setupState !== EMPTY_OBJ && hasOwn(setupState, key)) ||
      ((normalizedProps = propsOptions[0]) && hasOwn(normalizedProps, key)) ||
      hasOwn(ctx, key) ||
      hasOwn(publicPropertiesMap, key) ||
      hasOwn(appContext.config.globalProperties, key)
    )
  },

  defineProperty(
    target: ComponentRenderContext,
    key: string,
    descriptor: PropertyDescriptor
  ) {
    if (descriptor.get != null) {
      // invalidate key cache of a getter based property #5417
      target._.accessCache![key] = 0
    } else if (hasOwn(descriptor, 'value')) {
      this.set!(target, key, descriptor.value, null)
    }
    return Reflect.defineProperty(target, key, descriptor)
  }
}

// 别使用ownKeys()，生成环境下会不存在
if (__DEV__ && !__TEST__) {
  PublicInstanceProxyHandlers.ownKeys = (target: ComponentRenderContext) => {
    warn(
      `Avoid app logic that relies on enumerating keys on a component instance. ` +
        `The keys will be empty in production mode to avoid performance overhead.`
    )
    return Reflect.ownKeys(target)
  }
}

// 编译vue模版的render函数：instance.withProxy
export const RuntimeCompiledPublicInstanceProxyHandlers = /*#__PURE__*/ extend(
  {},
  PublicInstanceProxyHandlers,
  {
    get(target: ComponentRenderContext, key: string) {
      // fast path for unscopables when using `with` block
      if ((key as any) === Symbol.unscopables) {
        // 在with作用域下，排除在原型链上的属性，如 直接读出with里的ctx上属性
        return
      }
      return PublicInstanceProxyHandlers.get!(target, key, target)
    },
    // 执行render函数时，with(ctx) {...}, 访问一个变量时，会先判断这个has，然后 get
    has(_: ComponentRenderContext, key: string) {
      const has = key[0] !== '_' && !isGloballyWhitelisted(key)

      if (__DEV__ && !has && PublicInstanceProxyHandlers.has!(_, key)) {
        warn(
          `Property ${JSON.stringify(
            key
          )} should not start with _ which is a reserved prefix for Vue internals.`
        )
      }
      return has
    }
  }
)

// 创建组件实例的上下文，包含：组件本身实例、组件公开的属性、app上下文的全局属性
// dev only
// In dev mode, the proxy target exposes the same properties as seen on `this`
// for easier console inspection. In prod mode it will be an empty object so
// these properties definitions can be skipped.
export function createDevRenderContext(instance: ComponentInternalInstance) {
  const target: Record<string, any> = {}

  // expose internal instance for proxy handlers
  Object.defineProperty(target, `_`, {
    configurable: true,
    enumerable: false,
    get: () => instance
  })

  // expose public properties
  // 访问相关内置公开的实例属性，返回处理后的组件实例属性
  Object.keys(publicPropertiesMap).forEach(key => {
    Object.defineProperty(target, key, {
      configurable: true,
      enumerable: false,
      get: () => publicPropertiesMap[key](instance),
      // intercepted by the proxy so no need for implementation,
      // but needed to prevent set errors
      set: NOOP
    })
  })

  return target as ComponentRenderContext
}

// dev only
// 组件props属性列表 绑定到 组件实例上下文 ctx
export function exposePropsOnRenderContext(
  instance: ComponentInternalInstance
) {
  const {
    ctx,
    propsOptions: [propsOptions] // 规范后的组件的props属性
  } = instance
  if (propsOptions) {
    Object.keys(propsOptions).forEach(key => {
      Object.defineProperty(ctx, key, {
        enumerable: true,
        configurable: true,
        get: () => instance.props[key], // 组件节点vnode的props属性上的值（已规范并赋值）
        set: NOOP
      })
    })
  }
}

// dev only
// 绑定 组件的setup 返回值到 组件实例上下文ctx
export function exposeSetupStateOnRenderContext(
  instance: ComponentInternalInstance
) {
  // setupState 即 setupResult
  const { ctx, setupState } = instance

  // toRaw: 设置 setupState.__v_raw = setupState
  Object.keys(toRaw(setupState)).forEach(key => {
    if (!setupState.__isScriptSetup) {
<<<<<<< HEAD
      if (key[0] === '$' || key[0] === '_') {
        // setup方法的返回值属性里不能以 $、_ 开头，这些是Vue的 内部属性预留前置代表
=======
      if (isReservedPrefix(key[0])) {
>>>>>>> 3538f17a
        warn(
          `setup() return property ${JSON.stringify(
            key
          )} should not start with "$" or "_" ` +
            `which are reserved prefixes for Vue internals.`
        )
        return
      }
      Object.defineProperty(ctx, key, {
        enumerable: true,
        configurable: true,
        get: () => setupState[key],
        set: NOOP
      })
    }
  })
}<|MERGE_RESOLUTION|>--- conflicted
+++ resolved
@@ -262,13 +262,10 @@
   _: ComponentInternalInstance
 }
 
-<<<<<<< HEAD
+export const isReservedPrefix = (key: string) => key === '_' || key === '$'
+
 // 拦截组件实例的上下文：instance.ctx，并返回给instance.proxy
 // ctx 为组件实例的上下文，包括了实例方法，实例data属性、实例props等
-=======
-export const isReservedPrefix = (key: string) => key === '_' || key === '$'
-
->>>>>>> 3538f17a
 export const PublicInstanceProxyHandlers: ProxyHandler<any> = {
   // 访问instance.ctx的属性: key
   get({ _: instance }: ComponentRenderContext, key: string) {
@@ -391,18 +388,10 @@
         // #1091 avoid internal isRef/isVNode checks on component instance leading to infinite warning loop
         key.indexOf('__v') !== 0)
     ) {
-<<<<<<< HEAD
       // key 不是字符串 或 不是以 '__v' 开头
-      if (
-        data !== EMPTY_OBJ &&
-        (key[0] === '$' || key[0] === '_') &&
-        hasOwn(data, key)
-      ) {
+      if (data !== EMPTY_OBJ && isReservedPrefix(key[0]) && hasOwn(data, key)) {
         // 如果在data中定义了 $xxx，在模板中使用时，则只能通过$data.$xxx访问
         // $id: '001' // 在模版中访问：$data.$id
-=======
-      if (data !== EMPTY_OBJ && isReservedPrefix(key[0]) && hasOwn(data, key)) {
->>>>>>> 3538f17a
         warn(
           `Property ${JSON.stringify(
             key
@@ -604,12 +593,8 @@
   // toRaw: 设置 setupState.__v_raw = setupState
   Object.keys(toRaw(setupState)).forEach(key => {
     if (!setupState.__isScriptSetup) {
-<<<<<<< HEAD
-      if (key[0] === '$' || key[0] === '_') {
+      if (isReservedPrefix(key[0])) {
         // setup方法的返回值属性里不能以 $、_ 开头，这些是Vue的 内部属性预留前置代表
-=======
-      if (isReservedPrefix(key[0])) {
->>>>>>> 3538f17a
         warn(
           `setup() return property ${JSON.stringify(
             key
