--- conflicted
+++ resolved
@@ -261,12 +261,8 @@
     for (flushIndex = 0; flushIndex < queue.length; flushIndex++) {
       const job = queue[flushIndex]
       if (job && job.active !== false) {
-<<<<<<< HEAD
         // 组件 - effect、// 检测无限递归
-        if (__DEV__ && checkRecursiveUpdates(seen!, job)) {
-=======
         if (__DEV__ && check(job)) {
->>>>>>> 467e113b
           continue
         }
         // console.log(`running:`, job.id)
