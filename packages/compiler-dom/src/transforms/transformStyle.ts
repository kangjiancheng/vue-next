import {
  ConstantTypes,
  type NodeTransform,
  NodeTypes,
  type SimpleExpressionNode,
  type SourceLocation,
  createSimpleExpression,
} from '@vue/compiler-core'
import { parseStringStyle } from '@vue/shared'

// 将 静态 的行内style样式解析成对应的 动态的style对象格式，如：
// style="color: red" -> :style='{ "color": "red" }'，转换对应的 ast 属性节点为指令属性节点
// 之后通过 `transformElement` 阶段继续后续处理，
// 如果原本就是 :style='{ "color": "red" }'，在处理生成ast的节点props，后续也同样需要经过'transformElement'阶段

// Parse inline CSS strings for static style attributes into an object.
// This is a NodeTransform since it works on the static `style` attribute and
// converts it into a dynamic equivalent:
// style="color: red" -> :style='{ "color": "red" }'
// It is then processed by `transformElement` and included in the generated
// props.
export const transformStyle: NodeTransform = node => {
  if (node.type === NodeTypes.ELEMENT) {
    node.props.forEach((p, i) => {
      if (p.type === NodeTypes.ATTRIBUTE && p.name === 'style' && p.value) {
        // replace p with an expression node
        // 如果是一个静态style属性节点，则转换为对应的动态style指令属性节点
        node.props[i] = {
          type: NodeTypes.DIRECTIVE,
          name: `bind`,
          arg: createSimpleExpression(`style`, true, p.loc), // 创建对应的行内 style 表达式配置对象
          exp: parseInlineCSS(p.value.content, p.loc), // 创建对应的style 表达式配置对象
          modifiers: [],
          loc: p.loc,
        }
      }
    })
  }
}

// 转换 为对象表格式 style="color: blue;" 转换为 :style='{"color": "blue"}'
const parseInlineCSS = (
  cssText: string,
  loc: SourceLocation,
): SimpleExpressionNode => {
  // cssText="color: blue;" 格式化对象 cssText = {"color": "blue"}
  const normalized = parseStringStyle(cssText)
  // 创建对应的style 表达式配置对象
  return createSimpleExpression(
<<<<<<< HEAD
    JSON.stringify(normalized), // style表达式 字符串化'{"color": "blue"}'
    false, // 动态表达式
    loc, // style 节点信息
    ConstantTypes.CAN_STRINGIFY //
=======
    JSON.stringify(normalized),
    false,
    loc,
    ConstantTypes.CAN_STRINGIFY,
>>>>>>> 261fb7ce
  )
}<|MERGE_RESOLUTION|>--- conflicted
+++ resolved
@@ -47,16 +47,9 @@
   const normalized = parseStringStyle(cssText)
   // 创建对应的style 表达式配置对象
   return createSimpleExpression(
-<<<<<<< HEAD
     JSON.stringify(normalized), // style表达式 字符串化'{"color": "blue"}'
     false, // 动态表达式
     loc, // style 节点信息
-    ConstantTypes.CAN_STRINGIFY //
-=======
-    JSON.stringify(normalized),
-    false,
-    loc,
     ConstantTypes.CAN_STRINGIFY,
->>>>>>> 261fb7ce
   )
 }