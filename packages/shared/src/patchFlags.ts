--- conflicted
+++ resolved
@@ -16,19 +16,14 @@
  * Check the `patchElement` function in '../../runtime-core/src/renderer.ts' to see how the
  * flags are handled during diff.
  */
-<<<<<<< HEAD
-
 // 可以在 packages/runtime-core/src/renderer.ts 查看这些标志是怎么在diff时被处理的
-export const enum PatchFlags {
-  // 当检测到节点 文本内容 变更 (children fast path)
-  // 节点的子文本内容存在动态文本 即插值 {{}}
-  // 在 transformElement 中赋值
-=======
 export enum PatchFlags {
   /**
    * Indicates an element with dynamic textContent (children fast path)
    */
->>>>>>> 261fb7ce
+  // 当检测到节点 文本内容 变更 (children fast path)
+  // 节点的子文本内容存在动态文本 即插值 {{}}
+  // 在 transformElement 中赋值
   TEXT = 1,
 
   // 当检测到节点 类名 变更
@@ -110,13 +105,10 @@
 
   // 对于hoisted static vnode，表明服务端渲染，会跳过其整个子树，因为静态内容不需要更新。
   HOISTED = -1,
-<<<<<<< HEAD
 
   // 跳出 优化模式，比如：
   // 由 renderSlot() 生产的代码片段，当不是通过编译器生成slot（通过编写的渲染函数render()时，应该完全进行diff，不必要进入优化模式，没必要进行某个flag diff）
   // 或者 手动进行的cloneVNodes
-  BAIL = -2
-=======
   /**
    * A special flag that indicates that the diffing algorithm should bail out
    * of optimized mode. For example, on block fragments created by renderSlot()
@@ -125,7 +117,6 @@
    * OR manually cloneVNodes
    */
   BAIL = -2,
->>>>>>> 261fb7ce
 }
 
 /**
@@ -133,7 +124,6 @@
  * 匹配名字类别
  */
 export const PatchFlagNames: Record<PatchFlags, string> = {
-<<<<<<< HEAD
   [PatchFlags.TEXT]: `TEXT`, // 1
   [PatchFlags.CLASS]: `CLASS`, // 2
   [PatchFlags.STYLE]: `STYLE`, // 4
@@ -147,21 +137,5 @@
   [PatchFlags.DYNAMIC_SLOTS]: `DYNAMIC_SLOTS`, // 1024
   [PatchFlags.DEV_ROOT_FRAGMENT]: `DEV_ROOT_FRAGMENT`, // 2048
   [PatchFlags.HOISTED]: `HOISTED`, // -1
-  [PatchFlags.BAIL]: `BAIL` // -2
-=======
-  [PatchFlags.TEXT]: `TEXT`,
-  [PatchFlags.CLASS]: `CLASS`,
-  [PatchFlags.STYLE]: `STYLE`,
-  [PatchFlags.PROPS]: `PROPS`,
-  [PatchFlags.FULL_PROPS]: `FULL_PROPS`,
-  [PatchFlags.NEED_HYDRATION]: `NEED_HYDRATION`,
-  [PatchFlags.STABLE_FRAGMENT]: `STABLE_FRAGMENT`,
-  [PatchFlags.KEYED_FRAGMENT]: `KEYED_FRAGMENT`,
-  [PatchFlags.UNKEYED_FRAGMENT]: `UNKEYED_FRAGMENT`,
-  [PatchFlags.NEED_PATCH]: `NEED_PATCH`,
-  [PatchFlags.DYNAMIC_SLOTS]: `DYNAMIC_SLOTS`,
-  [PatchFlags.DEV_ROOT_FRAGMENT]: `DEV_ROOT_FRAGMENT`,
-  [PatchFlags.HOISTED]: `HOISTED`,
-  [PatchFlags.BAIL]: `BAIL`,
->>>>>>> 261fb7ce
+  [PatchFlags.BAIL]: `BAIL`, // -2
 }