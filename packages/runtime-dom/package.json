--- conflicted
+++ resolved
@@ -1,10 +1,6 @@
 {
   "name": "@vue/runtime-dom",
-<<<<<<< HEAD
-  "version": "3.0.0-rc.8",
-=======
   "version": "3.0.0-rc.9",
->>>>>>> 94d94baf
   "description": "@vue/runtime-dom",
   "main": "index.js",
   "module": "dist/runtime-dom.esm-bundler.js",
@@ -38,13 +34,8 @@
   },
   "homepage": "https://github.com/vuejs/vue-next/tree/master/packages/runtime-dom#readme",
   "dependencies": {
-<<<<<<< HEAD
-    "@vue/shared": "3.0.0-rc.8",
-    "@vue/runtime-core": "3.0.0-rc.8",
-=======
     "@vue/shared": "3.0.0-rc.9",
     "@vue/runtime-core": "3.0.0-rc.9",
->>>>>>> 94d94baf
     "csstype": "^2.6.8"
   }
 }