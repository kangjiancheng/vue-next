--- conflicted
+++ resolved
@@ -64,30 +64,10 @@
 // generate a JavaScript AST for this element's codegen
 // 解析元素节点的prop属性列表、v-slot指令、patchFlag信息、用户定义的指令等，为当前节点的ast生成对应的codegen vnode执行函数节点
 export const transformElement: NodeTransform = (node, context) => {
-<<<<<<< HEAD
-  if (
-    !(
-      node.type === NodeTypes.ELEMENT && // 是一个标签元素节点
-      (node.tagType === ElementTypes.ELEMENT || // html元素
-        node.tagType === ElementTypes.COMPONENT)
-    ) // 组件元素
-  ) {
-    // 排除 SLOT元素、 TEMPLATE元素
-    return
-  }
-
-  // 分析标签元素：html标签元素、组件标签元素
-
-=======
->>>>>>> 4fe4de0a
   // perform the work on exit, after all child expressions have been
   // processed and merged.
   // 由于当前节点的transform插件列表是先添加后执行，所以会在当前节点的子节点经过 transformText即文本内容合并后，再执行这个插件
   return function postTransformElement() {
-<<<<<<< HEAD
-    const { tag, props } = node // node.type ELEMENT 类型节点: dom元素、 组件节点
-    const isComponent = node.tagType === ElementTypes.COMPONENT //  当前节点为组件类型
-=======
     node = context.currentNode!
 
     if (
@@ -100,9 +80,9 @@
       return
     }
 
-    const { tag, props } = node
-    const isComponent = node.tagType === ElementTypes.COMPONENT
->>>>>>> 4fe4de0a
+    // 分析标签元素：html标签元素、组件标签元素
+    const { tag, props } = node // node.type ELEMENT 类型节点: dom元素、 组件节点
+    const isComponent = node.tagType === ElementTypes.COMPONENT //  当前节点为组件类型
 
     // The goal of the transform is to create a codegenNode implementing the
     // VNodeCall interface.
@@ -327,15 +307,10 @@
   const { tag } = node // 组件标签名
 
   // 1. dynamic component
-<<<<<<< HEAD
   // 存在is属性（动态组件）
-  const isProp =
-    node.tag === 'component' ? findProp(node, 'is') : findDir(node, 'is')
-=======
   const isProp = isComponentTag(tag)
     ? findProp(node, 'is')
     : findDir(node, 'is')
->>>>>>> 4fe4de0a
   if (isProp) {
     // 如 存在属性is：'<component is="HelloWorld" />' 或 '<component :is="HelloWorld" />'
     // 或 存在指令is：'<hello-world v-is="Welcome" />'
@@ -560,12 +535,8 @@
         }
       }
       // skip :is on <component>
-<<<<<<< HEAD
-      if (name === 'is' && tag === 'component') {
+      if (name === 'is' && isComponentTag(tag)) {
         // 不处理静态is组件属性: <component is="HelloWorld" />
-=======
-      if (name === 'is' && isComponentTag(tag)) {
->>>>>>> 4fe4de0a
         continue
       }
 
@@ -614,13 +585,8 @@
       // skip v-is and :is on <component>
       // 跳过is指令，如 template: <component :is='HelloWold' />，is 指令在resolveComponentType中解析
       if (
-<<<<<<< HEAD
-        name === 'is' || // v-is
-        (isBind && tag === 'component' && isBindKey(arg, 'is')) // 绑定静态is属性，如 <component :is='HelloWold' />
-=======
         name === 'is' ||
-        (isBind && isComponentTag(tag) && isBindKey(arg, 'is'))
->>>>>>> 4fe4de0a
+        (isBind && isComponentTag(tag) && isBindKey(arg, 'is')) // 绑定静态is属性，如 <component :is='HelloWold' />
       ) {
         continue
       }
