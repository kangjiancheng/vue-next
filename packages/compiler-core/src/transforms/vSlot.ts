--- conflicted
+++ resolved
@@ -430,22 +430,14 @@
     }
   }
 
-<<<<<<< HEAD
   // 创建slot节点列表，静态 + 动态
 
   // 运行阶段 组件节点vnode的 slotFlag
   const slotFlag = hasDynamicSlots // 是否存在动态 slot，如 动态v-slot:[xxx]、或 v-if/v-for、或 嵌套v-if/v-for
     ? SlotFlags.DYNAMIC // 2
     : hasForwardedSlots(node.children) // 组件子孙节点中 是否存在 slot 标签元素
-      ? SlotFlags.FORWARDED // 3
-      : SlotFlags.STABLE // 1
-=======
-  const slotFlag = hasDynamicSlots
-    ? SlotFlags.DYNAMIC
-    : hasForwardedSlots(node.children)
-    ? SlotFlags.FORWARDED
-    : SlotFlags.STABLE
->>>>>>> 03abc257
+    ? SlotFlags.FORWARDED // 3
+    : SlotFlags.STABLE // 1
 
   // 创建 静态slots节点列表 的js对象格式：将数组转换为对象
   let slots = createObjectExpression(
@@ -502,14 +494,8 @@
     switch (child.type) {
       case NodeTypes.ELEMENT:
         if (
-<<<<<<< HEAD
           child.tagType === ElementTypes.SLOT || // slot标签元素
-          (child.tagType === ElementTypes.ELEMENT && // 继续递归
-            hasForwardedSlots(child.children))
-=======
-          child.tagType === ElementTypes.SLOT ||
-          hasForwardedSlots(child.children)
->>>>>>> 03abc257
+          hasForwardedSlots(child.children) // 继续递归
         ) {
           return true
         }
