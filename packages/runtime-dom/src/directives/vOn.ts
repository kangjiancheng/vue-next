import {
  type ComponentInternalInstance,
  DeprecationTypes,
  type LegacyConfig,
  compatUtils,
  getCurrentInstance,
} from '@vue/runtime-core'
import { hyphenate, isArray } from '@vue/shared'

const systemModifiers = ['ctrl', 'shift', 'alt', 'meta']

type KeyedEvent = KeyboardEvent | MouseEvent | TouchEvent
type ModifierGuardsKeys =
  | 'stop'
  | 'prevent'
  | 'self'
  | 'ctrl'
  | 'shift'
  | 'alt'
  | 'meta'
  | 'left'
  | 'middle'
  | 'right'
  | 'exact'

// 事件修饰符列表
const modifierGuards: Record<
  ModifierGuardsKeys,
  (e: Event, modifiers: string[]) => void | boolean
> = {
  stop: e => e.stopPropagation(),
  prevent: e => e.preventDefault(),
  self: e => e.target !== e.currentTarget,
  ctrl: e => !(e as KeyedEvent).ctrlKey,
  shift: e => !(e as KeyedEvent).shiftKey,
  alt: e => !(e as KeyedEvent).altKey,
  meta: e => !(e as KeyedEvent).metaKey,
  left: e => 'button' in e && (e as MouseEvent).button !== 0,
  middle: e => 'button' in e && (e as MouseEvent).button !== 1,
  right: e => 'button' in e && (e as MouseEvent).button !== 2,
  exact: (e, modifiers) =>
    systemModifiers.some(m => (e as any)[`${m}Key`] && !modifiers.includes(m)),
}

/**
 * @private
 */
// 如 template:
// '<button @click.once.prevent="handleClick" @focus.passive="handleFocus" @mousedown.passive.once.capture="handleMousedown"></button>'
//
// 则渲染code:
//const _Vue = Vue
//
// return function render(_ctx, _cache) {
//   with (_ctx) {
//     const { withModifiers: _withModifiers, createVNode: _createVNode, openBlock: _openBlock, createBlock: _createBlock } = _Vue
//
//     return (_openBlock(), _createBlock("button", {
//       onClickOnce: _withModifiers(handleClick, ["prevent"]),
//       onFocusPassive: handleFocus,
//       onMousedownPassiveOnceCapture: handleMousedown
//     }, null, 40 /* PROPS, HYDRATE_EVENTS */, ["onClickOnce", "onFocusPassive", "onMousedownPassiveOnceCapture"]))
//   }
// }
//  添加vue事件修饰符对应的处理逻辑
export const withModifiers = <
  T extends (event: Event, ...args: unknown[]) => any,
>(
  fn: T & { _withMods?: { [key: string]: T } },
  modifiers: ModifierGuardsKeys[],
) => {
  const cache = fn._withMods || (fn._withMods = {})
  const cacheKey = modifiers.join('.')
  return (
<<<<<<< HEAD
    fn._withMods ||
    (fn._withMods = ((event, ...args) => {
      // 在执行事件方法前，先执行修饰符对应的逻辑
=======
    cache[cacheKey] ||
    (cache[cacheKey] = ((event, ...args) => {
>>>>>>> 261fb7ce
      for (let i = 0; i < modifiers.length; i++) {
        const guard = modifierGuards[modifiers[i]]
        // 守卫，即只允许触发相应修饰符的逻辑
        // 如 如果点击的不是 'shift' 按键，则不处理后续逻辑
        if (guard && guard(event, modifiers)) return
      }
      return fn(event, ...args)
    }) as T)
  )
}

// Kept for 2.x compat.
// Note: IE11 compat for `spacebar` and `del` is removed for now.
const keyNames: Record<string, string | string[]> = {
  esc: 'escape',
  space: ' ',
  up: 'arrow-up',
  left: 'arrow-left',
  right: 'arrow-right',
  down: 'arrow-down',
  delete: 'backspace',
}

/**
 * @private
 */
export const withKeys = <T extends (event: KeyboardEvent) => any>(
  fn: T & { _withKeys?: { [k: string]: T } },
  modifiers: string[],
) => {
  let globalKeyCodes: LegacyConfig['keyCodes']
  let instance: ComponentInternalInstance | null = null
  if (__COMPAT__) {
    instance = getCurrentInstance()
    if (
      compatUtils.isCompatEnabled(DeprecationTypes.CONFIG_KEY_CODES, instance)
    ) {
      if (instance) {
        globalKeyCodes = (instance.appContext.config as LegacyConfig).keyCodes
      }
    }
    if (__DEV__ && modifiers.some(m => /^\d+$/.test(m))) {
      compatUtils.warnDeprecation(
        DeprecationTypes.V_ON_KEYCODE_MODIFIER,
        instance,
      )
    }
  }

  const cache: { [k: string]: T } = fn._withKeys || (fn._withKeys = {})
  const cacheKey = modifiers.join('.')

  return (
    cache[cacheKey] ||
    (cache[cacheKey] = (event => {
      if (!('key' in event)) {
        return
      }

      const eventKey = hyphenate(event.key)
      if (modifiers.some(k => k === eventKey || keyNames[k] === eventKey)) {
        return fn(event)
      }

      if (__COMPAT__) {
        const keyCode = String(event.keyCode)
        if (
          compatUtils.isCompatEnabled(
            DeprecationTypes.V_ON_KEYCODE_MODIFIER,
            instance,
          ) &&
          modifiers.some(mod => mod == keyCode)
        ) {
          return fn(event)
        }
        if (globalKeyCodes) {
          for (const mod of modifiers) {
            const codes = globalKeyCodes[mod]
            if (codes) {
              const matches = isArray(codes)
                ? codes.some(code => String(code) === keyCode)
                : String(codes) === keyCode
              if (matches) {
                return fn(event)
              }
            }
          }
        }
      }
    }) as T)
  )
}<|MERGE_RESOLUTION|>--- conflicted
+++ resolved
@@ -72,14 +72,9 @@
   const cache = fn._withMods || (fn._withMods = {})
   const cacheKey = modifiers.join('.')
   return (
-<<<<<<< HEAD
-    fn._withMods ||
-    (fn._withMods = ((event, ...args) => {
-      // 在执行事件方法前，先执行修饰符对应的逻辑
-=======
     cache[cacheKey] ||
     (cache[cacheKey] = ((event, ...args) => {
->>>>>>> 261fb7ce
+      // 在执行事件方法前，先执行修饰符对应的逻辑
       for (let i = 0; i < modifiers.length; i++) {
         const guard = modifierGuards[modifiers[i]]
         // 守卫，即只允许触发相应修饰符的逻辑
