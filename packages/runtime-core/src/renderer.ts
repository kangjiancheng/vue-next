import {
  Text,
  Fragment,
  Comment,
  cloneIfMounted,
  normalizeVNode,
  VNode,
  VNodeArrayChildren,
  createVNode,
  isSameVNodeType,
  Static,
  VNodeHook,
  VNodeProps,
  invokeVNodeHook
} from './vnode'
import {
  ComponentInternalInstance,
  ComponentOptions,
  createComponentInstance,
  Data,
  setupComponent
} from './component'
import {
  filterSingleRoot,
  renderComponentRoot,
  shouldUpdateComponent,
  updateHOCHostEl
} from './componentRenderUtils'
import {
  EMPTY_OBJ,
  EMPTY_ARR,
  isReservedProp,
  PatchFlags,
  ShapeFlags,
  NOOP,
  invokeArrayFns,
  isArray,
  getGlobalThis
} from '@vue/shared'
import {
  queueJob,
  queuePostFlushCb,
  flushPostFlushCbs,
  invalidateJob,
  flushPreFlushCbs,
  SchedulerJob
} from './scheduler'
import { pauseTracking, resetTracking, ReactiveEffect } from '@vue/reactivity'
import { updateProps } from './componentProps'
import { updateSlots } from './componentSlots'
import { pushWarningContext, popWarningContext, warn } from './warning'
import { createAppAPI, CreateAppFunction } from './apiCreateApp'
import { setRef } from './rendererTemplateRef'
import {
  SuspenseBoundary,
  queueEffectWithSuspense,
  SuspenseImpl
} from './components/Suspense'
import { TeleportImpl, TeleportVNode } from './components/Teleport'
import { isKeepAlive, KeepAliveContext } from './components/KeepAlive'
import { registerHMR, unregisterHMR, isHmrUpdating } from './hmr'
import { createHydrationFunctions, RootHydrateFunction } from './hydration'
import { invokeDirectiveHook } from './directives'
import { startMeasure, endMeasure } from './profiling'
import {
  devtoolsComponentAdded,
  devtoolsComponentRemoved,
  devtoolsComponentUpdated,
  setDevtoolsHook
} from './devtools'
import { initFeatureFlags } from './featureFlags'
import { isAsyncWrapper } from './apiAsyncComponent'
import { isCompatEnabled } from './compat/compatConfig'
import { DeprecationTypes } from './compat/compatConfig'

export interface Renderer<HostElement = RendererElement> {
  render: RootRenderFunction<HostElement>
  createApp: CreateAppFunction<HostElement>
}

export interface HydrationRenderer extends Renderer<Element | ShadowRoot> {
  hydrate: RootHydrateFunction
}

export type RootRenderFunction<HostElement = RendererElement> = (
  vnode: VNode | null,
  container: HostElement,
  isSVG?: boolean
) => void

export interface RendererOptions<
  HostNode = RendererNode,
  HostElement = RendererElement
> {
  patchProp(
    el: HostElement,
    key: string,
    prevValue: any,
    nextValue: any,
    isSVG?: boolean,
    prevChildren?: VNode<HostNode, HostElement>[],
    parentComponent?: ComponentInternalInstance | null,
    parentSuspense?: SuspenseBoundary | null,
    unmountChildren?: UnmountChildrenFn
  ): void
  insert(el: HostNode, parent: HostElement, anchor?: HostNode | null): void
  remove(el: HostNode): void
  createElement(
    type: string,
    isSVG?: boolean,
    isCustomizedBuiltIn?: string,
    vnodeProps?: (VNodeProps & { [key: string]: any }) | null
  ): HostElement
  createText(text: string): HostNode
  createComment(text: string): HostNode
  setText(node: HostNode, text: string): void
  setElementText(node: HostElement, text: string): void
  parentNode(node: HostNode): HostElement | null
  nextSibling(node: HostNode): HostNode | null
  querySelector?(selector: string): HostElement | null
  setScopeId?(el: HostElement, id: string): void
  cloneNode?(node: HostNode): HostNode
  insertStaticContent?(
    content: string,
    parent: HostElement,
    anchor: HostNode | null,
    isSVG: boolean,
    start?: HostNode | null,
    end?: HostNode | null
  ): [HostNode, HostNode]
}

// Renderer Node can technically be any object in the context of core renderer
// logic - they are never directly operated on and always passed to the node op
// functions provided via options, so the internal constraint is really just
// a generic object.
export interface RendererNode {
  [key: string]: any
}

export interface RendererElement extends RendererNode {}

// An object exposing the internals of a renderer, passed to tree-shakeable
// features so that they can be decoupled from this file. Keys are shortened
// to optimize bundle size.
export interface RendererInternals<
  HostNode = RendererNode,
  HostElement = RendererElement
> {
  p: PatchFn
  um: UnmountFn
  r: RemoveFn
  m: MoveFn
  mt: MountComponentFn
  mc: MountChildrenFn
  pc: PatchChildrenFn
  pbc: PatchBlockChildrenFn
  n: NextFn
  o: RendererOptions<HostNode, HostElement>
}

// These functions are created inside a closure and therefore their types cannot
// be directly exported. In order to avoid maintaining function signatures in
// two places, we declare them once here and use them inside the closure.
type PatchFn = (
  n1: VNode | null, // null means this is a mount
  n2: VNode,
  container: RendererElement,
  anchor?: RendererNode | null,
  parentComponent?: ComponentInternalInstance | null,
  parentSuspense?: SuspenseBoundary | null,
  isSVG?: boolean,
  slotScopeIds?: string[] | null,
  optimized?: boolean
) => void

type MountChildrenFn = (
  children: VNodeArrayChildren,
  container: RendererElement,
  anchor: RendererNode | null,
  parentComponent: ComponentInternalInstance | null,
  parentSuspense: SuspenseBoundary | null,
  isSVG: boolean,
  slotScopeIds: string[] | null,
  optimized: boolean,
  start?: number
) => void

type PatchChildrenFn = (
  n1: VNode | null,
  n2: VNode,
  container: RendererElement,
  anchor: RendererNode | null,
  parentComponent: ComponentInternalInstance | null,
  parentSuspense: SuspenseBoundary | null,
  isSVG: boolean,
  slotScopeIds: string[] | null,
  optimized: boolean
) => void

type PatchBlockChildrenFn = (
  oldChildren: VNode[],
  newChildren: VNode[],
  fallbackContainer: RendererElement,
  parentComponent: ComponentInternalInstance | null,
  parentSuspense: SuspenseBoundary | null,
  isSVG: boolean,
  slotScopeIds: string[] | null
) => void

type MoveFn = (
  vnode: VNode,
  container: RendererElement,
  anchor: RendererNode | null,
  type: MoveType,
  parentSuspense?: SuspenseBoundary | null
) => void

type NextFn = (vnode: VNode) => RendererNode | null

type UnmountFn = (
  vnode: VNode,
  parentComponent: ComponentInternalInstance | null,
  parentSuspense: SuspenseBoundary | null,
  doRemove?: boolean,
  optimized?: boolean
) => void

type RemoveFn = (vnode: VNode) => void

type UnmountChildrenFn = (
  children: VNode[],
  parentComponent: ComponentInternalInstance | null,
  parentSuspense: SuspenseBoundary | null,
  doRemove?: boolean,
  optimized?: boolean,
  start?: number
) => void

export type MountComponentFn = (
  initialVNode: VNode,
  container: RendererElement,
  anchor: RendererNode | null,
  parentComponent: ComponentInternalInstance | null,
  parentSuspense: SuspenseBoundary | null,
  isSVG: boolean,
  optimized: boolean
) => void

type ProcessTextOrCommentFn = (
  n1: VNode | null,
  n2: VNode,
  container: RendererElement,
  anchor: RendererNode | null
) => void

export type SetupRenderEffectFn = (
  instance: ComponentInternalInstance,
  initialVNode: VNode,
  container: RendererElement,
  anchor: RendererNode | null,
  parentSuspense: SuspenseBoundary | null,
  isSVG: boolean,
  optimized: boolean
) => void

export const enum MoveType {
  ENTER,
  LEAVE,
  REORDER
}

export const queuePostRenderEffect = __FEATURE_SUSPENSE__ // rollup - true
  ? queueEffectWithSuspense
  : queuePostFlushCb

/**
 * The createRenderer function accepts two generic arguments:
 * HostNode and HostElement, corresponding to Node and Element types in the
 * host environment. For example, for runtime-dom, HostNode would be the DOM
 * `Node` interface and HostElement would be the DOM `Element` interface.
 *
 * Custom renderers can pass in the platform specific types like this:
 *
 * ``` js
 * const { render, createApp } = createRenderer<Node, Element>({
 *   patchProp,
 *   ...nodeOps
 * })
 * ```
 */
export function createRenderer<
  HostNode = RendererNode,
  HostElement = RendererElement
>(options: RendererOptions<HostNode, HostElement>) {
  return baseCreateRenderer<HostNode, HostElement>(options)
}

// Separate API for creating hydration-enabled renderer.
// Hydration logic is only used when calling this function, making it
// tree-shakable.
export function createHydrationRenderer(
  options: RendererOptions<Node, Element>
) {
  return baseCreateRenderer(options, createHydrationFunctions)
}

/**
 * 重载: 区分ssr
 */
// overload 1: no hydration    => createRenderer
function baseCreateRenderer<
  HostNode = RendererNode,
  HostElement = RendererElement
>(options: RendererOptions<HostNode, HostElement>): Renderer<HostElement>

// overload 2: with hydration  => createHydrationRenderer
function baseCreateRenderer(
  options: RendererOptions<Node, Element>,
  createHydrationFns: typeof createHydrationFunctions
): HydrationRenderer

/**
 * 创建渲染器： 初始化 各个方法，返回 render() 和 createApp()
 * 创建不同场景patch时，对应的处理方式
 */
// implementation
function baseCreateRenderer(
  options: RendererOptions,
  createHydrationFns?: typeof createHydrationFunctions
): any {
  // 打包构建工具
  // compile-time feature flags check
  if (__ESM_BUNDLER__ && !__TEST__) {
    // 向全局环境 注入 当前开发环境标记
    initFeatureFlags()
  }

  // 全局 this
  const target = getGlobalThis()
  target.__VUE__ = true
  if (__DEV__ || __FEATURE_PROD_DEVTOOLS__) {
    // devtools = __VUE_DEVTOOLS_GLOBAL_HOOK__
    setDevtoolsHook(target.__VUE_DEVTOOLS_GLOBAL_HOOK__, target)
  }

  const {
    insert: hostInsert,
    remove: hostRemove,
    patchProp: hostPatchProp,
    createElement: hostCreateElement,
    createText: hostCreateText,
    createComment: hostCreateComment,
    setText: hostSetText,
    setElementText: hostSetElementText,
    parentNode: hostParentNode,
    nextSibling: hostNextSibling,
    setScopeId: hostSetScopeId = NOOP,
    cloneNode: hostCloneNode,
    insertStaticContent: hostInsertStaticContent
  } = options

  /**
   * 初次渲染：patch(container._vnode || null, vnode, container)
   * patch 内部通过不同patch类型 如：是一个组件，则使用对应方法处理
   */
  // Note: functions inside this closure should use `const xxx = () => {}`
  // style in order to prevent being inlined by minifiers.
  const patch: PatchFn = (
    n1, // 旧vnode：dom节点已渲染的vnode
    n2, // 新vnode：dom节点将渲染的vnode
    container, // dom节点：挂载目标dom实例
    anchor = null,
    parentComponent = null, // 父组件实例
    parentSuspense = null,
    isSVG = false,
    slotScopeIds = null,
    optimized = __DEV__ && isHmrUpdating ? false : !!n2.dynamicChildren
  ) => {
    if (n1 === n2) {
      return
    }

    // patching & not same type, unmount old tree
    if (n1 && !isSameVNodeType(n1, n2)) {
      // 如果新旧vnode不一样，则需要卸载旧节点

      anchor = getNextHostNode(n1)
      unmount(n1, parentComponent, parentSuspense, true)
      n1 = null
    }

    // 判断 是否 不需要进行特殊diff优化，即整体进行diff
    if (n2.patchFlag === PatchFlags.BAIL) {
      optimized = false
      n2.dynamicChildren = null
    }

    // 要进行patch的dom节点类型
    const { type, ref, shapeFlag } = n2
    switch (type) {
      case Text:
        // 文本节点
        processText(n1, n2, container, anchor)
        break
      case Comment:
        // 注释节点
        processCommentNode(n1, n2, container, anchor)
        break
      case Static:
        if (n1 == null) {
          mountStaticNode(n2, container, anchor, isSVG)
        } else if (__DEV__) {
          patchStaticNode(n1, n2, container, isSVG)
        }
        break
      case Fragment:
        // fragment节点
        processFragment(
          n1,
          n2,
          container,
          anchor,
          parentComponent,
          parentSuspense,
          isSVG,
          slotScopeIds,
          optimized
        )
        break
      default:
        // 由于ShapeFlags 值都是通过 1 << xx， 因此通过按位操作：& ，判断是否存在此二进制， 如果二进制位存在，则结果为当前shapeFlag，否则结果为0
        if (shapeFlag & ShapeFlags.ELEMENT) {
          // dom普通元素 节点，type 为标签字符串
          processElement(
            n1,
            n2, // 渲染vnode
            container, // app dom实例
            anchor,
            parentComponent, // 父组件实例
            parentSuspense,
            isSVG,
            slotScopeIds,
            optimized
          )
        } else if (shapeFlag & ShapeFlags.COMPONENT) {
          // ShapeFlags.STATEFUL_COMPONENT | ShapeFlags.FUNCTIONAL_COMPONENT
          // 组件 节点
          processComponent(
            n1,
            n2,
            container,
            anchor,
            parentComponent,
            parentSuspense,
            isSVG,
            slotScopeIds,
            optimized
          )
        } else if (shapeFlag & ShapeFlags.TELEPORT) {
          // TELEPORT 节点
          ;(type as typeof TeleportImpl).process(
            n1 as TeleportVNode,
            n2 as TeleportVNode,
            container,
            anchor,
            parentComponent,
            parentSuspense,
            isSVG,
            slotScopeIds,
            optimized,
            internals
          )
        } else if (__FEATURE_SUSPENSE__ && shapeFlag & ShapeFlags.SUSPENSE) {
          // SUSPENSE 节点
          ;(type as typeof SuspenseImpl).process(
            n1,
            n2,
            container,
            anchor,
            parentComponent,
            parentSuspense,
            isSVG,
            slotScopeIds,
            optimized,
            internals
          )
        } else if (__DEV__) {
          warn('Invalid VNode type:', type, `(${typeof type})`)
        }
    }

    // set ref
    if (ref != null && parentComponent) {
      setRef(ref, n1 && n1.ref, parentSuspense, n2 || n1, !n2)
    }
  }

  // 解析文本vnode
  const processText: ProcessTextOrCommentFn = (n1, n2, container, anchor) => {
    if (n1 == null) {
      hostInsert(
        (n2.el = hostCreateText(n2.children as string)),
        container,
        anchor
      )
    } else {
      const el = (n2.el = n1.el!)
      if (n2.children !== n1.children) {
        hostSetText(el, n2.children as string)
      }
    }
  }

  const processCommentNode: ProcessTextOrCommentFn = (
    n1,
    n2,
    container,
    anchor
  ) => {
    if (n1 == null) {
      hostInsert(
        (n2.el = hostCreateComment((n2.children as string) || '')),
        container,
        anchor
      )
    } else {
      // there's no support for dynamic comments
      n2.el = n1.el
    }
  }

  const mountStaticNode = (
    n2: VNode,
    container: RendererElement,
    anchor: RendererNode | null,
    isSVG: boolean
  ) => {
    // static nodes are only present when used with compiler-dom/runtime-dom
    // which guarantees presence of hostInsertStaticContent.
    ;[n2.el, n2.anchor] = hostInsertStaticContent!(
      n2.children as string,
      container,
      anchor,
      isSVG,
      n2.el,
      n2.anchor
    )
  }

  /**
   * Dev / HMR only
   */
  const patchStaticNode = (
    n1: VNode,
    n2: VNode,
    container: RendererElement,
    isSVG: boolean
  ) => {
    // static nodes are only patched during dev for HMR
    if (n2.children !== n1.children) {
      const anchor = hostNextSibling(n1.anchor!)
      // remove existing
      removeStaticNode(n1)
      // insert new
      ;[n2.el, n2.anchor] = hostInsertStaticContent!(
        n2.children as string,
        container,
        anchor,
        isSVG
      )
    } else {
      n2.el = n1.el
      n2.anchor = n1.anchor
    }
  }

  const moveStaticNode = (
    { el, anchor }: VNode,
    container: RendererElement,
    nextSibling: RendererNode | null
  ) => {
    let next
    while (el && el !== anchor) {
      next = hostNextSibling(el)
      hostInsert(el, container, nextSibling)
      el = next
    }
    hostInsert(anchor!, container, nextSibling)
  }

  const removeStaticNode = ({ el, anchor }: VNode) => {
    let next
    while (el && el !== anchor) {
      next = hostNextSibling(el)
      hostRemove(el)
      el = next
    }
    hostRemove(anchor!)
  }

  // 挂载element元素
  const processElement = (
    n1: VNode | null,
    n2: VNode,
    container: RendererElement,
    anchor: RendererNode | null,
    parentComponent: ComponentInternalInstance | null,
    parentSuspense: SuspenseBoundary | null,
    isSVG: boolean,
    slotScopeIds: string[] | null,
    optimized: boolean
  ) => {
    isSVG = isSVG || (n2.type as string) === 'svg'
    if (n1 == null) {
      mountElement(
        n2,
        container,
        anchor,
        parentComponent,
        parentSuspense,
        isSVG,
        slotScopeIds,
        optimized
      )
    } else {
      // 更新dom节点，如更新组件时，组件渲染模版： 旧vnode、新vnode
      patchElement(
        n1,
        n2,
        parentComponent,
        parentSuspense,
        isSVG,
        slotScopeIds,
        optimized
      )
    }
  }

  // 挂载element vnode节点：
  //  创建dom实例 =》 解析并挂载vnode子节点列表到element dom实例 =》执行自定义指令dirs created hook =》 解析vnode props属性列表
  const mountElement = (
    vnode: VNode, // 节点vnode
    container: RendererElement, //  挂载目标dom实例容器
    anchor: RendererNode | null,
    parentComponent: ComponentInternalInstance | null, // 父组件实例
    parentSuspense: SuspenseBoundary | null,
    isSVG: boolean,
    slotScopeIds: string[] | null,
    optimized: boolean
  ) => {
    let el: RendererElement
    let vnodeHook: VNodeHook | undefined | null
    const { type, props, shapeFlag, transition, patchFlag, dirs } = vnode
    if (
      !__DEV__ &&
      vnode.el &&
      hostCloneNode !== undefined &&
      patchFlag === PatchFlags.HOISTED
    ) {
      // If a vnode has non-null el, it means it's being reused.
      // Only static vnodes can be reused, so its mounted DOM nodes should be
      // exactly the same, and we can simply do a clone here.
      // only do this in production since cloned trees cannot be HMR updated.
      el = vnode.el = hostCloneNode(vnode.el)
    } else {
      // 创建vnode对应的dom节点实例el
      el = vnode.el = hostCreateElement(
        vnode.type as string,
        isSVG,
        props && props.is, // dom官方可选自定义元素属性
        props
      )

      // 优先挂载 vnode 子节点列表 到 vnode dom实例上

      // mount children first, since some props may rely on child content
      // being already rendered, e.g. `<select value>`
      if (shapeFlag & ShapeFlags.TEXT_CHILDREN) {
        // 文本节点
        hostSetElementText(el, vnode.children as string)
      } else if (shapeFlag & ShapeFlags.ARRAY_CHILDREN) {
        mountChildren(
          vnode.children as VNodeArrayChildren,
          el,
          null,
          parentComponent,
          parentSuspense,
          isSVG && type !== 'foreignObject',
          slotScopeIds,
          optimized
        )
      }

      // vnode自定义指令，刚初始化完el实例，和创建el子列表
      if (dirs) {
        // 执行自定义指令列表中的 created hook方法
        invokeDirectiveHook(vnode, null, parentComponent, 'created')
      }

      // vnode节点的props列表，添加到对应的dom实例上
      if (props) {
        for (const key in props) {
          // 不添加官方保留的关键属性，如：
          // ',key,ref,' +
          // 'onVnodeBeforeMount,onVnodeMounted,' +
          // 'onVnodeBeforeUpdate,onVnodeUpdated,' +
          // 'onVnodeBeforeUnmount,onVnodeUnmounted'
          if (key !== 'value' && !isReservedProp(key)) {
            // 添加el属性：class 属性、style属性、绑定vue事件、dom实例属性、dom标签属性
            hostPatchProp(
              el,
              key,
              null,
              props[key],
              isSVG,
              vnode.children as VNode[], // 对应 v-html、v-text 则需要移除子节点列表
              parentComponent,
              parentSuspense,
              unmountChildren
            )
          }
        }
        /**
         * Special case for setting value on DOM elements:
         * - it can be order-sensitive (e.g. should be set *after* min/max, #2325, #4024)
         * - it needs to be forced (#1471)
         * #2353 proposes adding another renderer option to configure this, but
         * the properties affects are so finite it is worth special casing it
         * here to reduce the complexity. (Special casing it also should not
         * affect non-DOM renderers)
         */
        if ('value' in props) {
          hostPatchProp(el, 'value', null, props.value)
        }
        if ((vnodeHook = props.onVnodeBeforeMount)) {
          // 完成vnode dom实例信息，开始执行 vnode节点上的onVnodeBeforeMount函数
          invokeVNodeHook(vnodeHook, parentComponent, vnode)
        }
      }
      // TODO: scopeId
      // scopeId
      setScopeId(el, vnode, vnode.scopeId, slotScopeIds, parentComponent)
    }
    if (__DEV__ || __FEATURE_PROD_DEVTOOLS__) {
      Object.defineProperty(el, '__vnode', {
        value: vnode,
        enumerable: false
      })
      Object.defineProperty(el, '__vueParentComponent', {
        value: parentComponent, // vnode el 所在的组件
        enumerable: false
      })
    }

    // vnode el节点属性props 已经添加了
    if (dirs) {
      invokeDirectiveHook(vnode, null, parentComponent, 'beforeMount')
    }

    // TODO - Suspense
    // #1583 For inside suspense + suspense not resolved case, enter hook should call when suspense resolved
    // #1689 For inside suspense + suspense resolved case, just call it
    const needCallTransitionHooks =
      (!parentSuspense || (parentSuspense && !parentSuspense.pendingBranch)) &&
      transition &&
      !transition.persisted
    if (needCallTransitionHooks) {
      // vnode el 挂载前 - transition  beforeEnter
      transition!.beforeEnter(el)
    }

    // 向父节点dom实例插入 vnode el 节点：
    // container.insertBefore(el, anchor || null)
    hostInsert(el, container, anchor)

    // vnode hook、transition hook、dirs hook
    if (
      (vnodeHook = props && props.onVnodeMounted) ||
      needCallTransitionHooks ||
      dirs
    ) {
      queuePostRenderEffect(() => {
        // vnode onVnodeMounted：vnode el 已挂载，
        vnodeHook && invokeVNodeHook(vnodeHook, parentComponent, vnode)

        // 进入 transition enter：vnode el 已挂载
        needCallTransitionHooks && transition!.enter(el)

        // 自定义指令 mounted：vnode el 已挂载，
        dirs && invokeDirectiveHook(vnode, null, parentComponent, 'mounted')
      }, parentSuspense)
    }
  }

  const setScopeId = (
    el: RendererElement,
    vnode: VNode,
    scopeId: string | null,
    slotScopeIds: string[] | null,
    parentComponent: ComponentInternalInstance | null
  ) => {
    if (scopeId) {
      hostSetScopeId(el, scopeId)
    }
    if (slotScopeIds) {
      for (let i = 0; i < slotScopeIds.length; i++) {
        hostSetScopeId(el, slotScopeIds[i])
      }
    }
    if (parentComponent) {
      let subTree = parentComponent.subTree
      if (
        __DEV__ &&
        subTree.patchFlag > 0 &&
        subTree.patchFlag & PatchFlags.DEV_ROOT_FRAGMENT
      ) {
        subTree =
          filterSingleRoot(subTree.children as VNodeArrayChildren) || subTree
      }
      if (vnode === subTree) {
        const parentVNode = parentComponent.vnode
        setScopeId(
          el,
          parentVNode,
          parentVNode.scopeId,
          parentVNode.slotScopeIds,
          parentComponent.parent
        )
      }
    }
  }

  // 挂在节点vnode的子节点列表
  const mountChildren: MountChildrenFn = (
    children, // vnode节点的子节点列表
    container, // vnode节点: 即子节点列表的父节点实例
    anchor,
    parentComponent, // vnode节点 父组件实例
    parentSuspense,
    isSVG,
    slotScopeIds,
    optimized,
    start = 0
  ) => {
    for (let i = start; i < children.length; i++) {
      const child = (children[i] = optimized
        ? cloneIfMounted(children[i] as VNode)
        : normalizeVNode(children[i]))
      patch(
        null,
        child,
        container,
        anchor,
        parentComponent,
        parentSuspense,
        isSVG,
        slotScopeIds,
        optimized
      )
    }
  }

  // 更新dom节点，如更新组件时，组件渲染模版，根节点为dom元素
  const patchElement = (
    n1: VNode, // dom 旧vnode
    n2: VNode, // dom 新vnode
    parentComponent: ComponentInternalInstance | null, // 父组件（即当前组件实例）
    parentSuspense: SuspenseBoundary | null,
    isSVG: boolean,
    slotScopeIds: string[] | null,
    optimized: boolean
  ) => {
    const el = (n2.el = n1.el!)
    let { patchFlag, dynamicChildren, dirs } = n2
    // #1426 take the old vnode's patch flag into account since user may clone a
    // compiler-generated vnode, which de-opts to FULL_PROPS
    patchFlag |= n1.patchFlag & PatchFlags.FULL_PROPS // 原先 vnode 存在动态指令参数 或 v-on/v-bind（无参数）指令
    const oldProps = n1.props || EMPTY_OBJ
    const newProps = n2.props || EMPTY_OBJ
    let vnodeHook: VNodeHook | undefined | null

    // disable recurse in beforeUpdate hooks
    parentComponent && toggleRecurse(parentComponent, false)
    if ((vnodeHook = newProps.onVnodeBeforeUpdate)) {
      invokeVNodeHook(vnodeHook, parentComponent, n2, n1)
    }

    // 更新 vnode dir - 更新渲染函数 - 开始更新比较element vnode节点
    if (dirs) {
      invokeDirectiveHook(n2, n1, parentComponent, 'beforeUpdate')
    }
    parentComponent && toggleRecurse(parentComponent, true)

    if (__DEV__ && isHmrUpdating) {
      // 强制更新所有
      // HMR updated, force full diff
      patchFlag = 0
      optimized = false
      dynamicChildren = null
    }

    // 表明 vnode是通过渲染模版编译得到的，可以快速比较新旧vnode差异得到需要更新的信息
    const areChildrenSVG = isSVG && n2.type !== 'foreignObject'
    if (dynamicChildren) {
      patchBlockChildren(
        n1.dynamicChildren!,
        dynamicChildren,
        el,
        parentComponent,
        parentSuspense,
        areChildrenSVG,
        slotScopeIds
      )
      if (__DEV__ && parentComponent && parentComponent.type.__hmrId) {
        traverseStaticChildren(n1, n2)
      }
    } else if (!optimized) {
      // full diff
      patchChildren(
        n1,
        n2,
        el,
        null,
        parentComponent,
        parentSuspense,
        areChildrenSVG,
        slotScopeIds,
        false
      )
    }

    if (patchFlag > 0) {
      // the presence of a patchFlag means this element's render code was
      // generated by the compiler and can take the fast path.
      // in this path old node and new node are guaranteed to have the same shape
      // (i.e. at the exact same position in the source template)
      if (patchFlag & PatchFlags.FULL_PROPS) {
        // 更新所有props: 原先 vnode 存在动态指令参数 或 v-on/v-bind（无参数）指令
        // 或者 对于无法确定vnode props属性状况时，如 组件模版根vnode 合并 组件节点vnode 后，需要完成更新组件模版vnode props
        // element props contain dynamic keys, full diff needed
        patchProps(
          // 更新到dom上 （dom实例属性property 或 dom标签attributes属性）
          el,
          n2,
          oldProps, // 旧vnode props
          newProps, // 新vnode props
          parentComponent,
          parentSuspense,
          isSVG
        )
      } else {
        // class
        // this flag is matched when the element has dynamic class bindings.
        if (patchFlag & PatchFlags.CLASS) {
          // dom element节点上存在class属性（静态或动态）
          if (oldProps.class !== newProps.class) {
            // 直接替换新值
            hostPatchProp(el, 'class', null, newProps.class, isSVG)
          }
        }

        // style
        // this flag is matched when the element has dynamic style bindings
        if (patchFlag & PatchFlags.STYLE) {
          // dom element节点上存在class属性（静态或动态）
          // 添加style 属性列表（非直接全部替换），同时删除style空属性null
          hostPatchProp(el, 'style', oldProps.style, newProps.style, isSVG)
        }

        // props
        // This flag is matched when the element has dynamic prop/attr bindings
        // other than class and style. The keys of dynamic prop/attrs are saved for
        // faster iteration.
        // Note dynamic keys like :[foo]="bar" will cause this optimization to
        // bail out and go through a full diff because we need to unset the old key
        if (patchFlag & PatchFlags.PROPS) {
          // dom动态属性：静态指令属性名列表，且非 ref、style、class、key 且该指令没有被设置缓存
          // 如：v-bind、 v-model （onUpdate:modelValue）、 v-on
          // if the flag is present then dynamicProps must be non-null

          const propsToUpdate = n2.dynamicProps! // vnode 动态属性列表

          for (let i = 0; i < propsToUpdate.length; i++) {
            const key = propsToUpdate[i]
            const prev = oldProps[key]
            const next = newProps[key]
            // #1471 force patch value
            if (next !== prev || key === 'value') {
              // 强制更新 'value'
              // 更新到dom上 （dom实例属性property 或 dom标签attributes属性）
              hostPatchProp(
                el,
                key,
                prev,
                next,
                isSVG,
                n1.children as VNode[],
                parentComponent,
                parentSuspense,
                unmountChildren
              )
            }
          }
        }
      }

      // vnode 节点只有插值文本子节点 （不存在纯文本或其它类型子节点）
      // text
      // This flag is matched when the element has only dynamic text children.
      if (patchFlag & PatchFlags.TEXT) {
        // 仅有插值文本 - createVNode
        //    注意：
        //      既有插值文本 也有其它类型子节点 则不会走这个流程，子节点是列表，数组不能直接相等；
        //      此时，插值文本由 createTextVNode 执行
        if (n1.children !== n2.children) {
          // 直接设置文本内容
          hostSetElementText(el, n2.children as string)
        }
      }
    } else if (!optimized && dynamicChildren == null) {
      // 直接更新所有属性
      // unoptimized, full diff
      patchProps(
        //  强制更新vnode props属性列表
        el,
        n2,
        oldProps,
        newProps,
        parentComponent,
        parentSuspense,
        isSVG
      )
    }

    if ((vnodeHook = newProps.onVnodeUpdated) || dirs) {
      queuePostRenderEffect(() => {
        vnodeHook && invokeVNodeHook(vnodeHook, parentComponent, n2, n1)
        dirs && invokeDirectiveHook(n2, n1, parentComponent, 'updated')
      }, parentSuspense)
    }
  }

  // vnode的动态子节点列表 - currentBlock： 非根block vnode，且 (patchFlag > 0 || shapeFlag & ShapeFlags.COMPONENT)
  // The fast path for blocks.
  const patchBlockChildren: PatchBlockChildrenFn = (
    oldChildren, // vnode 旧子节点列表
    newChildren, // vnode 新子节点列表
    fallbackContainer, // vnode el
    parentComponent, // vnode 模版所在的组件
    parentSuspense,
    isSVG,
    slotScopeIds
  ) => {
    for (let i = 0; i < newChildren.length; i++) {
      const oldVNode = oldChildren[i]
      const newVNode = newChildren[i]

      // Determine the container (parent element) for the patch.
      const container =
        // oldVNode may be an errored async setup() component inside Suspense
        // which will not have a mounted element
        oldVNode.el &&
        // - In the case of a Fragment, we need to provide the actual parent
        // of the Fragment itself so it can move its children.
        (oldVNode.type === Fragment ||
          // - In the case of different nodes, there is going to be a replacement
          // which also requires the correct parent container
          !isSameVNodeType(oldVNode, newVNode) ||
          // - In the case of a component, it could contain anything.
          oldVNode.shapeFlag & (ShapeFlags.COMPONENT | ShapeFlags.TELEPORT))
          ? hostParentNode(oldVNode.el)!
          : // In other cases, the parent container is not actually used so we
            // just pass the block element here to avoid a DOM parentNode call.
            fallbackContainer // 默认退回原先el

      patch(
        oldVNode,
        newVNode,
        container,
        null,
        parentComponent,
        parentSuspense,
        isSVG,
        slotScopeIds,
        true
      )
    }
  }

  // 更新vnode节点props属性列表到dom上（dom实例属性property 或 dom标签attributes属性）
  const patchProps = (
    el: RendererElement, // vnode 父节点dom
    vnode: VNode, // 新vnode
    oldProps: Data, // 旧vnode props
    newProps: Data, // 新vnode props
    parentComponent: ComponentInternalInstance | null,
    parentSuspense: SuspenseBoundary | null,
    isSVG: boolean
  ) => {
    if (oldProps !== newProps) {
      // 添加新props 到dom上
      for (const key in newProps) {
        // empty string is not valid prop
        if (isReservedProp(key)) continue // 跳过保留字，如 'ref'、'key'、'onVnodeMounted'等vnode hook
        const next = newProps[key]
        const prev = oldProps[key]
        // defer patching value
        if (next !== prev && key !== 'value') {
          // 新旧值不一样
          // 更新到dom上 （dom实例属性property 或 dom标签attributes属性）
          hostPatchProp(
            el,
            key,
            prev,
            next,
            isSVG,
            vnode.children as VNode[],
            parentComponent,
            parentSuspense,
            unmountChildren
          )
        }
      }

      // 保留 不在新props列表里 的 旧props列表
      if (oldProps !== EMPTY_OBJ) {
        for (const key in oldProps) {
          if (!isReservedProp(key) && !(key in newProps)) {
            // 更新到dom上
            hostPatchProp(
              el,
              key,
              oldProps[key],
              null,
              isSVG,
              vnode.children as VNode[],
              parentComponent,
              parentSuspense,
              unmountChildren
            )
          }
        }
      }
      if ('value' in newProps) {
        hostPatchProp(el, 'value', oldProps.value, newProps.value)
      }
    }
  }

  // 解析Fragment节点
  const processFragment = (
    n1: VNode | null,
    n2: VNode, // Fragment vnode
    container: RendererElement, // 父节点dom实例
    anchor: RendererNode | null,
    parentComponent: ComponentInternalInstance | null, // 父组件实例
    parentSuspense: SuspenseBoundary | null,
    isSVG: boolean,
    slotScopeIds: string[] | null,
    optimized: boolean
  ) => {
    // fragment 开始边界
    const fragmentStartAnchor = (n2.el = n1 ? n1.el : hostCreateText(''))!
    // fragment 结束边界 - 执行 container.insertBefore(vnode2.el, fragmentEndAnchor)
    const fragmentEndAnchor = (n2.anchor = n1 ? n1.anchor : hostCreateText(''))!

    // dynamicChildren 动态子节点列表：currentBlock vnode
    let { patchFlag, dynamicChildren, slotScopeIds: fragmentSlotScopeIds } = n2

    if (__DEV__ && isHmrUpdating) {
      // HMR updated, force full diff
      patchFlag = 0
      optimized = false
      dynamicChildren = null
    }

    // check if this is a slot fragment with :slotted scope ids
    if (fragmentSlotScopeIds) {
      slotScopeIds = slotScopeIds
        ? slotScopeIds.concat(fragmentSlotScopeIds)
        : fragmentSlotScopeIds
    }

    if (n1 == null) {
      // 先添加两个空文本节点作为边界dom节点，然后在这两个节点范围内依次添加fragment下的子节点列表

      hostInsert(fragmentStartAnchor, container, anchor)
      hostInsert(fragmentEndAnchor, container, anchor) // fragment结束边界
      // a fragment can only have array children
      // since they are either generated by the compiler, or implicitly created
      // from arrays.
      mountChildren(
        n2.children as VNodeArrayChildren,
        container,
        fragmentEndAnchor,
        parentComponent,
        parentSuspense,
        isSVG,
        slotScopeIds,
        optimized
      )
    } else {
      if (
        patchFlag > 0 &&
        patchFlag & PatchFlags.STABLE_FRAGMENT && // 多个子节点
        dynamicChildren &&
        // #2715 the previous fragment could've been a BAILed one as a result
        // of renderSlot() with no valid children
        n1.dynamicChildren
      ) {
        // <template v-for="item of items" :key="item.id">
        //     <div>{{ item.name }}</div>
        //     <div>{{ item.value }}</div>
        //   </template>

        // a stable fragment (template root or <template v-for>) doesn't need to
        // patch children order, but it may contain dynamicChildren.
        patchBlockChildren(
          n1.dynamicChildren,
          dynamicChildren,
          container,
          parentComponent,
          parentSuspense,
          isSVG,
          slotScopeIds
        )
        if (__DEV__ && parentComponent && parentComponent.type.__hmrId) {
          traverseStaticChildren(n1, n2)
        } else if (
          // #2080 if the stable fragment has a key, it's a <template v-for> that may
          //  get moved around. Make sure all root level vnodes inherit el.
          // #2134 or if it's a component root, it may also get moved around
          // as the component is being moved.
          n2.key != null ||
          (parentComponent && n2 === parentComponent.subTree)
        ) {
          traverseStaticChildren(n1, n2, true /* shallow */)
        }
      } else {
        // keyed / unkeyed, or manual fragments.
        // for keyed & unkeyed, since they are compiler generated from v-for,
        // each child is guaranteed to be a block so the fragment will never
        // have dynamicChildren.
        patchChildren(
          n1,
          n2,
          container,
          fragmentEndAnchor,
          parentComponent,
          parentSuspense,
          isSVG,
          slotScopeIds,
          optimized
        )
      }
    }
  }

  // 挂载/更新 组件dom节点
  const processComponent = (
    n1: VNode | null, // 节点已挂载的VNode
    n2: VNode, // 节点初始的VNode
    container: RendererElement, // dom实例：挂载目标dom节点
    anchor: RendererNode | null,
    parentComponent: ComponentInternalInstance | null,
    parentSuspense: SuspenseBoundary | null,
    isSVG: boolean,
    slotScopeIds: string[] | null,
    optimized: boolean
  ) => {
    n2.slotScopeIds = slotScopeIds
    if (n1 == null) {
      // 旧vnode不存在 - 即 当前要patch的dom组件节点为 新节点，初次进行挂载

      // shapeFlag = 1 << 9
      if (n2.shapeFlag & ShapeFlags.COMPONENT_KEPT_ALIVE) {
        ;(parentComponent!.ctx as KeepAliveContext).activate(
          n2,
          container,
          anchor,
          isSVG,
          optimized
        )
      } else {
        // 开始 解析组件信息，并挂载到dom上
        mountComponent(
          n2,
          container,
          anchor,
          parentComponent,
          parentSuspense,
          isSVG,
          optimized
        )
      }
    } else {
      // 更新组件：如响应式依赖数据发生变化
      // 旧vnode存在 - 即 当前要patch的dom组件节点 已经挂载着vnode，只需要更新相应变化信息
      updateComponent(n1, n2, optimized)
    }
  }

  // 挂载组件节点：初始化组件实例、解析组件信息（props、setup返回值、render函数）、渲染组件
  const mountComponent: MountComponentFn = (
    initialVNode, // 组件的新VNode
    container, // dom实例：挂载目标dom节点
    anchor,
    parentComponent,
    parentSuspense,
    isSVG,
    optimized
  ) => {
    // 组件实例信息

    // 同时也将组件实例绑定到 vnode.component
    // 规范组件的props选项属性格式
    // 2.x compat may pre-create the component instance before actually
    // mounting
    const compatMountInstance =
      __COMPAT__ && initialVNode.isCompatRoot && initialVNode.component
    const instance: ComponentInternalInstance =
      compatMountInstance ||
      (initialVNode.component = createComponentInstance(
        initialVNode, // 组件初始化的vnode
        parentComponent,
        parentSuspense
      ))

    if (__DEV__ && instance.type.__hmrId) {
      registerHMR(instance) // 模块热更新（即页面局部刷新）
    }

    if (__DEV__) {
      pushWarningContext(initialVNode)
      // instance.appContext.config.performance:true 开启性能检测
      // 通过 window.performance查看结果
      startMeasure(instance, `mount`)
    }

    // inject renderer internals for keepAlive
    if (isKeepAlive(initialVNode)) {
      ;(instance.ctx as KeepAliveContext).renderer = internals
    }

    // resolve props and slots for setup context
    if (!(__COMPAT__ && compatMountInstance)) {
      if (__DEV__) {
        startMeasure(instance, `init`)
      }
      // 解析组件信息，设置 props、slots、setup方法返回值、组件的render方法（编译Vue模版源码）
      setupComponent(instance)
      if (__DEV__) {
        endMeasure(instance, `init`)
      }
    }

    // setup() is async. This component relies on async logic to be resolved
    // before proceeding
    if (__FEATURE_SUSPENSE__ && instance.asyncDep) {
      parentSuspense && parentSuspense.registerDep(instance, setupRenderEffect)

      // Give it a placeholder if this is not hydration
      // TODO handle self-defined fallback
      if (!initialVNode.el) {
        const placeholder = (instance.subTree = createVNode(Comment))
        processCommentNode(null, placeholder, container!, anchor)
      }
      return
    }

    setupRenderEffect(
      instance,
      initialVNode,
      container,
      anchor,
      parentSuspense,
      isSVG,
      optimized
    )

    if (__DEV__) {
      popWarningContext()
      endMeasure(instance, `mount`)
    }
  }

  // 更新组件
  const updateComponent = (n1: VNode, n2: VNode, optimized: boolean) => {
    const instance = (n2.component = n1.component)!
    if (shouldUpdateComponent(n1, n2, optimized)) {
      // 组件渲染模版template vnode 发生变化：patchFlag等
      if (
        __FEATURE_SUSPENSE__ &&
        instance.asyncDep &&
        !instance.asyncResolved
      ) {
        // async & still pending - just update props and slots
        // since the component's reactive effect for render isn't set-up yet
        if (__DEV__) {
          pushWarningContext(n2)
        }
        updateComponentPreRender(instance, n2, optimized)
        if (__DEV__) {
          popWarningContext()
        }
        return
      } else {
        // normal update - 正常更新
        instance.next = n2 // 组件新的渲染模版vnode
        // in case the child component is also queued, remove it to avoid
        // double updating the same child component in the same flush.
        invalidateJob(instance.update) // 开始执行更新组件时，移除此组件effect的任务
        // instance.update is the reactive effect.
        instance.update()
      }
    } else {
      // 没必要更新，只需要相应信息还原即可
      // no update needed. just copy over properties
      n2.component = n1.component
      n2.el = n1.el
      instance.vnode = n2
    }
  }

  // 执行组件渲染函数，得到组件节点vnode对应的el实例，并挂载el实例到父节点dom上
  const setupRenderEffect: SetupRenderEffectFn = (
    instance,
    initialVNode, // 新vnode
    container,
    anchor,
    parentSuspense,
    isSVG,
    optimized
  ) => {
    // 在组件初次创建 或 之后更新组件，都会重新创建该组件的effect
    const componentUpdateFn = () => {
      if (!instance.isMounted) {
        // 组件初次挂载时

        let vnodeHook: VNodeHook | null | undefined

        // props: 节点的dom属性列表
        const { el, props } = initialVNode // 组件对应对 createVNode

        const { bm, m, parent } = instance
        const isAsyncWrapperVNode = isAsyncWrapper(initialVNode)

        toggleRecurse(instance, false)
        // beforeMount hook
        if (bm) {
          // 执行 beforeMount hook 列表
          invokeArrayFns(bm)
        }
        // onVnodeBeforeMount
        if (
          !isAsyncWrapperVNode &&
          (vnodeHook = props && props.onVnodeBeforeMount)
        ) {
          // 执行节点上的hook事件属性： onVnodeBeforeMount
          invokeVNodeHook(vnodeHook, parent, initialVNode)
        }

        if (
          __COMPAT__ &&
          isCompatEnabled(DeprecationTypes.INSTANCE_EVENT_HOOKS, instance)
        ) {
          instance.emit('hook:beforeMount')
        }
        toggleRecurse(instance, true)

        if (el && hydrateNode) {
          // vnode has adopted host node - perform hydration instead of mount.
          const hydrateSubTree = () => {
            if (__DEV__) {
              startMeasure(instance, `render`)
            }
            instance.subTree = renderComponentRoot(instance)
            if (__DEV__) {
              endMeasure(instance, `render`)
            }
            if (__DEV__) {
              startMeasure(instance, `hydrate`)
            }
            hydrateNode!(
              el as Node,
              instance.subTree,
              instance,
              parentSuspense,
              null
            )
            if (__DEV__) {
              endMeasure(instance, `hydrate`)
            }
          }

          if (isAsyncWrapperVNode) {
            ;(initialVNode.type as ComponentOptions).__asyncLoader!().then(
              // note: we are moving the render call into an async callback,
              // which means it won't track dependencies - but it's ok because
              // a server-rendered async wrapper is already in resolved state
              // and it will never need to change.
              () => !instance.isUnmounted && hydrateSubTree()
            )
          } else {
            hydrateSubTree()
          }
        } else {
          if (__DEV__) {
            startMeasure(instance, `render`)
          }
          // 执行 组件模版template 编译后的渲染函数，得到组件模版template的vnode
          const subTree = (instance.subTree = renderComponentRoot(instance))
          if (__DEV__) {
            endMeasure(instance, `render`)
          }
          if (__DEV__) {
            startMeasure(instance, `patch`)
          }

          // 解析组件模版template vnode，得到组件节点vnode的dom实例el，并挂载到父节点dom实例container上
          patch(
            null,
            subTree, // 创建subtree的el dom实例，并挂载到父节点container上
            container,
            anchor,
            instance,
            parentSuspense,
            isSVG
          )

          if (__DEV__) {
            endMeasure(instance, `patch`)
          }
          // 绑定组件vnode节点的dom实例：即为组件模版template渲染函数vnode的dom实例
          initialVNode.el = subTree.el
        }

        // 解析完组件模版template的vnode，并挂载到父容器dom实例上
        // mounted hook
        if (m) {
          // onMounted，在根组件挂载完后执行
          queuePostRenderEffect(m, parentSuspense)
        }
        // onVnodeMounted
        if (
          !isAsyncWrapperVNode &&
          (vnodeHook = props && props.onVnodeMounted)
        ) {
          const scopedInitialVNode = initialVNode
          queuePostRenderEffect(
            () => invokeVNodeHook(vnodeHook!, parent, scopedInitialVNode),
            parentSuspense
          )
        }
        if (
          __COMPAT__ &&
          isCompatEnabled(DeprecationTypes.INSTANCE_EVENT_HOOKS, instance)
        ) {
          queuePostRenderEffect(
            () => instance.emit('hook:mounted'),
            parentSuspense
          )
        }

        // activated hook for keep-alive roots.
        // #1742 activated hook must be accessed after first render
        // since the hook may be injected by a child keep-alive
        if (initialVNode.shapeFlag & ShapeFlags.COMPONENT_SHOULD_KEEP_ALIVE) {
          instance.a && queuePostRenderEffect(instance.a, parentSuspense)
          if (
            __COMPAT__ &&
            isCompatEnabled(DeprecationTypes.INSTANCE_EVENT_HOOKS, instance)
          ) {
            queuePostRenderEffect(
              () => instance.emit('hook:activated'),
              parentSuspense
            )
          }
        }
        instance.isMounted = true

        if (__DEV__ || __FEATURE_PROD_DEVTOOLS__) {
          devtoolsComponentAdded(instance)
        }

        // 最后从内存移除这个临时vnode和容器（注意：并没有移除父节点下的vnode）
        // #2458: deference mount-only object parameters to prevent memleaks
        initialVNode = container = anchor = null as any
      } else {
        // 更新组件：组件响应式依赖数据更新，导致更新了这个effect
        // updateComponent
        // This is triggered by mutation of component's own state (next: null)
        // OR parent calling processComponent (next: VNode)

        let { next, bu, u, parent, vnode } = instance
        let originNext = next
        let vnodeHook: VNodeHook | null | undefined
        if (__DEV__) {
          pushWarningContext(next || instance.vnode)
        }

        // 在更新执行渲染函数前
        // Disallow component effect recursion during pre-lifecycle hooks.
        toggleRecurse(instance, false)
        if (next) {
          // 后：响应式更新 继续，在 updateComponent()中 触发创建并更新组件新的effect
          next.el = vnode.el
          updateComponentPreRender(instance, next, optimized)
        } else {
          // 先：组件响应式依赖变更，更新执行该组件effect
          next = vnode
        }

        // beforeUpdate hook
        if (bu) {
          invokeArrayFns(bu)
        }
        // onVnodeBeforeUpdate
        if ((vnodeHook = next.props && next.props.onVnodeBeforeUpdate)) {
          invokeVNodeHook(vnodeHook, parent, next, vnode)
        }
        if (
          __COMPAT__ &&
          isCompatEnabled(DeprecationTypes.INSTANCE_EVENT_HOOKS, instance)
        ) {
          instance.emit('hook:beforeUpdate')
        }
        toggleRecurse(instance, true)

        // render
        if (__DEV__) {
          startMeasure(instance, `render`)
        }
        const nextTree = renderComponentRoot(instance) // 组件更新后的渲染函数vnode
        if (__DEV__) {
          endMeasure(instance, `render`)
        }
        const prevTree = instance.subTree
        instance.subTree = nextTree // 替换原先渲染函数vnode

        if (__DEV__) {
          startMeasure(instance, `patch`)
        }
        patch(
          prevTree, // 组件渲染函数 - 旧VNode
          nextTree, // 组件渲染函数 - 新VNode
          // parent may have changed if it's in a teleport
          hostParentNode(prevTree.el!)!, // 重新获取父容器节点
          // anchor may have changed if it's in a fragment
          getNextHostNode(prevTree), // 下一个兄弟dom
          instance,
          parentSuspense,
          isSVG
        )
        if (__DEV__) {
          endMeasure(instance, `patch`)
        }
        next.el = nextTree.el
        if (originNext === null) {
          // self-triggered update. In case of HOC, update parent component
          // vnode el. HOC is indicated by parent instance's subTree pointing
          // to child component's vnode
          updateHOCHostEl(instance, nextTree.el)
        }
        // updated hook
        if (u) {
          queuePostRenderEffect(u, parentSuspense)
        }
        // onVnodeUpdated
        if ((vnodeHook = next.props && next.props.onVnodeUpdated)) {
          queuePostRenderEffect(
            () => invokeVNodeHook(vnodeHook!, parent, next!, vnode),
            parentSuspense
          )
        }
        if (
          __COMPAT__ &&
          isCompatEnabled(DeprecationTypes.INSTANCE_EVENT_HOOKS, instance)
        ) {
          queuePostRenderEffect(
            () => instance.emit('hook:updated'),
            parentSuspense
          )
        }

        if (__DEV__ || __FEATURE_PROD_DEVTOOLS__) {
          devtoolsComponentUpdated(instance)
        }

        if (__DEV__) {
          popWarningContext()
        }
      }
    }

    // create reactive effect for rendering
    const effect = (instance.effect = new ReactiveEffect(
      componentUpdateFn,
      () => queueJob(instance.update),
      instance.scope // track it in component's effect scope
    ))

    const update = (instance.update = effect.run.bind(effect) as SchedulerJob)
    update.id = instance.uid
    // allowRecurse
    // #1801, #2043 component render effects should allow recursive updates
    toggleRecurse(instance, true)

    if (__DEV__) {
      effect.onTrack = instance.rtc
        ? e => invokeArrayFns(instance.rtc!, e)
        : void 0
      effect.onTrigger = instance.rtg
        ? e => invokeArrayFns(instance.rtg!, e)
        : void 0
      // @ts-ignore (for scheduler)
      update.ownerInstance = instance
    }

    update()
  }

  // 更新组件在执行渲染函数之前
  const updateComponentPreRender = (
    instance: ComponentInternalInstance,
    nextVNode: VNode, // 组件新template vnode
    optimized: boolean
  ) => {
    nextVNode.component = instance
    const prevProps = instance.vnode.props // 组件节点vnode的props属性
    instance.vnode = nextVNode // 组件节点新vnode：即组件渲染模版vnode 替换组件节点vnode
    instance.next = null

    updateProps(instance, nextVNode.props, prevProps, optimized) // 更新组件节点上的props
    updateSlots(instance, nextVNode.children, optimized) // 更新组件节点上的slots

    pauseTracking()
    // props update may have triggered pre-flush watchers.
    // flush them before the render update.
    flushPreFlushCbs(undefined, instance.update)
    resetTracking()
  }

  // 更新所有子节点：不需要优化，且没有动态子节点时
  const patchChildren: PatchChildrenFn = (
    n1,
    n2,
    container,
    anchor,
    parentComponent,
    parentSuspense,
    isSVG,
    slotScopeIds,
    optimized = false
  ) => {
    const c1 = n1 && n1.children
    const prevShapeFlag = n1 ? n1.shapeFlag : 0
    const c2 = n2.children

    const { patchFlag, shapeFlag } = n2
    // fast path
    if (patchFlag > 0) {
      if (patchFlag & PatchFlags.KEYED_FRAGMENT) {
        // v-for 设置key属性
        // this could be either fully-keyed or mixed (some keyed some not)
        // presence of patchFlag means children are guaranteed to be arrays
        patchKeyedChildren(
          c1 as VNode[], // fragment 子节点列表
          c2 as VNodeArrayChildren, // fragment 子节点列表
          container,
          anchor,
          parentComponent,
          parentSuspense,
          isSVG,
          slotScopeIds,
          optimized
        )
        return
      } else if (patchFlag & PatchFlags.UNKEYED_FRAGMENT) {
        // v-for 未设置 key属性
        // unkeyed
        patchUnkeyedChildren(
          c1 as VNode[],
          c2 as VNodeArrayChildren,
          container,
          anchor,
          parentComponent,
          parentSuspense,
          isSVG,
          slotScopeIds,
          optimized
        )
        return
      }
    }

    // children has 3 possibilities: text, array or no children.
    if (shapeFlag & ShapeFlags.TEXT_CHILDREN) {
      // text children fast path
      if (prevShapeFlag & ShapeFlags.ARRAY_CHILDREN) {
        unmountChildren(c1 as VNode[], parentComponent, parentSuspense)
      }
      if (c2 !== c1) {
        hostSetElementText(container, c2 as string)
      }
    } else {
      if (prevShapeFlag & ShapeFlags.ARRAY_CHILDREN) {
        // prev children was array
        if (shapeFlag & ShapeFlags.ARRAY_CHILDREN) {
          // two arrays, cannot assume anything, do full diff
          patchKeyedChildren(
            c1 as VNode[],
            c2 as VNodeArrayChildren,
            container,
            anchor,
            parentComponent,
            parentSuspense,
            isSVG,
            slotScopeIds,
            optimized
          )
        } else {
          // no new children, just unmount old
          unmountChildren(c1 as VNode[], parentComponent, parentSuspense, true)
        }
      } else {
        // prev children was text OR null
        // new children is array OR null
        if (prevShapeFlag & ShapeFlags.TEXT_CHILDREN) {
          hostSetElementText(container, '')
        }
        // mount new if array
        if (shapeFlag & ShapeFlags.ARRAY_CHILDREN) {
          mountChildren(
            c2 as VNodeArrayChildren,
            container,
            anchor,
            parentComponent,
            parentSuspense,
            isSVG,
            slotScopeIds,
            optimized
          )
        }
      }
    }
  }

  // 更新 v-for 没有设置key属性
  const patchUnkeyedChildren = (
    c1: VNode[],
    c2: VNodeArrayChildren,
    container: RendererElement,
    anchor: RendererNode | null,
    parentComponent: ComponentInternalInstance | null,
    parentSuspense: SuspenseBoundary | null,
    isSVG: boolean,
    slotScopeIds: string[] | null,
    optimized: boolean
  ) => {
    c1 = c1 || EMPTY_ARR
    c2 = c2 || EMPTY_ARR
    const oldLength = c1.length
    const newLength = c2.length
    const commonLength = Math.min(oldLength, newLength)
    let i
    for (i = 0; i < commonLength; i++) {
      const nextChild = (c2[i] = optimized
        ? cloneIfMounted(c2[i] as VNode)
        : normalizeVNode(c2[i]))
      patch(
        c1[i],
        nextChild,
        container,
        null,
        parentComponent,
        parentSuspense,
        isSVG,
        slotScopeIds,
        optimized
      )
    }
    if (oldLength > newLength) {
      // remove old
      unmountChildren(
        c1,
        parentComponent,
        parentSuspense,
        true,
        false,
        commonLength
      )
    } else {
      // mount new
      mountChildren(
        c2,
        container,
        anchor,
        parentComponent,
        parentSuspense,
        isSVG,
        slotScopeIds,
        optimized,
        commonLength
      )
    }
  }

  // can be all-keyed or mixed
  const patchKeyedChildren = (
    c1: VNode[], // fragment 旧节点 vnode 子节点列表
    c2: VNodeArrayChildren, // fragment 新节点 vnode 子节点列表
    container: RendererElement, // fragment 父节点
    parentAnchor: RendererNode | null, // fragment 结束边界，以此为边界，依次向父节点插入fragment子节点列表
    parentComponent: ComponentInternalInstance | null,
    parentSuspense: SuspenseBoundary | null,
    isSVG: boolean,
    slotScopeIds: string[] | null,
    optimized: boolean
  ) => {
    let i = 0
    const l2 = c2.length
    let e1 = c1.length - 1 // prev ending index  - 旧fragment 最后一个子节点位置
    let e2 = l2 - 1 // next ending index  - 新fragment 最后一个子节点位置

    // 1. sync from start - 从头开始比较子节点是否发生变化
    // (a b) c
    // (a b) d e
    while (i <= e1 && i <= e2) {
      const n1 = c1[i]

      const n2 = (c2[i] = optimized
        ? cloneIfMounted(c2[i] as VNode) //  child.el === null ? child : cloneVNode(child)
        : normalizeVNode(c2[i])) // 规范下新vnode的格式

      if (isSameVNodeType(n1, n2)) {
        // 如果相同vnode，则开始正常内部进行比较更新
        patch(
          n1,
          n2,
          container,
          null,
          parentComponent,
          parentSuspense,
          isSVG,
          slotScopeIds,
          optimized
        )
      } else {
        // 如果出现不相同，则停止比较
        break
      }
      i++
    }

    // 2. sync from end - 从尾开始比较子节点是否发生变化
    // a (b c)
    // d e (b c)
    while (i <= e1 && i <= e2) {
      const n1 = c1[e1]
      const n2 = (c2[e2] = optimized
        ? cloneIfMounted(c2[e2] as VNode)
        : normalizeVNode(c2[e2]))
      if (isSameVNodeType(n1, n2)) {
        patch(
          n1,
          n2,
          container,
          null,
          parentComponent,
          parentSuspense,
          isSVG,
          slotScopeIds,
          optimized
        )
      } else {
        break
      }
      e1--
      e2--
    }

    // 3. common sequence + mount  - 有序添加了节点：原先节点列表顺序不变，只是在结尾或开头添加了新节点
    // (a b)
    // (a b) c
    // i = 2, e1 = 1, e2 = 2    // 情况1： 结尾添加
    // (a b)
    // c (a b)
    // i = 0, e1 = -1, e2 = 0   // 情况2： 开头添加
    if (i > e1) {
      if (i <= e2) {
        const nextPos = e2 + 1 // 新节点的插入位置
        const anchor = nextPos < l2 ? (c2[nextPos] as VNode).el : parentAnchor // 插入参考节点之前

        // 开始插入新节点列表
        while (i <= e2) {
          patch(
            null,
            (c2[i] = optimized
              ? cloneIfMounted(c2[i] as VNode)
              : normalizeVNode(c2[i])),
            container,
            anchor, // 插入参考位置
            parentComponent,
            parentSuspense,
            isSVG,
            slotScopeIds,
            optimized
          )
          i++
        }
      }
    }

    // 4. common sequence + unmount  - 有序移除了节点：原先节点列表顺序不变，只是在结尾或开头移除了旧节点
    // (a b) c
    // (a b)
    // i = 2, e1 = 2, e2 = 1
    // a (b c)
    // (b c)
    // i = 0, e1 = 0, e2 = -1
    else if (i > e2) {
      while (i <= e1) {
        unmount(c1[i], parentComponent, parentSuspense, true)
        i++
      }
    }

    // 5. unknown sequence - 在子节点列表间随机添加或移除节点
    // [i ... e1 + 1]: a b [c d e] f g
    // [i ... e2 + 1]: a b [e d c h] f g    // 开头与结尾 已经进行比较更新了
    // i = 2, e1 = 4, e2 = 5
    else {
      const s1 = i // 旧列表 - prev starting index
      const s2 = i // 新列表 - next starting index

      // 5.1 build key:index map for newChildren  - 收集新节点列表的key，并判断是否重复
      // 新增加部分的子节点列表key
      const keyToNewIndexMap: Map<string | number | symbol, number> = new Map()
      for (i = s2; i <= e2; i++) {
        const nextChild = (c2[i] = optimized
          ? cloneIfMounted(c2[i] as VNode)
          : normalizeVNode(c2[i]))
        if (nextChild.key != null) {
          // 对于内部新添加的子节点，先检测：判断key值是否重复了
          if (__DEV__ && keyToNewIndexMap.has(nextChild.key)) {
            warn(
              `Duplicate keys found during update:`,
              JSON.stringify(nextChild.key),
              `Make sure keys are unique.`
            )
          }

          keyToNewIndexMap.set(nextChild.key, i)
        }
      }

      // 继续更新在新节点列表中剩余的旧节点，同时移除已经不在的旧节点
      // 5.2 loop through old children left to be patched and try to patch
      // matching nodes & remove nodes that are no longer present
      let j
      let patched = 0 // 已更新的新vnode子节点数量
      const toBePatched = e2 - s2 + 1 // 待更新的新子节点数量
      let moved = false
      // used to track whether any node has moved
      let maxNewIndexSoFar = 0
      // works as Map<newIndex, oldIndex>
      // Note that oldIndex is offset by +1
      // and oldIndex = 0 is a special value indicating the new node has
      // no corresponding old node.
      // used for determining longest stable subsequence
      const newIndexToOldIndexMap = new Array(toBePatched)
      // 旧节点 在 新节点列表中位置 与 旧节点列表中的原先位置， 0 表示不在新节点列表中，被移除了
      // 最长递增子序列 如：[1,0,3,2] 结果为 [0, 3]，其中 0：新子节点列表第2位是新添加的节点
      for (i = 0; i < toBePatched; i++) newIndexToOldIndexMap[i] = 0

      // 旧节点在新节点列表中 内部新增加的部分列表中 更新
      for (i = s1; i <= e1; i++) {
        // s1 —— 旧子节点列表当前比较位置，e1 —— 旧子节点列表结尾位置
        const prevChild = c1[i] // prevChild：当前比较的vnode子节点，c1 旧节点vnode列表，
        if (patched >= toBePatched) {
          // 新子节点vnode已经添加上去了，开始移除旧节点列表
          // all new children have been patched so this can only be a removal
          unmount(prevChild, parentComponent, parentSuspense, true)
          continue
        }

        // 查找旧节点在新增加部分的节点列表中的位置
        let newIndex
        if (prevChild.key != null) {
          // 获取旧节点在当前新增加的子节点列表中的位置
          newIndex = keyToNewIndexMap.get(prevChild.key)
        } else {
          // 旧节点没有设置key属性：从 新子节点列表中 新增加的节点列表部分，寻找相同类型的节点作为旧节点的新位置
          // 视为同一个vnode，如同一般element vnode节点更新那样
          // key-less node, try to locate a key-less node of the same type
          for (j = s2; j <= e2; j++) {
            if (
              newIndexToOldIndexMap[j - s2] === 0 && // 新子节点列表中 新增加的节点列表部分
              isSameVNodeType(prevChild, c2[j] as VNode) // key = null
            ) {
              // 旧新两个相匹配的位置都没有设置key
              newIndex = j
              break
            }
          }
        }

        // 更新旧节点vnode在新节点列表中对应位置vnode，同时判断是否存在新节点列表中顺序被打乱了即往前移到了
        if (newIndex === undefined) {
          // 移除旧节点：旧节点不在新增加的节点列表中 - 找不到对应位置
          unmount(prevChild, parentComponent, parentSuspense, true)
        } else {
          newIndexToOldIndexMap[newIndex - s2] = i + 1 // 旧节点prevChild 在 新节点列表中的位置 与 旧节点列表中的位置

          if (newIndex >= maxNewIndexSoFar) {
            maxNewIndexSoFar = newIndex // 旧节点在新子节点列表中匹配到最远相应vnode位置
          } else {
            // 说明虽然有多个旧节点保留下来了，但在新节点列表中 没有按在旧列表中排序，有的反而被移到之前了。
            moved = true
          }
          patch(
            prevChild, // 旧节点
            c2[newIndex] as VNode, // 旧节点在新节点列表中的对应的新节点
            container,
            null,
            parentComponent,
            parentSuspense,
            isSVG,
            slotScopeIds,
            optimized
          )
          patched++
        }
      }

      // 5.3 move and mount  - 添加新节点 、 移到旧节点位置
      // generate longest stable subsequence only when nodes have moved
      // 旧：[c,d,e] 新：[e,d,c,h]，则：[3,2,1,0] 结果为 [2]，说明只需要移动第2个位置dom，就可以了
      const increasingNewIndexSequence = moved
        ? getSequence(newIndexToOldIndexMap) // 获取最长递增子序列
        : EMPTY_ARR
      j = increasingNewIndexSequence.length - 1

      // looping backwards so that we can use last patched node as anchor
      for (i = toBePatched - 1; i >= 0; i--) {
        const nextIndex = s2 + i
        const nextChild = c2[nextIndex] as VNode // 在新列表中的vnode

        // 插入新dom节点时的相对参考位置 - 为当前vnode的下一个dom节点: parentNode.insertBefore(newNode, referenceNode)
        const anchor =
          nextIndex + 1 < l2 ? (c2[nextIndex + 1] as VNode).el : parentAnchor

        // 0 表明当前节点是新增的节点，即旧节点没在新节点列表中，该节点不属于旧节点
        if (newIndexToOldIndexMap[i] === 0) {
          // mount new
          patch(
            null,
            nextChild,
            container,
            anchor,
            parentComponent,
            parentSuspense,
            isSVG,
            slotScopeIds,
            optimized
          )
        } else if (moved) {
          // 旧节点在新节点列表中排序被打乱了，如有的旧节点反而前移了
          // move if:
          // There is no stable subsequence (e.g. a reverse)
          // OR current node is not among the stable sequence
          if (j < 0 || i !== increasingNewIndexSequence[j]) {
            // i 为新节点列表中的位置
            move(nextChild, container, anchor, MoveType.REORDER)
          } else {
            j--
          }
        }
      }
    }
  }

  const move: MoveFn = (
    vnode,
    container,
    anchor,
    moveType,
    parentSuspense = null
  ) => {
    const { el, type, transition, children, shapeFlag } = vnode
    if (shapeFlag & ShapeFlags.COMPONENT) {
      move(vnode.component!.subTree, container, anchor, moveType)
      return
    }

    if (__FEATURE_SUSPENSE__ && shapeFlag & ShapeFlags.SUSPENSE) {
      vnode.suspense!.move(container, anchor, moveType)
      return
    }

    if (shapeFlag & ShapeFlags.TELEPORT) {
      ;(type as typeof TeleportImpl).move(vnode, container, anchor, internals)
      return
    }

    if (type === Fragment) {
      hostInsert(el!, container, anchor)
      for (let i = 0; i < (children as VNode[]).length; i++) {
        move((children as VNode[])[i], container, anchor, moveType)
      }
      hostInsert(vnode.anchor!, container, anchor)
      return
    }

    if (type === Static) {
      moveStaticNode(vnode, container, anchor)
      return
    }

    // single nodes
    const needTransition =
      moveType !== MoveType.REORDER &&
      shapeFlag & ShapeFlags.ELEMENT &&
      transition
    if (needTransition) {
      if (moveType === MoveType.ENTER) {
        transition!.beforeEnter(el!)
        hostInsert(el!, container, anchor)
        queuePostRenderEffect(() => transition!.enter(el!), parentSuspense)
      } else {
        const { leave, delayLeave, afterLeave } = transition!
        const remove = () => hostInsert(el!, container, anchor)
        const performLeave = () => {
          leave(el!, () => {
            remove()
            afterLeave && afterLeave()
          })
        }
        if (delayLeave) {
          delayLeave(el!, remove, performLeave)
        } else {
          performLeave()
        }
      }
    } else {
      hostInsert(el!, container, anchor)
    }
  }

  const unmount: UnmountFn = (
    vnode,
    parentComponent,
    parentSuspense,
    doRemove = false,
    optimized = false
  ) => {
    const {
      type,
      props,
      ref,
      children,
      dynamicChildren,
      shapeFlag,
      patchFlag,
      dirs
    } = vnode
    // unset ref
    if (ref != null) {
      setRef(ref, null, parentSuspense, vnode, true)
    }

    if (shapeFlag & ShapeFlags.COMPONENT_SHOULD_KEEP_ALIVE) {
      ;(parentComponent!.ctx as KeepAliveContext).deactivate(vnode)
      return
    }

    const shouldInvokeDirs = shapeFlag & ShapeFlags.ELEMENT && dirs
    const shouldInvokeVnodeHook = !isAsyncWrapper(vnode)

    let vnodeHook: VNodeHook | undefined | null
    if (
      shouldInvokeVnodeHook &&
      (vnodeHook = props && props.onVnodeBeforeUnmount)
    ) {
      invokeVNodeHook(vnodeHook, parentComponent, vnode)
    }

    if (shapeFlag & ShapeFlags.COMPONENT) {
      unmountComponent(vnode.component!, parentSuspense, doRemove)
    } else {
      if (__FEATURE_SUSPENSE__ && shapeFlag & ShapeFlags.SUSPENSE) {
        vnode.suspense!.unmount(parentSuspense, doRemove)
        return
      }

      if (shouldInvokeDirs) {
        invokeDirectiveHook(vnode, null, parentComponent, 'beforeUnmount')
      }

      if (shapeFlag & ShapeFlags.TELEPORT) {
        ;(vnode.type as typeof TeleportImpl).remove(
          vnode,
          parentComponent,
          parentSuspense,
          optimized,
          internals,
          doRemove
        )
      } else if (
        dynamicChildren &&
        // #1153: fast path should not be taken for non-stable (v-for) fragments
        (type !== Fragment ||
          (patchFlag > 0 && patchFlag & PatchFlags.STABLE_FRAGMENT))
      ) {
        // fast path for block nodes: only need to unmount dynamic children.
        unmountChildren(
          dynamicChildren,
          parentComponent,
          parentSuspense,
          false,
          true
        )
      } else if (
        (type === Fragment &&
          patchFlag &
            (PatchFlags.KEYED_FRAGMENT | PatchFlags.UNKEYED_FRAGMENT)) ||
        (!optimized && shapeFlag & ShapeFlags.ARRAY_CHILDREN)
      ) {
        unmountChildren(children as VNode[], parentComponent, parentSuspense)
      }

      if (doRemove) {
        remove(vnode)
      }
    }

    if (
      (shouldInvokeVnodeHook &&
        (vnodeHook = props && props.onVnodeUnmounted)) ||
      shouldInvokeDirs
    ) {
      queuePostRenderEffect(() => {
        vnodeHook && invokeVNodeHook(vnodeHook, parentComponent, vnode)
        shouldInvokeDirs &&
          invokeDirectiveHook(vnode, null, parentComponent, 'unmounted')
      }, parentSuspense)
    }
  }

  const remove: RemoveFn = vnode => {
    const { type, el, anchor, transition } = vnode
    if (type === Fragment) {
      removeFragment(el!, anchor!)
      return
    }

    if (type === Static) {
      removeStaticNode(vnode)
      return
    }

    const performRemove = () => {
      hostRemove(el!)
      if (transition && !transition.persisted && transition.afterLeave) {
        transition.afterLeave()
      }
    }

    if (
      vnode.shapeFlag & ShapeFlags.ELEMENT &&
      transition &&
      !transition.persisted
    ) {
      const { leave, delayLeave } = transition
      const performLeave = () => leave(el!, performRemove)
      if (delayLeave) {
        delayLeave(vnode.el!, performRemove, performLeave)
      } else {
        performLeave()
      }
    } else {
      performRemove()
    }
  }

  const removeFragment = (cur: RendererNode, end: RendererNode) => {
    // For fragments, directly remove all contained DOM nodes.
    // (fragment child nodes cannot have transition)
    let next
    while (cur !== end) {
      next = hostNextSibling(cur)!
      hostRemove(cur)
      cur = next
    }
    hostRemove(end)
  }

  const unmountComponent = (
    instance: ComponentInternalInstance,
    parentSuspense: SuspenseBoundary | null,
    doRemove?: boolean
  ) => {
    if (__DEV__ && instance.type.__hmrId) {
      unregisterHMR(instance)
    }

    const { bum, scope, update, subTree, um } = instance

    // beforeUnmount hook
    if (bum) {
      invokeArrayFns(bum)
    }

    if (
      __COMPAT__ &&
      isCompatEnabled(DeprecationTypes.INSTANCE_EVENT_HOOKS, instance)
    ) {
      instance.emit('hook:beforeDestroy')
    }

    // stop effects in component scope
    scope.stop()

    // update may be null if a component is unmounted before its async
    // setup has resolved.
    if (update) {
      // so that scheduler will no longer invoke it
      update.active = false
      unmount(subTree, instance, parentSuspense, doRemove)
    }
    // unmounted hook
    if (um) {
      queuePostRenderEffect(um, parentSuspense)
    }
    if (
      __COMPAT__ &&
      isCompatEnabled(DeprecationTypes.INSTANCE_EVENT_HOOKS, instance)
    ) {
      queuePostRenderEffect(
        () => instance.emit('hook:destroyed'),
        parentSuspense
      )
    }
    queuePostRenderEffect(() => {
      instance.isUnmounted = true
    }, parentSuspense)

    // A component with async dep inside a pending suspense is unmounted before
    // its async dep resolves. This should remove the dep from the suspense, and
    // cause the suspense to resolve immediately if that was the last dep.
    if (
      __FEATURE_SUSPENSE__ &&
      parentSuspense &&
      parentSuspense.pendingBranch &&
      !parentSuspense.isUnmounted &&
      instance.asyncDep &&
      !instance.asyncResolved &&
      instance.suspenseId === parentSuspense.pendingId
    ) {
      parentSuspense.deps--
      if (parentSuspense.deps === 0) {
        parentSuspense.resolve()
      }
    }

    if (__DEV__ || __FEATURE_PROD_DEVTOOLS__) {
      devtoolsComponentRemoved(instance)
    }
  }

  const unmountChildren: UnmountChildrenFn = (
    children,
    parentComponent,
    parentSuspense,
    doRemove = false,
    optimized = false,
    start = 0
  ) => {
    for (let i = start; i < children.length; i++) {
      unmount(children[i], parentComponent, parentSuspense, doRemove, optimized)
    }
  }

  const getNextHostNode: NextFn = vnode => {
    if (vnode.shapeFlag & ShapeFlags.COMPONENT) {
      return getNextHostNode(vnode.component!.subTree)
    }
    if (__FEATURE_SUSPENSE__ && vnode.shapeFlag & ShapeFlags.SUSPENSE) {
      return vnode.suspense!.next()
    }
    return hostNextSibling((vnode.anchor || vnode.el)!)
  }

  /**
   * 执行mount后，执行渲染函数
   * @param vnode - 组件的初始vnode
   * @param container - 挂在dom节点容器
   */
  const render: RootRenderFunction = (vnode, container, isSVG) => {
    if (vnode == null) {
      if (container._vnode) {
        // _vnode 组件渲染后的vnode
        // 渲染之前，先卸载掉原先的挂在实例
        unmount(container._vnode, null, null, true)
      }
    } else {
      // 开始挂载、渲染
      patch(container._vnode || null, vnode, container, null, null, null, isSVG)
    }
    flushPostFlushCbs()
    container._vnode = vnode // 保存节点渲染后的vnode
  }

  const internals: RendererInternals = {
    p: patch,
    um: unmount,
    m: move,
    r: remove,
    mt: mountComponent,
    mc: mountChildren,
    pc: patchChildren,
    pbc: patchBlockChildren,
    n: getNextHostNode,
    o: options
  }

  let hydrate: ReturnType<typeof createHydrationFunctions>[0] | undefined
  let hydrateNode: ReturnType<typeof createHydrationFunctions>[1] | undefined
  if (createHydrationFns) {
    ;[hydrate, hydrateNode] = createHydrationFns(
      internals as RendererInternals<Node, Element>
    )
  }

  return {
    render,
    hydrate,
    createApp: createAppAPI(render, hydrate)
  }
}

<<<<<<< HEAD
// 执行vnode节点上的hook函数
export function setRef(
  rawRef: VNodeNormalizedRef,
  oldRawRef: VNodeNormalizedRef | null,
  parentSuspense: SuspenseBoundary | null,
  vnode: VNode,
  isUnmount = false
) {
  if (isArray(rawRef)) {
    rawRef.forEach((r, i) =>
      setRef(
        r,
        oldRawRef && (isArray(oldRawRef) ? oldRawRef[i] : oldRawRef),
        parentSuspense,
        vnode,
        isUnmount
      )
    )
    return
  }

  if (isAsyncWrapper(vnode) && !isUnmount) {
    // when mounting async components, nothing needs to be done,
    // because the template ref is forwarded to inner component
    return
  }

  const refValue =
    vnode.shapeFlag & ShapeFlags.STATEFUL_COMPONENT
      ? getExposeProxy(vnode.component!) || vnode.component!.proxy
      : vnode.el
  const value = isUnmount ? null : refValue

  const { i: owner, r: ref } = rawRef
  if (__DEV__ && !owner) {
    warn(
      `Missing ref owner context. ref cannot be used on hoisted vnodes. ` +
        `A vnode with ref must be created inside the render function.`
    )
    return
  }
  const oldRef = oldRawRef && (oldRawRef as VNodeNormalizedRefAtom).r
  const refs = owner.refs === EMPTY_OBJ ? (owner.refs = {}) : owner.refs
  const setupState = owner.setupState

  // dynamic ref changed. unset old ref
  if (oldRef != null && oldRef !== ref) {
    if (isString(oldRef)) {
      refs[oldRef] = null
      if (hasOwn(setupState, oldRef)) {
        setupState[oldRef] = null
      }
    } else if (isRef(oldRef)) {
      oldRef.value = null
    }
  }

  if (isString(ref)) {
    const doSet = () => {
      if (__COMPAT__ && isCompatEnabled(DeprecationTypes.V_FOR_REF, owner)) {
        registerLegacyRef(refs, ref, refValue, owner, rawRef.f, isUnmount)
      } else {
        refs[ref] = value
      }
      if (hasOwn(setupState, ref)) {
        setupState[ref] = value
      }
    }
    // #1789: for non-null values, set them after render
    // null values means this is unmount and it should not overwrite another
    // ref with the same key
    if (value) {
      ;(doSet as SchedulerJob).id = -1
      queuePostRenderEffect(doSet, parentSuspense)
    } else {
      doSet()
    }
  } else if (isRef(ref)) {
    const doSet = () => {
      ref.value = value
    }
    if (value) {
      ;(doSet as SchedulerJob).id = -1
      queuePostRenderEffect(doSet, parentSuspense)
    } else {
      doSet()
    }
  } else if (isFunction(ref)) {
    callWithErrorHandling(ref, owner, ErrorCodes.FUNCTION_REF, [value, refs])
  } else if (__DEV__) {
    warn('Invalid template ref type:', value, `(${typeof value})`)
  }
}

export function invokeVNodeHook(
  hook: VNodeHook, // vnode节点上的钩子函数，即dom节点上定义的事件属性，如：onVnodeBeforeMount
  instance: ComponentInternalInstance | null, // 组件实例信息
  vnode: VNode, // 当前节点的新vnode
  prevVNode: VNode | null = null
=======
function toggleRecurse(
  { effect, update }: ComponentInternalInstance,
  allowed: boolean
>>>>>>> ae4b0783
) {
  effect.allowRecurse = update.allowRecurse = allowed
}

/**
 * #1156
 * When a component is HMR-enabled, we need to make sure that all static nodes
 * inside a block also inherit the DOM element from the previous tree so that
 * HMR updates (which are full updates) can retrieve the element for patching.
 *
 * #2080
 * Inside keyed `template` fragment static children, if a fragment is moved,
 * the children will always be moved. Therefore, in order to ensure correct move
 * position, el should be inherited from previous nodes.
 */
export function traverseStaticChildren(n1: VNode, n2: VNode, shallow = false) {
  const ch1 = n1.children
  const ch2 = n2.children
  if (isArray(ch1) && isArray(ch2)) {
    for (let i = 0; i < ch1.length; i++) {
      // this is only called in the optimized path so array children are
      // guaranteed to be vnodes
      const c1 = ch1[i] as VNode
      let c2 = ch2[i] as VNode
      if (c2.shapeFlag & ShapeFlags.ELEMENT && !c2.dynamicChildren) {
        if (c2.patchFlag <= 0 || c2.patchFlag === PatchFlags.HYDRATE_EVENTS) {
          c2 = ch2[i] = cloneIfMounted(ch2[i] as VNode)
          c2.el = c1.el
        }
        if (!shallow) traverseStaticChildren(c1, c2)
      }
      // also inherit for comment nodes, but not placeholders (e.g. v-if which
      // would have received .el during block patch)
      if (__DEV__ && c2.type === Comment && !c2.el) {
        c2.el = c1.el
      }
    }
  }
}

// v-for更新后，从变化的dom列表中，寻找最长不需要移动dom序列，进而找出只需要移动最少dom的位置。
// 最长递增子序列：在一个给定的数值序列中，找到一个子序列，使得这个子序列元素的数值依次递增，并且这个子序列的长度尽可能地大
// v-for更新列表时：arr记录 旧节点vnode 在 新节点列表中的位置 与 旧节点列表中的位置，如：[1,0,3,2] 结果为 [0, 3]
// https://en.wikipedia.org/wiki/Longest_increasing_subsequence
// 中文：https://zh.wikipedia.org/wiki/%E6%9C%80%E9%95%BF%E9%80%92%E5%A2%9E%E5%AD%90%E5%BA%8F%E5%88%97
function getSequence(arr: number[]): number[] {
  const p = arr.slice()
  const result = [0]
  let i, j, u, v, c
  const len = arr.length
  for (i = 0; i < len; i++) {
    const arrI = arr[i]
    if (arrI !== 0) {
      j = result[result.length - 1]
      if (arr[j] < arrI) {
        p[i] = j
        result.push(i)
        continue
      }
      u = 0
      v = result.length - 1
      while (u < v) {
        c = (u + v) >> 1
        if (arr[result[c]] < arrI) {
          u = c + 1
        } else {
          v = c
        }
      }
      if (arrI < arr[result[u]]) {
        if (u > 0) {
          p[i] = result[u - 1]
        }
        result[u] = i
      }
    }
  }
  u = result.length
  v = result[u - 1]
  while (u-- > 0) {
    result[u] = v
    v = p[v]
  }
  return result
}<|MERGE_RESOLUTION|>--- conflicted
+++ resolved
@@ -2541,111 +2541,9 @@
   }
 }
 
-<<<<<<< HEAD
-// 执行vnode节点上的hook函数
-export function setRef(
-  rawRef: VNodeNormalizedRef,
-  oldRawRef: VNodeNormalizedRef | null,
-  parentSuspense: SuspenseBoundary | null,
-  vnode: VNode,
-  isUnmount = false
-) {
-  if (isArray(rawRef)) {
-    rawRef.forEach((r, i) =>
-      setRef(
-        r,
-        oldRawRef && (isArray(oldRawRef) ? oldRawRef[i] : oldRawRef),
-        parentSuspense,
-        vnode,
-        isUnmount
-      )
-    )
-    return
-  }
-
-  if (isAsyncWrapper(vnode) && !isUnmount) {
-    // when mounting async components, nothing needs to be done,
-    // because the template ref is forwarded to inner component
-    return
-  }
-
-  const refValue =
-    vnode.shapeFlag & ShapeFlags.STATEFUL_COMPONENT
-      ? getExposeProxy(vnode.component!) || vnode.component!.proxy
-      : vnode.el
-  const value = isUnmount ? null : refValue
-
-  const { i: owner, r: ref } = rawRef
-  if (__DEV__ && !owner) {
-    warn(
-      `Missing ref owner context. ref cannot be used on hoisted vnodes. ` +
-        `A vnode with ref must be created inside the render function.`
-    )
-    return
-  }
-  const oldRef = oldRawRef && (oldRawRef as VNodeNormalizedRefAtom).r
-  const refs = owner.refs === EMPTY_OBJ ? (owner.refs = {}) : owner.refs
-  const setupState = owner.setupState
-
-  // dynamic ref changed. unset old ref
-  if (oldRef != null && oldRef !== ref) {
-    if (isString(oldRef)) {
-      refs[oldRef] = null
-      if (hasOwn(setupState, oldRef)) {
-        setupState[oldRef] = null
-      }
-    } else if (isRef(oldRef)) {
-      oldRef.value = null
-    }
-  }
-
-  if (isString(ref)) {
-    const doSet = () => {
-      if (__COMPAT__ && isCompatEnabled(DeprecationTypes.V_FOR_REF, owner)) {
-        registerLegacyRef(refs, ref, refValue, owner, rawRef.f, isUnmount)
-      } else {
-        refs[ref] = value
-      }
-      if (hasOwn(setupState, ref)) {
-        setupState[ref] = value
-      }
-    }
-    // #1789: for non-null values, set them after render
-    // null values means this is unmount and it should not overwrite another
-    // ref with the same key
-    if (value) {
-      ;(doSet as SchedulerJob).id = -1
-      queuePostRenderEffect(doSet, parentSuspense)
-    } else {
-      doSet()
-    }
-  } else if (isRef(ref)) {
-    const doSet = () => {
-      ref.value = value
-    }
-    if (value) {
-      ;(doSet as SchedulerJob).id = -1
-      queuePostRenderEffect(doSet, parentSuspense)
-    } else {
-      doSet()
-    }
-  } else if (isFunction(ref)) {
-    callWithErrorHandling(ref, owner, ErrorCodes.FUNCTION_REF, [value, refs])
-  } else if (__DEV__) {
-    warn('Invalid template ref type:', value, `(${typeof value})`)
-  }
-}
-
-export function invokeVNodeHook(
-  hook: VNodeHook, // vnode节点上的钩子函数，即dom节点上定义的事件属性，如：onVnodeBeforeMount
-  instance: ComponentInternalInstance | null, // 组件实例信息
-  vnode: VNode, // 当前节点的新vnode
-  prevVNode: VNode | null = null
-=======
 function toggleRecurse(
   { effect, update }: ComponentInternalInstance,
   allowed: boolean
->>>>>>> ae4b0783
 ) {
   effect.allowRecurse = update.allowRecurse = allowed
 }
