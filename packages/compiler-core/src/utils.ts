import {
  SourceLocation,
  Position,
  ElementNode,
  NodeTypes,
  CallExpression,
  createCallExpression,
  DirectiveNode,
  ElementTypes,
  TemplateChildNode,
  RootNode,
  ObjectExpression,
  Property,
  JSChildNode,
  createObjectExpression,
  SlotOutletNode,
  TemplateNode,
  RenderSlotCall,
  ExpressionNode,
  IfBranchNode,
  TextNode,
  InterpolationNode,
  VNodeCall,
  SimpleExpressionNode,
  BlockCodegenNode,
  MemoExpression
} from './ast'
import { TransformContext } from './transform'
import {
  MERGE_PROPS,
  TELEPORT,
  SUSPENSE,
  KEEP_ALIVE,
  BASE_TRANSITION,
  TO_HANDLERS,
  NORMALIZE_PROPS,
  GUARD_REACTIVE_PROPS,
  CREATE_BLOCK,
  CREATE_ELEMENT_BLOCK,
  CREATE_VNODE,
  CREATE_ELEMENT_VNODE,
  WITH_MEMO,
  OPEN_BLOCK
} from './runtimeHelpers'
import { isString, isObject, hyphenate, extend, NOOP } from '@vue/shared'
import { PropsExpression } from './transforms/transformElement'
import { parseExpression } from '@babel/parser'
import { Expression } from '@babel/types'

// 判断一个指令属性节点是否是静态指令;  (动态指令：':[dynamicName]="value"')
export const isStaticExp = (p: JSChildNode): p is SimpleExpressionNode =>
  // 指令名节点表达式，如 template: <component :is='HelloWold' />， 静态is返回true
  p.type === NodeTypes.SIMPLE_EXPRESSION && p.isStatic

export const isBuiltInType = (tag: string, expected: string): boolean =>
  tag === expected || tag === hyphenate(expected) // 匹配非单词边界的第一个大写字母，在其前边加上 - , 并小写后面所有，如 'MyComponentABc' 结果为： 'my-componentabc'

export function isCoreComponent(tag: string): symbol | void {
  if (isBuiltInType(tag, 'Teleport')) {
    return TELEPORT
  } else if (isBuiltInType(tag, 'Suspense')) {
    return SUSPENSE
  } else if (isBuiltInType(tag, 'KeepAlive')) {
    // tag： 'KeepAlive' 或 'keep-alive'
    return KEEP_ALIVE // Symbol(__DEV__ ? `KeepAlive` : ``)
  } else if (isBuiltInType(tag, 'BaseTransition')) {
    return BASE_TRANSITION
  }
}

// 数字开头：'123abc$'
// 或不能只有： $、字母、数字、下划线，比如 '{foo:true}'
const nonIdentifierRE = /^\d|[^\$\w]/
// 非数字开头，且都是'[\$A-Za-z0-9_]'，如：'$foo_123'
export const isSimpleIdentifier = (name: string): boolean =>
  !nonIdentifierRE.test(name)

// \w 匹配字母、数字、下划线。等价于'[A-Za-z0-9_]'。
// \W 匹配非字母、数字、下划线。等价于 '[^A-Za-z0-9_]'。
// \s 匹配任何空白字符，包括空格、制表符、换页符等等。等价于 [ \f\n\r\t\v]。
// \S 匹配任何非空白字符。等价于 [^ \f\n\r\t\v]。

// 匹配一个指令属性值的表达式，即有效的函数名调用： 以 [A-Za-z_$] 开头，如 <button @click="$_abc[foo][bar]"></button>
// '$_abc$123 . $_abc$123$ . $_abc$123' 或 '$_abc[foo][bar]'
// 不匹配： '1 + 1'、handleClick(1)

const enum MemberExpLexState {
  inMemberExp,
  inBrackets,
  inParens,
  inString
}

const validFirstIdentCharRE = /[A-Za-z_$\xA0-\uFFFF]/
const validIdentCharRE = /[\.\?\w$\xA0-\uFFFF]/
const whitespaceRE = /\s+[.[]\s*|\s*[.[]\s+/g

/**
 * Simple lexer to check if an expression is a member expression. This is
 * lax and only checks validity at the root level (i.e. does not validate exps
 * inside square brackets), but it's ok since these are only used on template
 * expressions and false positives are invalid expressions in the first place.
 */
export const isMemberExpressionBrowser = (path: string): boolean => {
  // remove whitespaces around . or [ first
  path = path.trim().replace(whitespaceRE, s => s.trim())

  let state = MemberExpLexState.inMemberExp
  let stateStack: MemberExpLexState[] = []
  let currentOpenBracketCount = 0
  let currentOpenParensCount = 0
  let currentStringType: "'" | '"' | '`' | null = null

  for (let i = 0; i < path.length; i++) {
    const char = path.charAt(i)
    switch (state) {
      case MemberExpLexState.inMemberExp:
        if (char === '[') {
          stateStack.push(state)
          state = MemberExpLexState.inBrackets
          currentOpenBracketCount++
        } else if (char === '(') {
          stateStack.push(state)
          state = MemberExpLexState.inParens
          currentOpenParensCount++
        } else if (
          !(i === 0 ? validFirstIdentCharRE : validIdentCharRE).test(char)
        ) {
          return false
        }
        break
      case MemberExpLexState.inBrackets:
        if (char === `'` || char === `"` || char === '`') {
          stateStack.push(state)
          state = MemberExpLexState.inString
          currentStringType = char
        } else if (char === `[`) {
          currentOpenBracketCount++
        } else if (char === `]`) {
          if (!--currentOpenBracketCount) {
            state = stateStack.pop()!
          }
        }
        break
      case MemberExpLexState.inParens:
        if (char === `'` || char === `"` || char === '`') {
          stateStack.push(state)
          state = MemberExpLexState.inString
          currentStringType = char
        } else if (char === `(`) {
          currentOpenParensCount++
        } else if (char === `)`) {
          // if the exp ends as a call then it should not be considered valid
          if (i === path.length - 1) {
            return false
          }
          if (!--currentOpenParensCount) {
            state = stateStack.pop()!
          }
        }
        break
      case MemberExpLexState.inString:
        if (char === currentStringType) {
          state = stateStack.pop()!
          currentStringType = null
        }
        break
    }
  }
  return !currentOpenBracketCount && !currentOpenParensCount
}

// 获取节点中的内部某段内容的光标信息
export const isMemberExpressionNode = __BROWSER__
  ? (NOOP as any as (path: string, context: TransformContext) => boolean)
  : (path: string, context: TransformContext): boolean => {
      try {
        let ret: Expression = parseExpression(path, {
          plugins: context.expressionPlugins
        })
        if (ret.type === 'TSAsExpression' || ret.type === 'TSTypeAssertion') {
          ret = ret.expression
        }
        return (
          ret.type === 'MemberExpression' ||
          ret.type === 'OptionalMemberExpression' ||
          ret.type === 'Identifier'
        )
      } catch (e) {
        return false
      }
    }

export const isMemberExpression = __BROWSER__
  ? isMemberExpressionBrowser
  : isMemberExpressionNode

export function getInnerRange(
<<<<<<< HEAD
  loc: SourceLocation, // 此节点在模版中的位置信息
  offset: number, // 某段内容 的偏移量
  length?: number // 某段内容 的长度
=======
  loc: SourceLocation,
  offset: number,
  length: number
>>>>>>> 065c3671
): SourceLocation {
  __TEST__ && assert(offset <= loc.source.length)
  const source = loc.source.slice(offset, offset + length)
  const newLoc: SourceLocation = {
    source,
    start: advancePositionWithClone(loc.start, loc.source, offset), // 移动offset距离
    end: loc.end
  }

  if (length != null) {
    __TEST__ && assert(offset + length <= loc.source.length)
    newLoc.end = advancePositionWithClone(
      loc.start,
      loc.source,
      offset + length
    )
  }

  return newLoc
}

// 复制模版某一范围内的内容，改变其光标位置，当不会改变pos参数，并返回结果
export function advancePositionWithClone(
  pos: Position,
  source: string,
  numberOfCharacters: number = source.length // 移动距离
): Position {
  return advancePositionWithMutation(
    extend({}, pos),
    source,
    numberOfCharacters
  )
}

// 改变解析光标位置，会改变 pos 参数，并返回结果
// advance by mutation without cloning (for performance reasons), since this
// gets called a lot in the parser
export function advancePositionWithMutation(
  pos: Position,
  source: string,
  numberOfCharacters: number = source.length
): Position {
  let linesCount = 0
  let lastNewLinePos = -1

  // 识别换行，换行的ascii码：10，空格的ascii码 32
  for (let i = 0; i < numberOfCharacters; i++) {
    if (source.charCodeAt(i) === 10 /* newline char code */) {
      linesCount++
      lastNewLinePos = i
    }
  }

  pos.offset += numberOfCharacters // 光标位置 相对于 模板整体内容长度
  pos.line += linesCount // 通过换行码来判断行数

  pos.column =
    lastNewLinePos === -1 // 即没有换行: <div id='app'><span>没有换行</span></div>
      ? pos.column + numberOfCharacters
      : numberOfCharacters - lastNewLinePos // 将光标定位到当前行后，再定位所要操作的列位置即所对应的字符

  return pos
}

export function assert(condition: boolean, msg?: string) {
  /* istanbul ignore if */
  if (!condition) {
    throw new Error(msg || `unexpected compiler condition`)
  }
}

// 查找指令属性节点
// 如 <hello-world v-is="Welcome" />
export function findDir(
  node: ElementNode,
  name: string | RegExp, // 指令名
  allowEmpty: boolean = false //  指令属性值是否可以为空
): DirectiveNode | undefined {
  // 在元素节点的属性列表中
  for (let i = 0; i < node.props.length; i++) {
    // 处理指令属性节点
    const p = node.props[i] // 元素属性
    if (
      p.type === NodeTypes.DIRECTIVE && // 属性类别为：指令
      (allowEmpty || p.exp) && // 指令属性值是否可以为空
      (isString(name) ? p.name === name : name.test(p.name)) // 匹配指令名
    ) {
      return p
    }
  }
}

// 查找属性节点：静态属性、静态bind属性，
// 如 <component is="HelloWorld" />
// 或 <component :is="HelloWorld" />
export function findProp(
  node: ElementNode,
  name: string, // 静态dom属性名 或 bind的某个指令名
  dynamicOnly: boolean = false, // 动态属性，如指令属性
  allowEmpty: boolean = false // 是否属性值为空
): ElementNode['props'][0] | undefined {
  for (let i = 0; i < node.props.length; i++) {
    const p = node.props[i]
    if (p.type === NodeTypes.ATTRIBUTE) {
      // dom节点标签静态属性，如 'is'；DIRECTIVE 为指令属性，如 ':is'
      if (dynamicOnly) continue
      if (p.name === name && (p.value || allowEmpty)) {
        return p
      }
    } else if (
      p.name === 'bind' && // v-bind 指令属性，如 ':is'
      (p.exp || allowEmpty) && // p.exp 为指令值节点
      isBindKey(p.arg, name) // 是否静态bind某个指令， p.arg 为指令名表达式节点，如 ':is' 指令中的 'is' 字符串表达式信息节点
    ) {
      return p
    }
  }
}

// 静态bind某个指令，如 ':is' 绑定了is指令
export function isBindKey(arg: DirectiveNode['arg'], name: string): boolean {
  return !!(arg && isStaticExp(arg) && arg.content === name)
}

export function hasDynamicKeyVBind(node: ElementNode): boolean {
  return node.props.some(
    p =>
      p.type === NodeTypes.DIRECTIVE &&
      p.name === 'bind' &&
      (!p.arg || // v-bind="obj"
        p.arg.type !== NodeTypes.SIMPLE_EXPRESSION || // v-bind:[_ctx.foo]
        !p.arg.isStatic) // v-bind:[foo]
  )
}

// 判断是否是 文本节点 或 插值节点
export function isText(
  node: TemplateChildNode
): node is TextNode | InterpolationNode {
  return node.type === NodeTypes.INTERPOLATION || node.type === NodeTypes.TEXT
}

export function isVSlot(p: ElementNode['props'][0]): p is DirectiveNode {
  return p.type === NodeTypes.DIRECTIVE && p.name === 'slot'
}

export function isTemplateNode(
  node: RootNode | TemplateChildNode
): node is TemplateNode {
  return (
    node.type === NodeTypes.ELEMENT && node.tagType === ElementTypes.TEMPLATE
  )
}

// slot 组件
// <slot></slot>
export function isSlotOutlet(
  node: RootNode | TemplateChildNode
): node is SlotOutletNode {
  return node.type === NodeTypes.ELEMENT && node.tagType === ElementTypes.SLOT
}

// 将template元素上的key 属性注入到子节点属性列表中去

// 场景一：注入到slot元素属性列表中去，如：
// 在解析v-for指令中，<template v-for="..." key="..."><slot></slot></template>
// node: slotOutlet.codegenNode， 其中slot在transformSlotOutlet解析所得

// 场景二：注入到普通元素节点，此时template v-for 只有一个子元素，则需要将key属性注入到，如：
// <template v-for="..." :key="..."><div>...</div></template>
// 则其node，即子节点： <div>...</div> 的codegenNode 在 transformElement节点生成 createVNodeCall

// 场景三：在解析v-if指令时，将if在兄弟节点中的位置key（系统），注入到 如：<div v-if="true" v-for="item in items"></div>
export function getVNodeHelper(ssr: boolean, isComponent: boolean) {
  return ssr || isComponent ? CREATE_VNODE : CREATE_ELEMENT_VNODE
}

export function getVNodeBlockHelper(ssr: boolean, isComponent: boolean) {
  return ssr || isComponent ? CREATE_BLOCK : CREATE_ELEMENT_BLOCK
}

const propsHelperSet = new Set([NORMALIZE_PROPS, GUARD_REACTIVE_PROPS])

function getUnnormalizedProps(
  props: PropsExpression | '{}',
  callPath: CallExpression[] = []
): [PropsExpression | '{}', CallExpression[]] {
  if (
    props &&
    !isString(props) &&
    props.type === NodeTypes.JS_CALL_EXPRESSION
  ) {
    const callee = props.callee
    if (!isString(callee) && propsHelperSet.has(callee)) {
      return getUnnormalizedProps(
        props.arguments[0] as PropsExpression,
        callPath.concat(props)
      )
    }
  }
  return [props, callPath]
}
export function injectProp(
  node: VNodeCall | RenderSlotCall, // 如 slotOutlet.codegenNode as RenderSlotCall，一个 NodeTypes.JS_CALL_EXPRESSION类型节点
  prop: Property, // 如 <span v-for="..." key="..."></span> 中 key属性对应的js节点
  context: TransformContext
) {
  let propsWithInjection: ObjectExpression | CallExpression | undefined

  // slot 的属性列表 transformElement buildProps()，或 子节点列表 props = createFunctionExpression([], slot.children, false, false, loc)
  const originalProps =
    node.type === NodeTypes.VNODE_CALL ? node.props : node.arguments[2] // node.arguments： slotArgs, [2] 保存slot元素的子节点列表

  // 如 <template v-for="(item, index) in items" :key="index"><slot name="header"></slot></template>
  // slot 存在name以外的属性，此时 props = slotProps；
  // 在 transformSlotOutlet.ts 处理 slot元素

  /**
   * 1. mergeProps(...)
   * 2. toHandlers(...)
   * 3. normalizeProps(...)
   * 4. normalizeProps(guardReactiveProps(...))
   *
   * we need to get the real props before normalization
   */
  let props = originalProps
  let callPath: CallExpression[] = []
  let parentCall: CallExpression | undefined
  if (
    props &&
    !isString(props) &&
    props.type === NodeTypes.JS_CALL_EXPRESSION
  ) {
    const ret = getUnnormalizedProps(props)
    props = ret[0]
    callPath = ret[1]
    parentCall = callPath[callPath.length - 1]
  }

  if (props == null || isString(props)) {
    // slot标签元素除name属性外，不存在其它属性

    // 如果不存在属性列表，不存在子节点列表： <template v-for="(item, index) in items" :key="index"><slot name="header"></slot></template>
    // 此时 props = undefined

    // 如果不存在属性列表，但存在子节点列表，如 <template v-for="(item, index) in items" :key="index"><slot name="header"><span></span></slot></template>
    // 此时 props = '{}'

    propsWithInjection = createObjectExpression([prop]) // v-for key 属性节点
  } else if (props.type === NodeTypes.JS_CALL_EXPRESSION) {
    // 有 v-bind/v-on(无参数)属性时：
    // 将key 属性加到合并处理后的slot prop属性列表中

    // 处理合并属性，针对 v-on/v-bind(无参数)
    // 如 <template v-for="(item, index) in items" :key="index"><slot name="header" class="red" :class="['blue', { green: true}]" v-bind="{ class: 'yellow'}"></slot></template>
    // 此时 props: createCallExpression(
    //         context.helper(MERGE_PROPS),
    //         mergeArgs, // 即 arguments 合并的属性列表，[class, "{ class: 'yellow'}"]
    //         elementLoc
    //       )
    //  props.arguments 已经处理合并过的slot属性列表，[class合并节点, "{ class: 'yellow'}"]

    // merged props... add ours
    // only inject key to object literal if it's the first argument so that
    // if doesn't override user provided keys
    const first = props.arguments[0] as string | JSChildNode

    if (!isString(first) && first.type === NodeTypes.JS_OBJECT_EXPRESSION) {
      // 针对 v-bind/v-on 在属性列表之后

      // 如 <template v-for="(item, index) in items" :key="index"><slot name="header" class="red" :class="['blue', { green: true}]" v-bind="{ class: 'yellow'}"></slot></template>
      // 在 transformElement 中buildProps会处理属性的合并，在分析 v-bind/v-on（无参数）阶段
      // 此时 first 表示合并后的class属性节点

      // 将 v-for key 属性加到前边
      first.properties.unshift(prop)
    } else {
      if (props.callee === TO_HANDLERS) {
        // mergeArgs 第一个是 v-on 指令
        // 如 <template v-for="(item, index) in items" :key="index"><slot name="header" v-on="{click: 'handleClick'}" class="red"></slot></template>

        // #2366
        propsWithInjection = createCallExpression(context.helper(MERGE_PROPS), [
          createObjectExpression([prop]),
          props
        ])
      } else {
        // mergeArgs 第一个是 v-bind 指令表达式节点，后面需要其它属性，如class
        // 此时 first 是 v-bind 指令值表达式属性节点
        // 如 <template v-for="(item, index) in items" :key="index"><slot name="header" v-bind="[{class: 'blue'}]" class="red"></slot></template>
        // first.content = "[{class: 'blue'}]"
        props.arguments.unshift(createObjectExpression([prop]))
      }
    }
    !propsWithInjection && (propsWithInjection = props)
  } else if (props.type === NodeTypes.JS_OBJECT_EXPRESSION) {
    // 没有v-bind/v-on(无参数)指令，如：<template v-for="(item, index) in items" :key="index"><slot name="header" data-txt="hello world"></slot></template>
    // 普通属性节点
    let alreadyExists = false
    // check existing key to avoid overriding user provided keys
    if (prop.key.type === NodeTypes.SIMPLE_EXPRESSION) {
      //  !__BROWSER__ && context.prefixIdentifiers && keyProperty
      const propKeyName = prop.key.content
      alreadyExists = props.properties.some(
        p =>
          p.key.type === NodeTypes.SIMPLE_EXPRESSION &&
          p.key.content === propKeyName
      )
    }
    // 添加到props列表
    if (!alreadyExists) {
      props.properties.unshift(prop)
    }
    propsWithInjection = props
  } else {
    // 只有一个 v-bind 属性：<template v-for="(item, index) in items" :key="index"><slot name="header" v-bind="[{class: 'blue'}]"></slot></template>
    // single v-bind with expression, return a merged replacement
    propsWithInjection = createCallExpression(context.helper(MERGE_PROPS), [
      createObjectExpression([prop]),
      props
    ])
    // in the case of nested helper call, e.g. `normalizeProps(guardReactiveProps(props))`,
    // it will be rewritten as `normalizeProps(mergeProps({ key: 0 }, props))`,
    // the `guardReactiveProps` will no longer be needed
    if (parentCall && parentCall.callee === GUARD_REACTIVE_PROPS) {
      parentCall = callPath[callPath.length - 2]
    }
  }

  if (node.type === NodeTypes.VNODE_CALL) {
    if (parentCall) {
      parentCall.arguments[0] = propsWithInjection
    } else {
      node.props = propsWithInjection
    }
  } else {
    // 如处理 v-for template slot 元素，将template上的key属性加到 slot元素的属性列表中

    if (parentCall) {
      parentCall.arguments[0] = propsWithInjection
    } else {
      node.arguments[2] = propsWithInjection
    }
  }
}

export function toValidAssetId(
  name: string,
  type: 'component' | 'directive' | 'filter'
): string {
  // 非[A-Za-z0-9_]， 如 tag name = 'hello-world' 转换为 '_component_hello__world'
  // see issue#4422, we need adding identifier on validAssetId if variable `name` has specific character
  return `_${type}_${name.replace(/[^\w]/g, (searchValue, replaceValue) => {
    return searchValue === '-' ? '_' : name.charCodeAt(replaceValue).toString()
  })}`
}

// Check if a node contains expressions that reference current context scope ids
export function hasScopeRef(
  node: TemplateChildNode | IfBranchNode | ExpressionNode | undefined,
  ids: TransformContext['identifiers']
): boolean {
  if (!node || Object.keys(ids).length === 0) {
    return false
  }
  switch (node.type) {
    case NodeTypes.ELEMENT:
      for (let i = 0; i < node.props.length; i++) {
        const p = node.props[i]
        if (
          p.type === NodeTypes.DIRECTIVE &&
          (hasScopeRef(p.arg, ids) || hasScopeRef(p.exp, ids))
        ) {
          return true
        }
      }
      return node.children.some(c => hasScopeRef(c, ids))
    case NodeTypes.FOR:
      if (hasScopeRef(node.source, ids)) {
        return true
      }
      return node.children.some(c => hasScopeRef(c, ids))
    case NodeTypes.IF:
      return node.branches.some(b => hasScopeRef(b, ids))
    case NodeTypes.IF_BRANCH:
      if (hasScopeRef(node.condition, ids)) {
        return true
      }
      return node.children.some(c => hasScopeRef(c, ids))
    case NodeTypes.SIMPLE_EXPRESSION:
      return (
        !node.isStatic &&
        isSimpleIdentifier(node.content) &&
        !!ids[node.content]
      )
    case NodeTypes.COMPOUND_EXPRESSION:
      return node.children.some(c => isObject(c) && hasScopeRef(c, ids))
    case NodeTypes.INTERPOLATION:
    case NodeTypes.TEXT_CALL:
      return hasScopeRef(node.content, ids)
    case NodeTypes.TEXT:
    case NodeTypes.COMMENT:
      return false
    default:
      if (__DEV__) {
        const exhaustiveCheck: never = node
        exhaustiveCheck
      }
      return false
  }
}

export function getMemoedVNodeCall(node: BlockCodegenNode | MemoExpression) {
  if (node.type === NodeTypes.JS_CALL_EXPRESSION && node.callee === WITH_MEMO) {
    return node.arguments[1].returns as VNodeCall
  } else {
    return node
  }
}

export function makeBlock(
  node: VNodeCall,
  { helper, removeHelper, inSSR }: TransformContext
) {
  if (!node.isBlock) {
    node.isBlock = true
    removeHelper(getVNodeHelper(inSSR, node.isComponent))
    helper(OPEN_BLOCK)
    helper(getVNodeBlockHelper(inSSR, node.isComponent))
  }
}<|MERGE_RESOLUTION|>--- conflicted
+++ resolved
@@ -196,15 +196,9 @@
   : isMemberExpressionNode
 
 export function getInnerRange(
-<<<<<<< HEAD
   loc: SourceLocation, // 此节点在模版中的位置信息
   offset: number, // 某段内容 的偏移量
-  length?: number // 某段内容 的长度
-=======
-  loc: SourceLocation,
-  offset: number,
-  length: number
->>>>>>> 065c3671
+  length: number // 某段内容 的长度
 ): SourceLocation {
   __TEST__ && assert(offset <= loc.source.length)
   const source = loc.source.slice(offset, offset + length)
