import {
  isArray,
  isFunction,
  isString,
  isObject,
  EMPTY_ARR,
  extend,
  normalizeClass,
  normalizeStyle,
  PatchFlags,
  ShapeFlags,
  SlotFlags,
  isOn
} from '@vue/shared'
import {
  ComponentInternalInstance,
  Data,
  ConcreteComponent,
  ClassComponent,
  Component,
  isClassComponent
} from './component'
import { RawSlots } from './componentSlots'
import { isProxy, Ref, toRaw, ReactiveFlags, isRef } from '@vue/reactivity'
import { AppContext } from './apiCreateApp'
import {
  Suspense,
  SuspenseImpl,
  isSuspense,
  SuspenseBoundary
} from './components/Suspense'
import { DirectiveBinding } from './directives'
import { TransitionHooks } from './components/BaseTransition'
import { warn } from './warning'
import { Teleport, TeleportImpl, isTeleport } from './components/Teleport'
import {
  currentRenderingInstance,
  currentScopeId
} from './componentRenderContext'
import { RendererNode, RendererElement } from './renderer'
import { NULL_DYNAMIC_COMPONENT } from './helpers/resolveAssets'
import { hmrDirtyComponents } from './hmr'
import { convertLegacyComponent } from './compat/component'
import { convertLegacyVModelProps } from './compat/componentVModel'
import { defineLegacyVNodeProperties } from './compat/renderFn'
import { callWithAsyncErrorHandling, ErrorCodes } from './errorHandling'
import { ComponentPublicInstance } from './componentPublicInstance'

export const Fragment = Symbol(__DEV__ ? 'Fragment' : undefined) as any as {
  __isFragment: true
  new (): {
    $props: VNodeProps
  }
}
export const Text = Symbol(__DEV__ ? 'Text' : undefined)
export const Comment = Symbol(__DEV__ ? 'Comment' : undefined)
export const Static = Symbol(__DEV__ ? 'Static' : undefined)

export type VNodeTypes =
  | string
  | VNode
  | Component
  | typeof Text
  | typeof Static
  | typeof Comment
  | typeof Fragment
  | typeof Teleport
  | typeof TeleportImpl
  | typeof Suspense
  | typeof SuspenseImpl

export type VNodeRef =
  | string
  | Ref
  | ((
      ref: Element | ComponentPublicInstance | null,
      refs: Record<string, any>
    ) => void)

export type VNodeNormalizedRefAtom = {
  i: ComponentInternalInstance
  r: VNodeRef
  k?: string // setup ref key
  f?: boolean // refInFor marker
}

export type VNodeNormalizedRef =
  | VNodeNormalizedRefAtom
  | VNodeNormalizedRefAtom[]

type VNodeMountHook = (vnode: VNode) => void
type VNodeUpdateHook = (vnode: VNode, oldVNode: VNode) => void
export type VNodeHook =
  | VNodeMountHook
  | VNodeUpdateHook
  | VNodeMountHook[]
  | VNodeUpdateHook[]

// https://github.com/microsoft/TypeScript/issues/33099
export type VNodeProps = {
  key?: string | number | symbol
  ref?: VNodeRef
  ref_for?: boolean
  ref_key?: string

  // vnode hooks
  onVnodeBeforeMount?: VNodeMountHook | VNodeMountHook[]
  onVnodeMounted?: VNodeMountHook | VNodeMountHook[]
  onVnodeBeforeUpdate?: VNodeUpdateHook | VNodeUpdateHook[]
  onVnodeUpdated?: VNodeUpdateHook | VNodeUpdateHook[]
  onVnodeBeforeUnmount?: VNodeMountHook | VNodeMountHook[]
  onVnodeUnmounted?: VNodeMountHook | VNodeMountHook[]
}

type VNodeChildAtom =
  | VNode
  | string
  | number
  | boolean
  | null
  | undefined
  | void

export type VNodeArrayChildren = Array<VNodeArrayChildren | VNodeChildAtom>

export type VNodeChild = VNodeChildAtom | VNodeArrayChildren

export type VNodeNormalizedChildren =
  | string
  | VNodeArrayChildren
  | RawSlots
  | null

export interface VNode<
  HostNode = RendererNode,
  HostElement = RendererElement,
  ExtraProps = { [key: string]: any }
> {
  /**
   * @internal
   */
  __v_isVNode: true

  /**
   * @internal
   */
  [ReactiveFlags.SKIP]: true

  type: VNodeTypes
  props: (VNodeProps & ExtraProps) | null
  key: string | number | symbol | null
  ref: VNodeNormalizedRef | null
  /**
   * SFC only. This is assigned on vnode creation using currentScopeId
   * which is set alongside currentRenderingInstance.
   */
  scopeId: string | null
  /**
   * SFC only. This is assigned to:
   * - Slot fragment vnodes with :slotted SFC styles.
   * - Component vnodes (during patch/hydration) so that its root node can
   *   inherit the component's slotScopeIds
   * @internal
   */
  slotScopeIds: string[] | null
  children: VNodeNormalizedChildren
  component: ComponentInternalInstance | null
  dirs: DirectiveBinding[] | null
  transition: TransitionHooks<HostElement> | null

  // DOM
  el: HostNode | null
  anchor: HostNode | null // fragment anchor
  target: HostElement | null // teleport target
  targetAnchor: HostNode | null // teleport target anchor
  /**
   * number of elements contained in a static vnode
   * @internal
   */
  staticCount: number

  // suspense
  suspense: SuspenseBoundary | null
  /**
   * @internal
   */
  ssContent: VNode | null
  /**
   * @internal
   */
  ssFallback: VNode | null

  // optimization only
  shapeFlag: number
  patchFlag: number
  /**
   * @internal
   */
  dynamicProps: string[] | null
  /**
   * @internal
   */
  dynamicChildren: VNode[] | null

  // application root node only
  appContext: AppContext | null

  /**
   * @internal lexical scope owner instance
   */
  ctx: ComponentInternalInstance | null

  /**
   * @internal attached by v-memo
   */
  memo?: any[]
  /**
   * @internal __COMPAT__ only
   */
  isCompatRoot?: true
  /**
   * @internal custom element interception hook
   */
  ce?: (instance: ComponentInternalInstance) => void
}

// Since v-if and v-for are the two possible ways node structure can dynamically
// change, once we consider v-if branches and each v-for fragment a block, we
// can divide a template into nested blocks, and within each block the node
// structure would be stable. This allows us to skip most children diffing
// and only worry about the dynamic nodes (indicated by patch flags).
export const blockStack: (VNode[] | null)[] = []
export let currentBlock: VNode[] | null = null

/**
 * Open a block.
 * This must be called before `createBlock`. It cannot be part of `createBlock`
 * because the children of the block are evaluated before `createBlock` itself
 * is called. The generated code typically looks like this:
 *
 * ```js
 * function render() {
 *   return (openBlock(),createBlock('div', null, [...]))
 * }
 * ```
 * disableTracking is true when creating a v-for fragment block, since a v-for
 * fragment always diffs its children.
 *
 * @private
 */
export function openBlock(disableTracking = false) {
  // <div id="app">
  //   <div class="demo-base" :class="fixHeader">
  //     <button class="btn-click" @click="handleClick">点击</button>
  //     <component :is="HelloWorld" />
  //   </div>
  // </div>
  //
  // render code 如下:
  //
  // "const _Vue = Vue
  //
  // return function render(_ctx, _cache) {
  //   with (_ctx) {
  //     const { createVNode: _createVNode, resolveDynamicComponent: _resolveDynamicComponent, openBlock: _openBlock, createBlock: _createBlock } = _Vue
  //
  //     return (_openBlock(), _createBlock("div", {
  //       class: ["demo-base", fixHeader]
  //     }, [
  //       _createVNode("button", {
  //         class: "btn-click",
  //         onClick: handleClick
  //       }, "点击", 8 /* PROPS */, ["onClick"]),
  //       (_openBlock(), _createBlock(_resolveDynamicComponent(HelloWorld)))
  //     ], 2 /* CLASS */))
  //   }
  // }"
  blockStack.push((currentBlock = disableTracking ? null : []))
}

export function closeBlock() {
  blockStack.pop()
  currentBlock = blockStack[blockStack.length - 1] || null
}

// Whether we should be tracking dynamic child nodes inside a block.
// Only tracks when this value is > 0
// We are not using a simple boolean because this value may need to be
// incremented/decremented by nested usage of v-once (see below)
export let isBlockTreeEnabled = 1

/**
 * Block tracking sometimes needs to be disabled, for example during the
 * creation of a tree that needs to be cached by v-once. The compiler generates
 * code like this:
 *
 * ``` js
 * _cache[1] || (
 *   setBlockTracking(-1),
 *   _cache[1] = createVNode(...),
 *   setBlockTracking(1),
 *   _cache[1]
 * )
 * ```
 *
 * @private
 */
export function setBlockTracking(value: number) {
  isBlockTreeEnabled += value
}

function setupBlock(vnode: VNode) {
  // save current block children on the block vnode
  // 动态子节点列表
  vnode.dynamicChildren =
    isBlockTreeEnabled > 0 ? currentBlock || (EMPTY_ARR as any) : null
  // close block
  closeBlock()
  // a block is always going to be patched, so track it as a child of its
  // parent block
  if (isBlockTreeEnabled > 0 && currentBlock) {
    currentBlock.push(vnode)
  }
  return vnode
}

/**
 * @private
 */
export function createElementBlock(
  type: string | typeof Fragment,
  props?: Record<string, any> | null,
  children?: any,
  patchFlag?: number,
  dynamicProps?: string[],
  shapeFlag?: number
) {
  return setupBlock(
    createBaseVNode(
      type,
      props,
      children,
      patchFlag,
      dynamicProps,
      shapeFlag,
      true /* isBlock */
    )
  )
}

/**
 * Create a block root vnode. Takes the same exact arguments as `createVNode`.
 * A block root keeps track of dynamic nodes within the block in the
 * `dynamicChildren` array.
 *
 * @private
 */
export function createBlock(
  type: VNodeTypes | ClassComponent,
  props?: Record<string, any> | null,
  children?: any,
  patchFlag?: number,
  dynamicProps?: string[]
): VNode {
  return setupBlock(
    createVNode(
      type,
      props,
      children,
      patchFlag,
      dynamicProps,
      true /* isBlock: prevent a block from tracking itself */
    )
  )
}

export function isVNode(value: any): value is VNode {
  return value ? value.__v_isVNode === true : false
}

export function isSameVNodeType(n1: VNode, n2: VNode): boolean {
  if (
    __DEV__ &&
    n2.shapeFlag & ShapeFlags.COMPONENT &&
    hmrDirtyComponents.has(n2.type as ConcreteComponent)
  ) {
    // #7042, ensure the vnode being unmounted during HMR
    // bitwise operations to remove keep alive flags
    n1.shapeFlag &= ~ShapeFlags.COMPONENT_SHOULD_KEEP_ALIVE
    n2.shapeFlag &= ~ShapeFlags.COMPONENT_KEPT_ALIVE
    // HMR only: if the component has been hot-updated, force a reload.
    return false
  }
  return n1.type === n2.type && n1.key === n2.key
}

// 声明变量，默认值 undefined
let vnodeArgsTransformer:
  | ((
      args: Parameters<typeof _createVNode>,
      instance: ComponentInternalInstance | null
    ) => Parameters<typeof _createVNode>)
  | undefined

/**
 * Internal API for registering an arguments transform for createVNode
 * used for creating stubs in the test-utils
 * It is *internal* but needs to be exposed for test-utils to pick up proper
 * typings
 */
export function transformVNodeArgs(transformer?: typeof vnodeArgsTransformer) {
  vnodeArgsTransformer = transformer
}

// 开发环境下，由此创建vnode
const createVNodeWithArgsTransform = (
  ...args: Parameters<typeof _createVNode>
): VNode => {
  return _createVNode(
    ...(vnodeArgsTransformer // 一开始未定义 为 undefined
      ? vnodeArgsTransformer(args, currentRenderingInstance)
      : args)
  )
}

export const InternalObjectKey = `__vInternal`

const normalizeKey = ({ key }: VNodeProps): VNode['key'] =>
  key != null ? key : null

const normalizeRef = ({
  ref,
  ref_key,
  ref_for
}: VNodeProps): VNodeNormalizedRefAtom | null => {
  return (
    ref != null
      ? isString(ref) || isRef(ref) || isFunction(ref)
        ? { i: currentRenderingInstance, r: ref, k: ref_key, f: !!ref_for }
        : ref
      : null
  ) as any
}

function createBaseVNode(
  type: VNodeTypes | ClassComponent | typeof NULL_DYNAMIC_COMPONENT,
  props: (Data & VNodeProps) | null = null,
  children: unknown = null,
  patchFlag = 0,
  dynamicProps: string[] | null = null,
  shapeFlag = type === Fragment ? 0 : ShapeFlags.ELEMENT,
  isBlockNode = false,
  needFullChildrenNormalization = false
) {
  const vnode = {
    __v_isVNode: true,
    __v_skip: true,
    type, // vnode节点类型：节点 或 节点标签名 或 组件
    props, // 传递给组件/节点的props属性列表
    key: props && normalizeKey(props), // 节点的 key 属性
    ref: props && normalizeRef(props), // 节点的 ref 属性
    scopeId: currentScopeId,
    slotScopeIds: null,
    children, // vnode 子节点列表
    component: null, // 组件实例，由挂载阶段的 createComponentInstance 创建
    suspense: null,
    ssContent: null,
    ssFallback: null,
    dirs: null,
    transition: null,
    el: null, // child.el === null ? child : cloneVNode(child)
    anchor: null,
    target: null,
    targetAnchor: null,
    staticCount: 0,
    shapeFlag, // vnode 类型
    patchFlag,
<<<<<<< HEAD
    dynamicProps, // vnode节点 动态属性列表
    dynamicChildren: null, // vnode节点 动态子节点列表 currentBlock
    appContext: null // app上下文
=======
    dynamicProps,
    dynamicChildren: null,
    appContext: null,
    ctx: currentRenderingInstance
>>>>>>> f3e4f038
  } as VNode

  if (needFullChildrenNormalization) {
    normalizeChildren(vnode, children)
    // normalize suspense children
    if (__FEATURE_SUSPENSE__ && shapeFlag & ShapeFlags.SUSPENSE) {
      ;(type as typeof SuspenseImpl).normalize(vnode)
    }
  } else if (children) {
    // compiled element vnode - if children is passed, only possible types are
    // string or Array.
    vnode.shapeFlag |= isString(children)
      ? ShapeFlags.TEXT_CHILDREN
      : ShapeFlags.ARRAY_CHILDREN
  }

  // validate key
  if (__DEV__ && vnode.key !== vnode.key) {
    warn(`VNode created with invalid key (NaN). VNode type:`, vnode.type)
  }

  // 在某个根vnode下，保存当前vnode到 当前vnodes block列表 - block下的动态子节点
  // track vnode for block tree
  if (
    isBlockTreeEnabled > 0 &&
    // avoid a block node from tracking itself
    !isBlockNode && // 是否是一个block root节点，只有非block root vnode 才有必要保存
    // has current parent block
    currentBlock &&
    // presence of a patch flag indicates this node needs patching on updates.
    // component nodes also should always be patched, because even if the
    // component doesn't need to update, it needs to persist the instance on to
    // the next vnode so that it can be properly unmounted later.
    (vnode.patchFlag > 0 || shapeFlag & ShapeFlags.COMPONENT) &&
    // the EVENTS flag is only for hydration and if it is the only flag, the
    // vnode should not be considered dynamic due to handler caching.
    vnode.patchFlag !== PatchFlags.HYDRATE_EVENTS // vnode 只有这一个 patch flag，则不管
  ) {
    currentBlock.push(vnode)
  }

  if (__COMPAT__) {
    convertLegacyVModelProps(vnode)
    defineLegacyVNodeProperties(vnode)
  }

  return vnode
}

export { createBaseVNode as createElementVNode }

export const createVNode = (
  __DEV__ ? createVNodeWithArgsTransform : _createVNode
) as typeof _createVNode

// 创建vdom
function _createVNode(
  type: VNodeTypes | ClassComponent | typeof NULL_DYNAMIC_COMPONENT, // 节点类型：节点标签名、组件对象等
  props: (Data & VNodeProps) | null = null, // 传递给组件的props 或 组件元素节点上的dom属性列表
  children: unknown = null,
  patchFlag: number = 0,
  dynamicProps: string[] | null = null,
  isBlockNode = false
): VNode {
  if (!type || type === NULL_DYNAMIC_COMPONENT) {
    if (__DEV__ && !type) {
      warn(`Invalid vnode type when creating vnode: ${type}.`)
    }
    type = Comment
  }

  if (isVNode(type)) {
    // __v_isVNode
    // createVNode receiving an existing vnode. This happens in cases like
    // <component :is="vnode"/>
    // #2078 make sure to merge refs during the clone instead of overwriting it
    const cloned = cloneVNode(type, props, true /* mergeRef: true */)
    if (children) {
      normalizeChildren(cloned, children)
    }
    if (isBlockTreeEnabled > 0 && !isBlockNode && currentBlock) {
      if (cloned.shapeFlag & ShapeFlags.COMPONENT) {
        currentBlock[currentBlock.indexOf(type)] = cloned
      } else {
        currentBlock.push(cloned)
      }
    }
    cloned.patchFlag |= PatchFlags.BAIL
    return cloned
  }

  // class component normalization.
  if (isClassComponent(type)) {
    type = type.__vccOpts
  }

  // 2.x async/functional component compat
  if (__COMPAT__) {
    type = convertLegacyComponent(type, currentRenderingInstance)
  }

  // vnode节点上的属性列表： class 、 style
  // class & style normalization.
  if (props) {
    // for reactive or proxy objects, we need to clone it to enable mutation.
    props = guardReactiveProps(props)!
    let { class: klass, style } = props
    if (klass && !isString(klass)) {
      // 规范传递过来的 class 名字格式，空格拼接成字符串
      props.class = normalizeClass(klass)
    }
    if (isObject(style)) {
      // reactive state objects need to be cloned since they are likely to be
      // mutated
      if (isProxy(style) && !isArray(style)) {
        style = extend({}, style)
      }
      // 将 字符串style 转换为 对象style
      props.style = normalizeStyle(style)
    }
  }

  // vnode 类型 - 以二进制表示
  // encode the vnode type information into a bitmap
  const shapeFlag = isString(type)
    ? ShapeFlags.ELEMENT // 1 - 如 执行render的 createVNode
    : __FEATURE_SUSPENSE__ && isSuspense(type)
    ? ShapeFlags.SUSPENSE // 1 << 7 = 64
    : isTeleport(type)
    ? ShapeFlags.TELEPORT // 1 << 6 = 32
    : isObject(type)
    ? ShapeFlags.STATEFUL_COMPONENT // 1 << 2 = 4  -  vnode 类型
    : isFunction(type)
    ? ShapeFlags.FUNCTIONAL_COMPONENT // 1 << 1 = 2
    : 0

  // 注意：组件节点 被转换为 响应式
  if (__DEV__ && shapeFlag & ShapeFlags.STATEFUL_COMPONENT && isProxy(type)) {
    // type：reactive/readonly
    type = toRaw(type)
    warn(
      `Vue received a Component which was made a reactive object. This can ` +
        `lead to unnecessary performance overhead, and should be avoided by ` +
        `marking the component with \`markRaw\` or using \`shallowRef\` ` +
        `instead of \`ref\`.`,
      `\nComponent that was made reactive: `,
      type
    )
  }

  return createBaseVNode(
    type,
    props,
    children,
    patchFlag,
    dynamicProps,
    shapeFlag,
    isBlockNode,
    true
  )
}

export function guardReactiveProps(props: (Data & VNodeProps) | null) {
  if (!props) return null
  return isProxy(props) || InternalObjectKey in props
    ? extend({}, props)
    : props
}

export function cloneVNode<T, U>(
  vnode: VNode<T, U>,
  extraProps?: (Data & VNodeProps) | null,
  mergeRef = false
): VNode<T, U> {
  // This is intentionally NOT using spread or extend to avoid the runtime
  // key enumeration cost.
  const { props, ref, patchFlag, children } = vnode
  // 合并属性
  const mergedProps = extraProps ? mergeProps(props || {}, extraProps) : props
<<<<<<< HEAD

  const cloned: VNode = {
=======
  const cloned: VNode<T, U> = {
>>>>>>> f3e4f038
    __v_isVNode: true,
    __v_skip: true,
    type: vnode.type,
    props: mergedProps,
    key: mergedProps && normalizeKey(mergedProps),
    ref:
      extraProps && extraProps.ref
        ? // #2078 in the case of <component :is="vnode" ref="extra"/>
          // if the vnode itself already has a ref, cloneVNode will need to merge
          // the refs so the single vnode can be set on multiple refs
          mergeRef && ref
          ? isArray(ref)
            ? ref.concat(normalizeRef(extraProps)!)
            : [ref, normalizeRef(extraProps)!]
          : normalizeRef(extraProps)
        : ref,
    scopeId: vnode.scopeId,
    slotScopeIds: vnode.slotScopeIds,
    children:
      __DEV__ && patchFlag === PatchFlags.HOISTED && isArray(children)
        ? (children as VNode[]).map(deepCloneVNode)
        : children,
    target: vnode.target,
    targetAnchor: vnode.targetAnchor,
    staticCount: vnode.staticCount,
    shapeFlag: vnode.shapeFlag,
    // if the vnode is cloned with extra props, we can no longer assume its
    // existing patch flag to be reliable and need to add the FULL_PROPS flag.
    // note: preserve flag for fragments since they use the flag for children
    // fast paths only.
    // 如果存在合并属性，因为无法确定合并属性内容，所以需要全部更新vnode属性，如 组件模版根vnode合并组件节点vnode，在更新时，需要全部更新。
    patchFlag:
      extraProps && vnode.type !== Fragment
        ? patchFlag === -1 // hoisted node
          ? PatchFlags.FULL_PROPS
          : patchFlag | PatchFlags.FULL_PROPS
        : patchFlag,
    dynamicProps: vnode.dynamicProps,
    dynamicChildren: vnode.dynamicChildren,
    appContext: vnode.appContext,
    dirs: vnode.dirs,
    transition: vnode.transition,

    // These should technically only be non-null on mounted VNodes. However,
    // they *should* be copied for kept-alive vnodes. So we just always copy
    // them since them being non-null during a mount doesn't affect the logic as
    // they will simply be overwritten.
    component: vnode.component,
    suspense: vnode.suspense,
    ssContent: vnode.ssContent && cloneVNode(vnode.ssContent),
    ssFallback: vnode.ssFallback && cloneVNode(vnode.ssFallback),
    el: vnode.el,
    anchor: vnode.anchor,
    ctx: vnode.ctx
  }
  if (__COMPAT__) {
    defineLegacyVNodeProperties(cloned as VNode)
  }
  return cloned as any
}

/**
 * Dev only, for HMR of hoisted vnodes reused in v-for
 * https://github.com/vitejs/vite/issues/2022
 */
function deepCloneVNode(vnode: VNode): VNode {
  const cloned = cloneVNode(vnode)
  if (isArray(vnode.children)) {
    cloned.children = (vnode.children as VNode[]).map(deepCloneVNode)
  }
  return cloned
}

/**
 * @private
 */
// 创建文本节点：带有其它类型的兄弟节点
// 如：template:
//       `<div class="root-component" @click="handleClick">
//         文本内容 或 插值 {{ helloMsg }}
//         <span>createTextVNode：需要混合其它类型的兄弟节点</span>
//       </div>`
// 则渲染 code:
//       const _Vue = Vue
//       const { createVNode: _createVNode, createTextVNode: _createTextVNode } = _Vue
//
//       const _hoisted_1 = /*#__PURE__*/_createVNode("span", null, "createTextVNode：需要混合其它类型的兄弟节点", -1 /* HOISTED */)
//
//       return function render(_ctx, _cache) {
//         with (_ctx) {
//           const { toDisplayString: _toDisplayString, createVNode: _createVNode, createTextVNode: _createTextVNode, openBlock: _openBlock, createBlock: _createBlock } = _Vue
//
//           return (_openBlock(), _createBlock("div", {
//             class: "root-component",
//             onClick: handleClick
//           }, [
//             _createTextVNode(" 文本内容 或 插值 " + _toDisplayString(helloMsg) + " ", 1 /* TEXT */),
//             _hoisted_1
//           ], 8 /* PROPS */, ["onClick"]))
//         }
//       }
export function createTextVNode(text: string = ' ', flag: number = 0): VNode {
  // Symbol(__DEV__ ? 'Text' : undefined)
  return createVNode(Text, null, text, flag)
}

/**
 * @private
 */
export function createStaticVNode(
  content: string,
  numberOfNodes: number
): VNode {
  // A static vnode can contain multiple stringified elements, and the number
  // of elements is necessary for hydration.
  const vnode = createVNode(Static, null, content)
  vnode.staticCount = numberOfNodes
  return vnode
}

/**
 * @private
 */
export function createCommentVNode(
  text: string = '',
  // when used as the v-else branch, the comment node must be created as a
  // block to ensure correct updates.
  asBlock: boolean = false
): VNode {
  return asBlock
    ? (openBlock(), createBlock(Comment, null, text))
    : createVNode(Comment, null, text)
}

export function normalizeVNode(child: VNodeChild): VNode {
  if (child == null || typeof child === 'boolean') {
    // empty placeholder
    return createVNode(Comment)
  } else if (isArray(child)) {
    // fragment
    return createVNode(
      Fragment,
      null,
      // #3666, avoid reference pollution when reusing vnode
      child.slice()
    )
  } else if (typeof child === 'object') {
    // already vnode, this should be the most common since compiled templates
    // always produce all-vnode children arrays
    // 如：
    // <div id="app">
    //   <hello-world user-name="小明">welcome to home! <template v-slot:header v-if="isHeader">111</template></hello-world>
    // </div>
    return cloneIfMounted(child)
  } else {
    // strings and numbers
    return createVNode(Text, null, String(child))
  }
}

// optimized normalization for template-compiled render fns
export function cloneIfMounted(child: VNode): VNode {
  return (child.el === null && child.patchFlag !== PatchFlags.HOISTED) ||
    child.memo
    ? child
    : cloneVNode(child)
}

export function normalizeChildren(vnode: VNode, children: unknown) {
  let type = 0
  const { shapeFlag } = vnode
  if (children == null) {
    children = null
  } else if (isArray(children)) {
    // vnode子节点列表为 数组
    // 如 template: '<div><span>...</span><span>...</span></div>
    type = ShapeFlags.ARRAY_CHILDREN // 1 << 4 = 16
  } else if (typeof children === 'object') {
    // 组件的子元素类别 slots: _createSlots({...}, [...])
    if (shapeFlag & (ShapeFlags.ELEMENT | ShapeFlags.TELEPORT)) {
      // 是一个dom元素类型 或 teleport 组件
      // Normalize slot to plain children for plain element and Teleport

      // 规范 teleport 组件的slot子元素列表
      const slot = (children as any).default
      if (slot) {
        // _c marker is added by withCtx() indicating this is a compiled slot
        slot._c && (slot._d = false)
        normalizeChildren(vnode, slot())
        slot._c && (slot._d = true)
      }
      return
    } else {
      // 组件节点存在slot节点列表
      type = ShapeFlags.SLOTS_CHILDREN
      const slotFlag = (children as RawSlots)._ // packages/compiler-core/src/transforms/vSlot.ts
      if (!slotFlag && !(InternalObjectKey in children!)) {
        // if slots are not normalized, attach context instance
        // (compiled / normalized slots already have context)
        ;(children as RawSlots)._ctx = currentRenderingInstance
      } else if (slotFlag === SlotFlags.FORWARDED && currentRenderingInstance) {
        // 组件节点的子节点中 存在slot标签子节点
        // a child component receives forwarded slots from the parent.
        // its slot type is determined by its parent's slot type.
        if (
          (currentRenderingInstance.slots as RawSlots)._ === SlotFlags.STABLE
        ) {
          ;(children as RawSlots)._ = SlotFlags.STABLE
        } else {
          ;(children as RawSlots)._ = SlotFlags.DYNAMIC
          vnode.patchFlag |= PatchFlags.DYNAMIC_SLOTS
        }
      }
    }
  } else if (isFunction(children)) {
    children = { default: children, _ctx: currentRenderingInstance }
    type = ShapeFlags.SLOTS_CHILDREN
  } else {
    children = String(children)
    // force teleport children to array so it can be moved around
    if (shapeFlag & ShapeFlags.TELEPORT) {
      type = ShapeFlags.ARRAY_CHILDREN
      children = [createTextVNode(children as string)]
    } else {
      // 节点 为 文本
      type = ShapeFlags.TEXT_CHILDREN
    }
  }
  vnode.children = children as VNodeNormalizedChildren
  vnode.shapeFlag |= type // 添加节点类型
}

// 合并属性
export function mergeProps(...args: (Data & VNodeProps)[]) {
  const ret: Data = {}
  for (let i = 0; i < args.length; i++) {
    const toMerge = args[i]
    for (const key in toMerge) {
      if (key === 'class') {
        // 合并 class
        if (ret.class !== toMerge.class) {
          ret.class = normalizeClass([ret.class, toMerge.class])
        }
      } else if (key === 'style') {
        // 合并 style，相同属性 会被覆盖
        ret.style = normalizeStyle([ret.style, toMerge.style])
      } else if (isOn(key)) {
        // on 开头，添加或合并事件
        const existing = ret[key]
        const incoming = toMerge[key]
        if (
          incoming &&
          existing !== incoming &&
          !(isArray(existing) && existing.includes(incoming))
        ) {
          ret[key] = existing
            ? [].concat(existing as any, incoming as any) // 如果事件已经存在，则合并事件
            : incoming // 事件不存在，添加进来
        }
      } else if (key !== '') {
        // 其它属性 直接合并且覆盖
        ret[key] = toMerge[key]
      }
    }
  }
  return ret
}

export function invokeVNodeHook(
  hook: VNodeHook,
  instance: ComponentInternalInstance | null,
  vnode: VNode,
  prevVNode: VNode | null = null
) {
  callWithAsyncErrorHandling(hook, instance, ErrorCodes.VNODE_HOOK, [
    vnode,
    prevVNode
  ])
}<|MERGE_RESOLUTION|>--- conflicted
+++ resolved
@@ -475,16 +475,10 @@
     staticCount: 0,
     shapeFlag, // vnode 类型
     patchFlag,
-<<<<<<< HEAD
     dynamicProps, // vnode节点 动态属性列表
     dynamicChildren: null, // vnode节点 动态子节点列表 currentBlock
-    appContext: null // app上下文
-=======
-    dynamicProps,
-    dynamicChildren: null,
-    appContext: null,
+    appContext: null, // app上下文
     ctx: currentRenderingInstance
->>>>>>> f3e4f038
   } as VNode
 
   if (needFullChildrenNormalization) {
@@ -664,12 +658,7 @@
   const { props, ref, patchFlag, children } = vnode
   // 合并属性
   const mergedProps = extraProps ? mergeProps(props || {}, extraProps) : props
-<<<<<<< HEAD
-
-  const cloned: VNode = {
-=======
   const cloned: VNode<T, U> = {
->>>>>>> f3e4f038
     __v_isVNode: true,
     __v_skip: true,
     type: vnode.type,
