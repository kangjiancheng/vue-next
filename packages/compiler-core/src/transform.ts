--- conflicted
+++ resolved
@@ -316,23 +316,13 @@
 
   // 补充设置root的相关信息
   // finalize meta information
-<<<<<<< HEAD
   root.helpers = [...context.helpers] // 此root的helper 列表
   root.components = [...context.components] // 保存用户自定义的组件标签名，transformElement
   root.directives = [...context.directives] // 用户自定义的指令名，transformElement - buildDirectiveArgs
-  root.imports = [...context.imports]
+  root.imports = context.imports
   root.hoists = context.hoists // 需要静态提升的 codegenNode列表
   root.temps = context.temps // 临时变量个数
   root.cached = context.cached // 缓存编译结果，如 v-once
-=======
-  root.helpers = [...context.helpers]
-  root.components = [...context.components]
-  root.directives = [...context.directives]
-  root.imports = context.imports
-  root.hoists = context.hoists
-  root.temps = context.temps
-  root.cached = context.cached
->>>>>>> f81484db
 }
 
 // 创建vue ast 根节点的 js ast 节点
