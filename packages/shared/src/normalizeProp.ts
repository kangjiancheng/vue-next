--- conflicted
+++ resolved
@@ -3,14 +3,10 @@
 
 export type NormalizedStyle = Record<string, string | number>
 
-<<<<<<< HEAD
 // 规范style为对象，并合并
-export function normalizeStyle(value: unknown): NormalizedStyle | undefined {
-=======
 export function normalizeStyle(
   value: unknown
 ): NormalizedStyle | string | undefined {
->>>>>>> 03abc257
   if (isArray(value)) {
     const res: NormalizedStyle = {}
     for (let i = 0; i < value.length; i++) {
