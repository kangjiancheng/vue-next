import {
  Text,
  Fragment,
  Comment,
  cloneIfMounted,
  normalizeVNode,
  VNode,
  VNodeArrayChildren,
  createVNode,
  isSameVNodeType,
  Static,
  VNodeHook,
  VNodeProps,
  invokeVNodeHook
} from './vnode'
import {
  ComponentInternalInstance,
  ComponentOptions,
  createComponentInstance,
  Data,
  setupComponent
} from './component'
import {
  filterSingleRoot,
  renderComponentRoot,
  shouldUpdateComponent,
  updateHOCHostEl
} from './componentRenderUtils'
import {
  EMPTY_OBJ,
  EMPTY_ARR,
  isReservedProp,
  PatchFlags,
  ShapeFlags,
  NOOP,
  invokeArrayFns,
  isArray,
  getGlobalThis
} from '@vue/shared'
import {
  queueJob,
  queuePostFlushCb,
  flushPostFlushCbs,
  invalidateJob,
  flushPreFlushCbs,
  SchedulerJob
} from './scheduler'
import { pauseTracking, resetTracking, ReactiveEffect } from '@vue/reactivity'
import { updateProps } from './componentProps'
import { updateSlots } from './componentSlots'
import { pushWarningContext, popWarningContext, warn } from './warning'
import { createAppAPI, CreateAppFunction } from './apiCreateApp'
import { setRef } from './rendererTemplateRef'
import {
  SuspenseBoundary,
  queueEffectWithSuspense,
  SuspenseImpl
} from './components/Suspense'
import { TeleportImpl, TeleportVNode } from './components/Teleport'
import { isKeepAlive, KeepAliveContext } from './components/KeepAlive'
import { registerHMR, unregisterHMR, isHmrUpdating } from './hmr'
import { createHydrationFunctions, RootHydrateFunction } from './hydration'
import { invokeDirectiveHook } from './directives'
import { startMeasure, endMeasure } from './profiling'
import {
  devtoolsComponentAdded,
  devtoolsComponentRemoved,
  devtoolsComponentUpdated,
  setDevtoolsHook
} from './devtools'
import { initFeatureFlags } from './featureFlags'
import { isAsyncWrapper } from './apiAsyncComponent'
import { isCompatEnabled } from './compat/compatConfig'
import { DeprecationTypes } from './compat/compatConfig'
import { TransitionHooks } from './components/BaseTransition'

export interface Renderer<HostElement = RendererElement> {
  render: RootRenderFunction<HostElement>
  createApp: CreateAppFunction<HostElement>
}

export interface HydrationRenderer extends Renderer<Element | ShadowRoot> {
  hydrate: RootHydrateFunction
}

export type RootRenderFunction<HostElement = RendererElement> = (
  vnode: VNode | null,
  container: HostElement,
  isSVG?: boolean
) => void

export interface RendererOptions<
  HostNode = RendererNode,
  HostElement = RendererElement
> {
  patchProp(
    el: HostElement,
    key: string,
    prevValue: any,
    nextValue: any,
    isSVG?: boolean,
    prevChildren?: VNode<HostNode, HostElement>[],
    parentComponent?: ComponentInternalInstance | null,
    parentSuspense?: SuspenseBoundary | null,
    unmountChildren?: UnmountChildrenFn
  ): void
  insert(el: HostNode, parent: HostElement, anchor?: HostNode | null): void
  remove(el: HostNode): void
  createElement(
    type: string,
    isSVG?: boolean,
    isCustomizedBuiltIn?: string,
    vnodeProps?: (VNodeProps & { [key: string]: any }) | null
  ): HostElement
  createText(text: string): HostNode
  createComment(text: string): HostNode
  setText(node: HostNode, text: string): void
  setElementText(node: HostElement, text: string): void
  parentNode(node: HostNode): HostElement | null
  nextSibling(node: HostNode): HostNode | null
  querySelector?(selector: string): HostElement | null
  setScopeId?(el: HostElement, id: string): void
  cloneNode?(node: HostNode): HostNode
  insertStaticContent?(
    content: string,
    parent: HostElement,
    anchor: HostNode | null,
    isSVG: boolean,
    start?: HostNode | null,
    end?: HostNode | null
  ): [HostNode, HostNode]
}

// Renderer Node can technically be any object in the context of core renderer
// logic - they are never directly operated on and always passed to the node op
// functions provided via options, so the internal constraint is really just
// a generic object.
export interface RendererNode {
  [key: string]: any
}

export interface RendererElement extends RendererNode {}

// An object exposing the internals of a renderer, passed to tree-shakeable
// features so that they can be decoupled from this file. Keys are shortened
// to optimize bundle size.
export interface RendererInternals<
  HostNode = RendererNode,
  HostElement = RendererElement
> {
  p: PatchFn
  um: UnmountFn
  r: RemoveFn
  m: MoveFn
  mt: MountComponentFn
  mc: MountChildrenFn
  pc: PatchChildrenFn
  pbc: PatchBlockChildrenFn
  n: NextFn
  o: RendererOptions<HostNode, HostElement>
}

// These functions are created inside a closure and therefore their types cannot
// be directly exported. In order to avoid maintaining function signatures in
// two places, we declare them once here and use them inside the closure.
type PatchFn = (
  n1: VNode | null, // null means this is a mount
  n2: VNode,
  container: RendererElement,
  anchor?: RendererNode | null,
  parentComponent?: ComponentInternalInstance | null,
  parentSuspense?: SuspenseBoundary | null,
  isSVG?: boolean,
  slotScopeIds?: string[] | null,
  optimized?: boolean
) => void

type MountChildrenFn = (
  children: VNodeArrayChildren,
  container: RendererElement,
  anchor: RendererNode | null,
  parentComponent: ComponentInternalInstance | null,
  parentSuspense: SuspenseBoundary | null,
  isSVG: boolean,
  slotScopeIds: string[] | null,
  optimized: boolean,
  start?: number
) => void

type PatchChildrenFn = (
  n1: VNode | null,
  n2: VNode,
  container: RendererElement,
  anchor: RendererNode | null,
  parentComponent: ComponentInternalInstance | null,
  parentSuspense: SuspenseBoundary | null,
  isSVG: boolean,
  slotScopeIds: string[] | null,
  optimized: boolean
) => void

type PatchBlockChildrenFn = (
  oldChildren: VNode[],
  newChildren: VNode[],
  fallbackContainer: RendererElement,
  parentComponent: ComponentInternalInstance | null,
  parentSuspense: SuspenseBoundary | null,
  isSVG: boolean,
  slotScopeIds: string[] | null
) => void

type MoveFn = (
  vnode: VNode,
  container: RendererElement,
  anchor: RendererNode | null,
  type: MoveType,
  parentSuspense?: SuspenseBoundary | null
) => void

type NextFn = (vnode: VNode) => RendererNode | null

type UnmountFn = (
  vnode: VNode,
  parentComponent: ComponentInternalInstance | null,
  parentSuspense: SuspenseBoundary | null,
  doRemove?: boolean,
  optimized?: boolean
) => void

type RemoveFn = (vnode: VNode) => void

type UnmountChildrenFn = (
  children: VNode[],
  parentComponent: ComponentInternalInstance | null,
  parentSuspense: SuspenseBoundary | null,
  doRemove?: boolean,
  optimized?: boolean,
  start?: number
) => void

export type MountComponentFn = (
  initialVNode: VNode,
  container: RendererElement,
  anchor: RendererNode | null,
  parentComponent: ComponentInternalInstance | null,
  parentSuspense: SuspenseBoundary | null,
  isSVG: boolean,
  optimized: boolean
) => void

type ProcessTextOrCommentFn = (
  n1: VNode | null,
  n2: VNode,
  container: RendererElement,
  anchor: RendererNode | null
) => void

export type SetupRenderEffectFn = (
  instance: ComponentInternalInstance,
  initialVNode: VNode,
  container: RendererElement,
  anchor: RendererNode | null,
  parentSuspense: SuspenseBoundary | null,
  isSVG: boolean,
  optimized: boolean
) => void

export const enum MoveType {
  ENTER,
  LEAVE,
  REORDER
}

<<<<<<< HEAD
export const queuePostRenderEffect = __FEATURE_SUSPENSE__ // rollup - true
  ? queueEffectWithSuspense
=======
export const queuePostRenderEffect = __FEATURE_SUSPENSE__
  ? __TEST__
    ? // vitest can't seem to handle eager circular dependency
      (fn: Function | Function[], suspense: SuspenseBoundary | null) =>
        queueEffectWithSuspense(fn, suspense)
    : queueEffectWithSuspense
>>>>>>> a6503e3e
  : queuePostFlushCb

/**
 * The createRenderer function accepts two generic arguments:
 * HostNode and HostElement, corresponding to Node and Element types in the
 * host environment. For example, for runtime-dom, HostNode would be the DOM
 * `Node` interface and HostElement would be the DOM `Element` interface.
 *
 * Custom renderers can pass in the platform specific types like this:
 *
 * ``` js
 * const { render, createApp } = createRenderer<Node, Element>({
 *   patchProp,
 *   ...nodeOps
 * })
 * ```
 */
export function createRenderer<
  HostNode = RendererNode,
  HostElement = RendererElement
>(options: RendererOptions<HostNode, HostElement>) {
  return baseCreateRenderer<HostNode, HostElement>(options)
}

// Separate API for creating hydration-enabled renderer.
// Hydration logic is only used when calling this function, making it
// tree-shakable.
export function createHydrationRenderer(
  options: RendererOptions<Node, Element>
) {
  return baseCreateRenderer(options, createHydrationFunctions)
}

/**
 * 重载: 区分ssr
 */
// overload 1: no hydration    => createRenderer
function baseCreateRenderer<
  HostNode = RendererNode,
  HostElement = RendererElement
>(options: RendererOptions<HostNode, HostElement>): Renderer<HostElement>

// overload 2: with hydration  => createHydrationRenderer
function baseCreateRenderer(
  options: RendererOptions<Node, Element>,
  createHydrationFns: typeof createHydrationFunctions
): HydrationRenderer

/**
 * 创建渲染器： 初始化 各个方法，返回 render() 和 createApp()
 * 创建不同场景patch时，对应的处理方式
 */
// implementation
function baseCreateRenderer(
  options: RendererOptions,
  createHydrationFns?: typeof createHydrationFunctions
): any {
  // 打包构建工具
  // compile-time feature flags check
  if (__ESM_BUNDLER__ && !__TEST__) {
    // 向全局环境 注入 当前开发环境标记
    initFeatureFlags()
  }

  // 全局 this
  const target = getGlobalThis()
  target.__VUE__ = true
  if (__DEV__ || __FEATURE_PROD_DEVTOOLS__) {
    // devtools = __VUE_DEVTOOLS_GLOBAL_HOOK__
    setDevtoolsHook(target.__VUE_DEVTOOLS_GLOBAL_HOOK__, target)
  }

  const {
    insert: hostInsert,
    remove: hostRemove,
    patchProp: hostPatchProp,
    createElement: hostCreateElement,
    createText: hostCreateText,
    createComment: hostCreateComment,
    setText: hostSetText,
    setElementText: hostSetElementText,
    parentNode: hostParentNode,
    nextSibling: hostNextSibling,
    setScopeId: hostSetScopeId = NOOP,
    insertStaticContent: hostInsertStaticContent
  } = options

  /**
   * 初次渲染：patch(container._vnode || null, vnode, container)
   * patch 内部通过不同patch类型 如：是一个组件，则使用对应方法处理
   */
  // Note: functions inside this closure should use `const xxx = () => {}`
  // style in order to prevent being inlined by minifiers.
  const patch: PatchFn = (
    n1, // 旧vnode：dom节点已渲染的vnode
    n2, // 新vnode：dom节点将渲染的vnode
    container, // dom节点：挂载目标dom实例
    anchor = null,
    parentComponent = null, // 父组件实例
    parentSuspense = null,
    isSVG = false,
    slotScopeIds = null,
    optimized = __DEV__ && isHmrUpdating ? false : !!n2.dynamicChildren
  ) => {
    if (n1 === n2) {
      return
    }

    // patching & not same type, unmount old tree
    if (n1 && !isSameVNodeType(n1, n2)) {
      // 如果新旧vnode不一样，则需要卸载旧节点

      anchor = getNextHostNode(n1)
      unmount(n1, parentComponent, parentSuspense, true)
      n1 = null
    }

    // 判断 是否 不需要进行特殊diff优化，即整体进行diff
    if (n2.patchFlag === PatchFlags.BAIL) {
      optimized = false
      n2.dynamicChildren = null
    }

    // 要进行patch的dom节点类型
    const { type, ref, shapeFlag } = n2
    switch (type) {
      case Text:
        // 文本节点
        processText(n1, n2, container, anchor)
        break
      case Comment:
        // 注释节点
        processCommentNode(n1, n2, container, anchor)
        break
      case Static:
        if (n1 == null) {
          mountStaticNode(n2, container, anchor, isSVG)
        } else if (__DEV__) {
          patchStaticNode(n1, n2, container, isSVG)
        }
        break
      case Fragment:
        // fragment节点
        processFragment(
          n1,
          n2,
          container,
          anchor,
          parentComponent,
          parentSuspense,
          isSVG,
          slotScopeIds,
          optimized
        )
        break
      default:
        // 由于ShapeFlags 值都是通过 1 << xx， 因此通过按位操作：& ，判断是否存在此二进制， 如果二进制位存在，则结果为当前shapeFlag，否则结果为0
        if (shapeFlag & ShapeFlags.ELEMENT) {
          // dom普通元素 节点，type 为标签字符串
          processElement(
            n1,
            n2, // 渲染vnode
            container, // app dom实例
            anchor,
            parentComponent, // 父组件实例
            parentSuspense,
            isSVG,
            slotScopeIds,
            optimized
          )
        } else if (shapeFlag & ShapeFlags.COMPONENT) {
          // ShapeFlags.STATEFUL_COMPONENT | ShapeFlags.FUNCTIONAL_COMPONENT
          // 组件 节点
          processComponent(
            n1,
            n2,
            container,
            anchor,
            parentComponent,
            parentSuspense,
            isSVG,
            slotScopeIds,
            optimized
          )
        } else if (shapeFlag & ShapeFlags.TELEPORT) {
          // TELEPORT 节点
          ;(type as typeof TeleportImpl).process(
            n1 as TeleportVNode,
            n2 as TeleportVNode,
            container,
            anchor,
            parentComponent,
            parentSuspense,
            isSVG,
            slotScopeIds,
            optimized,
            internals
          )
        } else if (__FEATURE_SUSPENSE__ && shapeFlag & ShapeFlags.SUSPENSE) {
          // SUSPENSE 节点
          ;(type as typeof SuspenseImpl).process(
            n1,
            n2,
            container,
            anchor,
            parentComponent,
            parentSuspense,
            isSVG,
            slotScopeIds,
            optimized,
            internals
          )
        } else if (__DEV__) {
          warn('Invalid VNode type:', type, `(${typeof type})`)
        }
    }

    // set ref
    if (ref != null && parentComponent) {
      setRef(ref, n1 && n1.ref, parentSuspense, n2 || n1, !n2)
    }
  }

  // 解析文本vnode
  const processText: ProcessTextOrCommentFn = (n1, n2, container, anchor) => {
    if (n1 == null) {
      hostInsert(
        (n2.el = hostCreateText(n2.children as string)),
        container,
        anchor
      )
    } else {
      const el = (n2.el = n1.el!)
      if (n2.children !== n1.children) {
        hostSetText(el, n2.children as string)
      }
    }
  }

  const processCommentNode: ProcessTextOrCommentFn = (
    n1,
    n2,
    container,
    anchor
  ) => {
    if (n1 == null) {
      hostInsert(
        (n2.el = hostCreateComment((n2.children as string) || '')),
        container,
        anchor
      )
    } else {
      // there's no support for dynamic comments
      n2.el = n1.el
    }
  }

  const mountStaticNode = (
    n2: VNode,
    container: RendererElement,
    anchor: RendererNode | null,
    isSVG: boolean
  ) => {
    // static nodes are only present when used with compiler-dom/runtime-dom
    // which guarantees presence of hostInsertStaticContent.
    ;[n2.el, n2.anchor] = hostInsertStaticContent!(
      n2.children as string,
      container,
      anchor,
      isSVG,
      n2.el,
      n2.anchor
    )
  }

  /**
   * Dev / HMR only
   */
  const patchStaticNode = (
    n1: VNode,
    n2: VNode,
    container: RendererElement,
    isSVG: boolean
  ) => {
    // static nodes are only patched during dev for HMR
    if (n2.children !== n1.children) {
      const anchor = hostNextSibling(n1.anchor!)
      // remove existing
      removeStaticNode(n1)
      // insert new
      ;[n2.el, n2.anchor] = hostInsertStaticContent!(
        n2.children as string,
        container,
        anchor,
        isSVG
      )
    } else {
      n2.el = n1.el
      n2.anchor = n1.anchor
    }
  }

  const moveStaticNode = (
    { el, anchor }: VNode,
    container: RendererElement,
    nextSibling: RendererNode | null
  ) => {
    let next
    while (el && el !== anchor) {
      next = hostNextSibling(el)
      hostInsert(el, container, nextSibling)
      el = next
    }
    hostInsert(anchor!, container, nextSibling)
  }

  const removeStaticNode = ({ el, anchor }: VNode) => {
    let next
    while (el && el !== anchor) {
      next = hostNextSibling(el)
      hostRemove(el)
      el = next
    }
    hostRemove(anchor!)
  }

  // 挂载element元素
  const processElement = (
    n1: VNode | null,
    n2: VNode,
    container: RendererElement,
    anchor: RendererNode | null,
    parentComponent: ComponentInternalInstance | null,
    parentSuspense: SuspenseBoundary | null,
    isSVG: boolean,
    slotScopeIds: string[] | null,
    optimized: boolean
  ) => {
    isSVG = isSVG || n2.type === 'svg'
    if (n1 == null) {
      mountElement(
        n2,
        container,
        anchor,
        parentComponent,
        parentSuspense,
        isSVG,
        slotScopeIds,
        optimized
      )
    } else {
      // 更新dom节点，如更新组件时，组件渲染模版： 旧vnode、新vnode
      patchElement(
        n1,
        n2,
        parentComponent,
        parentSuspense,
        isSVG,
        slotScopeIds,
        optimized
      )
    }
  }

  // 挂载element vnode节点：
  //  创建dom实例 =》 解析并挂载vnode子节点列表到element dom实例 =》执行自定义指令dirs created hook =》 解析vnode props属性列表
  const mountElement = (
    vnode: VNode, // 节点vnode
    container: RendererElement, //  挂载目标dom实例容器
    anchor: RendererNode | null,
    parentComponent: ComponentInternalInstance | null, // 父组件实例
    parentSuspense: SuspenseBoundary | null,
    isSVG: boolean,
    slotScopeIds: string[] | null,
    optimized: boolean
  ) => {
    let el: RendererElement
    let vnodeHook: VNodeHook | undefined | null
    const { type, props, shapeFlag, transition, dirs } = vnode

    // 创建vnode对应的dom节点实例el
    el = vnode.el = hostCreateElement(
      vnode.type as string,
      isSVG,
      props && props.is, // dom官方可选自定义元素属性
      props
    )

    // mount children first, since some props may rely on child content
    // being already rendered, e.g. `<select value>`
    if (shapeFlag & ShapeFlags.TEXT_CHILDREN) {
      hostSetElementText(el, vnode.children as string)
    } else if (shapeFlag & ShapeFlags.ARRAY_CHILDREN) {
      mountChildren(
        vnode.children as VNodeArrayChildren,
        el,
        null,
        parentComponent,
        parentSuspense,
        isSVG && type !== 'foreignObject',
        slotScopeIds,
        optimized
      )
    }

    if (dirs) {
      invokeDirectiveHook(vnode, null, parentComponent, 'created')
    }
    // scopeId
    setScopeId(el, vnode, vnode.scopeId, slotScopeIds, parentComponent)
    // props
    if (props) {
      for (const key in props) {
        if (key !== 'value' && !isReservedProp(key)) {
          hostPatchProp(
            el,
            key,
            null,
            props[key],
            isSVG,
            vnode.children as VNode[],
            parentComponent,
            parentSuspense,
            unmountChildren
          )
        }
      }
      /**
       * Special case for setting value on DOM elements:
       * - it can be order-sensitive (e.g. should be set *after* min/max, #2325, #4024)
       * - it needs to be forced (#1471)
       * #2353 proposes adding another renderer option to configure this, but
       * the properties affects are so finite it is worth special casing it
       * here to reduce the complexity. (Special casing it also should not
       * affect non-DOM renderers)
       */
      if ('value' in props) {
        hostPatchProp(el, 'value', null, props.value)
      }
      if ((vnodeHook = props.onVnodeBeforeMount)) {
        invokeVNodeHook(vnodeHook, parentComponent, vnode)
      }
    }

    if (__DEV__ || __FEATURE_PROD_DEVTOOLS__) {
      Object.defineProperty(el, '__vnode', {
        value: vnode,
        enumerable: false
      })
      Object.defineProperty(el, '__vueParentComponent', {
        value: parentComponent, // vnode el 所在的组件
        enumerable: false
      })
    }

    // vnode el节点属性props 已经添加了
    if (dirs) {
      invokeDirectiveHook(vnode, null, parentComponent, 'beforeMount')
    }

    // TODO - Suspense
    // #1583 For inside suspense + suspense not resolved case, enter hook should call when suspense resolved
    // #1689 For inside suspense + suspense resolved case, just call it
    const needCallTransitionHooks = needTransition(parentSuspense, transition)
    if (needCallTransitionHooks) {
      // vnode el 挂载前 - transition  beforeEnter
      transition!.beforeEnter(el)
    }

    // 向父节点dom实例插入 vnode el 节点：
    // container.insertBefore(el, anchor || null)
    hostInsert(el, container, anchor)

    // vnode hook、transition hook、dirs hook
    if (
      (vnodeHook = props && props.onVnodeMounted) ||
      needCallTransitionHooks ||
      dirs
    ) {
      queuePostRenderEffect(() => {
        // vnode onVnodeMounted：vnode el 已挂载，
        vnodeHook && invokeVNodeHook(vnodeHook, parentComponent, vnode)

        // 进入 transition enter：vnode el 已挂载
        needCallTransitionHooks && transition!.enter(el)

        // 自定义指令 mounted：vnode el 已挂载，
        dirs && invokeDirectiveHook(vnode, null, parentComponent, 'mounted')
      }, parentSuspense)
    }
  }

  const setScopeId = (
    el: RendererElement,
    vnode: VNode,
    scopeId: string | null,
    slotScopeIds: string[] | null,
    parentComponent: ComponentInternalInstance | null
  ) => {
    if (scopeId) {
      hostSetScopeId(el, scopeId)
    }
    if (slotScopeIds) {
      for (let i = 0; i < slotScopeIds.length; i++) {
        hostSetScopeId(el, slotScopeIds[i])
      }
    }
    if (parentComponent) {
      let subTree = parentComponent.subTree
      if (
        __DEV__ &&
        subTree.patchFlag > 0 &&
        subTree.patchFlag & PatchFlags.DEV_ROOT_FRAGMENT
      ) {
        subTree =
          filterSingleRoot(subTree.children as VNodeArrayChildren) || subTree
      }
      if (vnode === subTree) {
        const parentVNode = parentComponent.vnode
        setScopeId(
          el,
          parentVNode,
          parentVNode.scopeId,
          parentVNode.slotScopeIds,
          parentComponent.parent
        )
      }
    }
  }

  // 挂在节点vnode的子节点列表
  const mountChildren: MountChildrenFn = (
    children, // vnode节点的子节点列表
    container, // vnode节点: 即子节点列表的父节点实例
    anchor,
    parentComponent, // vnode节点 父组件实例
    parentSuspense,
    isSVG,
    slotScopeIds,
    optimized,
    start = 0
  ) => {
    for (let i = start; i < children.length; i++) {
      const child = (children[i] = optimized
        ? cloneIfMounted(children[i] as VNode)
        : normalizeVNode(children[i]))
      patch(
        null,
        child,
        container,
        anchor,
        parentComponent,
        parentSuspense,
        isSVG,
        slotScopeIds,
        optimized
      )
    }
  }

  // 更新dom节点，如更新组件时，组件渲染模版，根节点为dom元素
  const patchElement = (
    n1: VNode, // dom 旧vnode
    n2: VNode, // dom 新vnode
    parentComponent: ComponentInternalInstance | null, // 父组件（即当前组件实例）
    parentSuspense: SuspenseBoundary | null,
    isSVG: boolean,
    slotScopeIds: string[] | null,
    optimized: boolean
  ) => {
    const el = (n2.el = n1.el!)
    let { patchFlag, dynamicChildren, dirs } = n2
    // #1426 take the old vnode's patch flag into account since user may clone a
    // compiler-generated vnode, which de-opts to FULL_PROPS
    patchFlag |= n1.patchFlag & PatchFlags.FULL_PROPS // 原先 vnode 存在动态指令参数 或 v-on/v-bind（无参数）指令
    const oldProps = n1.props || EMPTY_OBJ
    const newProps = n2.props || EMPTY_OBJ
    let vnodeHook: VNodeHook | undefined | null

    // disable recurse in beforeUpdate hooks
    parentComponent && toggleRecurse(parentComponent, false)
    if ((vnodeHook = newProps.onVnodeBeforeUpdate)) {
      invokeVNodeHook(vnodeHook, parentComponent, n2, n1)
    }

    // 更新 vnode dir - 更新渲染函数 - 开始更新比较element vnode节点
    if (dirs) {
      invokeDirectiveHook(n2, n1, parentComponent, 'beforeUpdate')
    }
    parentComponent && toggleRecurse(parentComponent, true)

    if (__DEV__ && isHmrUpdating) {
      // 强制更新所有
      // HMR updated, force full diff
      patchFlag = 0
      optimized = false
      dynamicChildren = null
    }

    // 表明 vnode是通过渲染模版编译得到的，可以快速比较新旧vnode差异得到需要更新的信息
    const areChildrenSVG = isSVG && n2.type !== 'foreignObject'
    if (dynamicChildren) {
      patchBlockChildren(
        n1.dynamicChildren!,
        dynamicChildren,
        el,
        parentComponent,
        parentSuspense,
        areChildrenSVG,
        slotScopeIds
      )
      if (__DEV__) {
        // necessary for HMR
        traverseStaticChildren(n1, n2)
      }
    } else if (!optimized) {
      // full diff
      patchChildren(
        n1,
        n2,
        el,
        null,
        parentComponent,
        parentSuspense,
        areChildrenSVG,
        slotScopeIds,
        false
      )
    }

    if (patchFlag > 0) {
      // the presence of a patchFlag means this element's render code was
      // generated by the compiler and can take the fast path.
      // in this path old node and new node are guaranteed to have the same shape
      // (i.e. at the exact same position in the source template)
      if (patchFlag & PatchFlags.FULL_PROPS) {
        // 更新所有props: 原先 vnode 存在动态指令参数 或 v-on/v-bind（无参数）指令
        // 或者 对于无法确定vnode props属性状况时，如 组件模版根vnode 合并 组件节点vnode 后，需要完成更新组件模版vnode props
        // element props contain dynamic keys, full diff needed
        patchProps(
          // 更新到dom上 （dom实例属性property 或 dom标签attributes属性）
          el,
          n2,
          oldProps, // 旧vnode props
          newProps, // 新vnode props
          parentComponent,
          parentSuspense,
          isSVG
        )
      } else {
        // class
        // this flag is matched when the element has dynamic class bindings.
        if (patchFlag & PatchFlags.CLASS) {
          // dom element节点上存在class属性（静态或动态）
          if (oldProps.class !== newProps.class) {
            // 直接替换新值
            hostPatchProp(el, 'class', null, newProps.class, isSVG)
          }
        }

        // style
        // this flag is matched when the element has dynamic style bindings
        if (patchFlag & PatchFlags.STYLE) {
          // dom element节点上存在class属性（静态或动态）
          // 添加style 属性列表（非直接全部替换），同时删除style空属性null
          hostPatchProp(el, 'style', oldProps.style, newProps.style, isSVG)
        }

        // props
        // This flag is matched when the element has dynamic prop/attr bindings
        // other than class and style. The keys of dynamic prop/attrs are saved for
        // faster iteration.
        // Note dynamic keys like :[foo]="bar" will cause this optimization to
        // bail out and go through a full diff because we need to unset the old key
        if (patchFlag & PatchFlags.PROPS) {
          // dom动态属性：静态指令属性名列表，且非 ref、style、class、key 且该指令没有被设置缓存
          // 如：v-bind、 v-model （onUpdate:modelValue）、 v-on
          // if the flag is present then dynamicProps must be non-null

          const propsToUpdate = n2.dynamicProps! // vnode 动态属性列表

          for (let i = 0; i < propsToUpdate.length; i++) {
            const key = propsToUpdate[i]
            const prev = oldProps[key]
            const next = newProps[key]
            // #1471 force patch value
            if (next !== prev || key === 'value') {
              // 强制更新 'value'
              // 更新到dom上 （dom实例属性property 或 dom标签attributes属性）
              hostPatchProp(
                el,
                key,
                prev,
                next,
                isSVG,
                n1.children as VNode[],
                parentComponent,
                parentSuspense,
                unmountChildren
              )
            }
          }
        }
      }

      // vnode 节点只有插值文本子节点 （不存在纯文本或其它类型子节点）
      // text
      // This flag is matched when the element has only dynamic text children.
      if (patchFlag & PatchFlags.TEXT) {
        // 仅有插值文本 - createVNode
        //    注意：
        //      既有插值文本 也有其它类型子节点 则不会走这个流程，子节点是列表，数组不能直接相等；
        //      此时，插值文本由 createTextVNode 执行
        if (n1.children !== n2.children) {
          // 直接设置文本内容
          hostSetElementText(el, n2.children as string)
        }
      }
    } else if (!optimized && dynamicChildren == null) {
      // 直接更新所有属性
      // unoptimized, full diff
      patchProps(
        //  强制更新vnode props属性列表
        el,
        n2,
        oldProps,
        newProps,
        parentComponent,
        parentSuspense,
        isSVG
      )
    }

    if ((vnodeHook = newProps.onVnodeUpdated) || dirs) {
      queuePostRenderEffect(() => {
        vnodeHook && invokeVNodeHook(vnodeHook, parentComponent, n2, n1)
        dirs && invokeDirectiveHook(n2, n1, parentComponent, 'updated')
      }, parentSuspense)
    }
  }

  // vnode的动态子节点列表 - currentBlock： 非根block vnode，且 (patchFlag > 0 || shapeFlag & ShapeFlags.COMPONENT)
  // The fast path for blocks.
  const patchBlockChildren: PatchBlockChildrenFn = (
    oldChildren, // vnode 旧子节点列表
    newChildren, // vnode 新子节点列表
    fallbackContainer, // vnode el
    parentComponent, // vnode 模版所在的组件
    parentSuspense,
    isSVG,
    slotScopeIds
  ) => {
    for (let i = 0; i < newChildren.length; i++) {
      const oldVNode = oldChildren[i]
      const newVNode = newChildren[i]

      // Determine the container (parent element) for the patch.
      const container =
        // oldVNode may be an errored async setup() component inside Suspense
        // which will not have a mounted element
        oldVNode.el &&
        // - In the case of a Fragment, we need to provide the actual parent
        // of the Fragment itself so it can move its children.
        (oldVNode.type === Fragment ||
          // - In the case of different nodes, there is going to be a replacement
          // which also requires the correct parent container
          !isSameVNodeType(oldVNode, newVNode) ||
          // - In the case of a component, it could contain anything.
          oldVNode.shapeFlag & (ShapeFlags.COMPONENT | ShapeFlags.TELEPORT))
          ? hostParentNode(oldVNode.el)!
          : // In other cases, the parent container is not actually used so we
            // just pass the block element here to avoid a DOM parentNode call.
            fallbackContainer // 默认退回原先el

      patch(
        oldVNode,
        newVNode,
        container,
        null,
        parentComponent,
        parentSuspense,
        isSVG,
        slotScopeIds,
        true
      )
    }
  }

  // 更新vnode节点props属性列表到dom上（dom实例属性property 或 dom标签attributes属性）
  const patchProps = (
    el: RendererElement, // vnode 父节点dom
    vnode: VNode, // 新vnode
    oldProps: Data, // 旧vnode props
    newProps: Data, // 新vnode props
    parentComponent: ComponentInternalInstance | null,
    parentSuspense: SuspenseBoundary | null,
    isSVG: boolean
  ) => {
    if (oldProps !== newProps) {
      // 添加新props 到dom上
      for (const key in newProps) {
        // empty string is not valid prop
        if (isReservedProp(key)) continue // 跳过保留字，如 'ref'、'key'、'onVnodeMounted'等vnode hook
        const next = newProps[key]
        const prev = oldProps[key]
        // defer patching value
        if (next !== prev && key !== 'value') {
          // 新旧值不一样
          // 更新到dom上 （dom实例属性property 或 dom标签attributes属性）
          hostPatchProp(
            el,
            key,
            prev,
            next,
            isSVG,
            vnode.children as VNode[],
            parentComponent,
            parentSuspense,
            unmountChildren
          )
        }
      }
      if ('value' in newProps) {
        hostPatchProp(el, 'value', oldProps.value, newProps.value)
      }
    }
  }

  // 解析Fragment节点
  const processFragment = (
    n1: VNode | null,
    n2: VNode, // Fragment vnode
    container: RendererElement, // 父节点dom实例
    anchor: RendererNode | null,
    parentComponent: ComponentInternalInstance | null, // 父组件实例
    parentSuspense: SuspenseBoundary | null,
    isSVG: boolean,
    slotScopeIds: string[] | null,
    optimized: boolean
  ) => {
    // fragment 开始边界
    const fragmentStartAnchor = (n2.el = n1 ? n1.el : hostCreateText(''))!
    // fragment 结束边界 - 执行 container.insertBefore(vnode2.el, fragmentEndAnchor)
    const fragmentEndAnchor = (n2.anchor = n1 ? n1.anchor : hostCreateText(''))!

    // dynamicChildren 动态子节点列表：currentBlock vnode
    let { patchFlag, dynamicChildren, slotScopeIds: fragmentSlotScopeIds } = n2

    if (
      __DEV__ &&
      // #5523 dev root fragment may inherit directives
      (isHmrUpdating || patchFlag & PatchFlags.DEV_ROOT_FRAGMENT)
    ) {
      // HMR updated / Dev root fragment (w/ comments), force full diff
      patchFlag = 0
      optimized = false
      dynamicChildren = null
    }

    // check if this is a slot fragment with :slotted scope ids
    if (fragmentSlotScopeIds) {
      slotScopeIds = slotScopeIds
        ? slotScopeIds.concat(fragmentSlotScopeIds)
        : fragmentSlotScopeIds
    }

    if (n1 == null) {
      // 先添加两个空文本节点作为边界dom节点，然后在这两个节点范围内依次添加fragment下的子节点列表

      hostInsert(fragmentStartAnchor, container, anchor)
      hostInsert(fragmentEndAnchor, container, anchor) // fragment结束边界
      // a fragment can only have array children
      // since they are either generated by the compiler, or implicitly created
      // from arrays.
      mountChildren(
        n2.children as VNodeArrayChildren,
        container,
        fragmentEndAnchor,
        parentComponent,
        parentSuspense,
        isSVG,
        slotScopeIds,
        optimized
      )
    } else {
      if (
        patchFlag > 0 &&
        patchFlag & PatchFlags.STABLE_FRAGMENT && // 多个子节点
        dynamicChildren &&
        // #2715 the previous fragment could've been a BAILed one as a result
        // of renderSlot() with no valid children
        n1.dynamicChildren
      ) {
        // <template v-for="item of items" :key="item.id">
        //     <div>{{ item.name }}</div>
        //     <div>{{ item.value }}</div>
        //   </template>

        // a stable fragment (template root or <template v-for>) doesn't need to
        // patch children order, but it may contain dynamicChildren.
        patchBlockChildren(
          n1.dynamicChildren,
          dynamicChildren,
          container,
          parentComponent,
          parentSuspense,
          isSVG,
          slotScopeIds
        )
        if (__DEV__) {
          // necessary for HMR
          traverseStaticChildren(n1, n2)
        } else if (
          // #2080 if the stable fragment has a key, it's a <template v-for> that may
          //  get moved around. Make sure all root level vnodes inherit el.
          // #2134 or if it's a component root, it may also get moved around
          // as the component is being moved.
          n2.key != null ||
          (parentComponent && n2 === parentComponent.subTree)
        ) {
          traverseStaticChildren(n1, n2, true /* shallow */)
        }
      } else {
        // keyed / unkeyed, or manual fragments.
        // for keyed & unkeyed, since they are compiler generated from v-for,
        // each child is guaranteed to be a block so the fragment will never
        // have dynamicChildren.
        patchChildren(
          n1,
          n2,
          container,
          fragmentEndAnchor,
          parentComponent,
          parentSuspense,
          isSVG,
          slotScopeIds,
          optimized
        )
      }
    }
  }

  // 挂载/更新 组件dom节点
  const processComponent = (
    n1: VNode | null, // 节点已挂载的VNode
    n2: VNode, // 节点初始的VNode
    container: RendererElement, // dom实例：挂载目标dom节点
    anchor: RendererNode | null,
    parentComponent: ComponentInternalInstance | null,
    parentSuspense: SuspenseBoundary | null,
    isSVG: boolean,
    slotScopeIds: string[] | null,
    optimized: boolean
  ) => {
    n2.slotScopeIds = slotScopeIds
    if (n1 == null) {
      // 旧vnode不存在 - 即 当前要patch的dom组件节点为 新节点，初次进行挂载

      // shapeFlag = 1 << 9
      if (n2.shapeFlag & ShapeFlags.COMPONENT_KEPT_ALIVE) {
        ;(parentComponent!.ctx as KeepAliveContext).activate(
          n2,
          container,
          anchor,
          isSVG,
          optimized
        )
      } else {
        // 开始 解析组件信息，并挂载到dom上
        mountComponent(
          n2,
          container,
          anchor,
          parentComponent,
          parentSuspense,
          isSVG,
          optimized
        )
      }
    } else {
      // 更新组件：如响应式依赖数据发生变化
      // 旧vnode存在 - 即 当前要patch的dom组件节点 已经挂载着vnode，只需要更新相应变化信息
      updateComponent(n1, n2, optimized)
    }
  }

  // 挂载组件节点：初始化组件实例、解析组件信息（props、setup返回值、render函数）、渲染组件
  const mountComponent: MountComponentFn = (
    initialVNode, // 组件的新VNode
    container, // dom实例：挂载目标dom节点
    anchor,
    parentComponent,
    parentSuspense,
    isSVG,
    optimized
  ) => {
    // 组件实例信息

    // 同时也将组件实例绑定到 vnode.component
    // 规范组件的props选项属性格式
    // 2.x compat may pre-create the component instance before actually
    // mounting
    const compatMountInstance =
      __COMPAT__ && initialVNode.isCompatRoot && initialVNode.component
    const instance: ComponentInternalInstance =
      compatMountInstance ||
      (initialVNode.component = createComponentInstance(
        initialVNode, // 组件初始化的vnode
        parentComponent,
        parentSuspense
      ))

    if (__DEV__ && instance.type.__hmrId) {
      registerHMR(instance) // 模块热更新（即页面局部刷新）
    }

    if (__DEV__) {
      pushWarningContext(initialVNode)
      // instance.appContext.config.performance:true 开启性能检测
      // 通过 window.performance查看结果
      startMeasure(instance, `mount`)
    }

    // inject renderer internals for keepAlive
    if (isKeepAlive(initialVNode)) {
      ;(instance.ctx as KeepAliveContext).renderer = internals
    }

    // resolve props and slots for setup context
    if (!(__COMPAT__ && compatMountInstance)) {
      if (__DEV__) {
        startMeasure(instance, `init`)
      }
      // 解析组件信息，设置 props、slots、setup方法返回值、组件的render方法（编译Vue模版源码）
      setupComponent(instance)
      if (__DEV__) {
        endMeasure(instance, `init`)
      }
    }

    // setup() is async. This component relies on async logic to be resolved
    // before proceeding
    if (__FEATURE_SUSPENSE__ && instance.asyncDep) {
      parentSuspense && parentSuspense.registerDep(instance, setupRenderEffect)

      // Give it a placeholder if this is not hydration
      // TODO handle self-defined fallback
      if (!initialVNode.el) {
        const placeholder = (instance.subTree = createVNode(Comment))
        processCommentNode(null, placeholder, container!, anchor)
      }
      return
    }

    setupRenderEffect(
      instance,
      initialVNode,
      container,
      anchor,
      parentSuspense,
      isSVG,
      optimized
    )

    if (__DEV__) {
      popWarningContext()
      endMeasure(instance, `mount`)
    }
  }

  // 更新组件
  const updateComponent = (n1: VNode, n2: VNode, optimized: boolean) => {
    const instance = (n2.component = n1.component)!
    if (shouldUpdateComponent(n1, n2, optimized)) {
      // 组件渲染模版template vnode 发生变化：patchFlag等
      if (
        __FEATURE_SUSPENSE__ &&
        instance.asyncDep &&
        !instance.asyncResolved
      ) {
        // async & still pending - just update props and slots
        // since the component's reactive effect for render isn't set-up yet
        if (__DEV__) {
          pushWarningContext(n2)
        }
        updateComponentPreRender(instance, n2, optimized)
        if (__DEV__) {
          popWarningContext()
        }
        return
      } else {
        // normal update - 正常更新
        instance.next = n2 // 组件新的渲染模版vnode
        // in case the child component is also queued, remove it to avoid
        // double updating the same child component in the same flush.
        invalidateJob(instance.update) // 开始执行更新组件时，移除此组件effect的任务
        // instance.update is the reactive effect.
        instance.update()
      }
    } else {
      // 没必要更新，只需要相应信息还原即可
      // no update needed. just copy over properties
      n2.el = n1.el
      instance.vnode = n2
    }
  }

  // 执行组件渲染函数，得到组件节点vnode对应的el实例，并挂载el实例到父节点dom上
  const setupRenderEffect: SetupRenderEffectFn = (
    instance,
    initialVNode, // 新vnode
    container,
    anchor,
    parentSuspense,
    isSVG,
    optimized
  ) => {
    // 在组件初次创建 或 之后更新组件，都会重新创建该组件的effect
    const componentUpdateFn = () => {
      if (!instance.isMounted) {
        // 组件初次挂载时

        let vnodeHook: VNodeHook | null | undefined

        // props: 节点的dom属性列表
        const { el, props } = initialVNode // 组件对应对 createVNode

        const { bm, m, parent } = instance
        const isAsyncWrapperVNode = isAsyncWrapper(initialVNode)

        toggleRecurse(instance, false)
        // beforeMount hook
        if (bm) {
          // 执行 beforeMount hook 列表
          invokeArrayFns(bm)
        }
        // onVnodeBeforeMount
        if (
          !isAsyncWrapperVNode &&
          (vnodeHook = props && props.onVnodeBeforeMount)
        ) {
          // 执行节点上的hook事件属性： onVnodeBeforeMount
          invokeVNodeHook(vnodeHook, parent, initialVNode)
        }

        if (
          __COMPAT__ &&
          isCompatEnabled(DeprecationTypes.INSTANCE_EVENT_HOOKS, instance)
        ) {
          instance.emit('hook:beforeMount')
        }
        toggleRecurse(instance, true)

        if (el && hydrateNode) {
          // vnode has adopted host node - perform hydration instead of mount.
          const hydrateSubTree = () => {
            if (__DEV__) {
              startMeasure(instance, `render`)
            }
            instance.subTree = renderComponentRoot(instance)
            if (__DEV__) {
              endMeasure(instance, `render`)
            }
            if (__DEV__) {
              startMeasure(instance, `hydrate`)
            }
            hydrateNode!(
              el as Node,
              instance.subTree,
              instance,
              parentSuspense,
              null
            )
            if (__DEV__) {
              endMeasure(instance, `hydrate`)
            }
          }

          if (isAsyncWrapperVNode) {
            ;(initialVNode.type as ComponentOptions).__asyncLoader!().then(
              // note: we are moving the render call into an async callback,
              // which means it won't track dependencies - but it's ok because
              // a server-rendered async wrapper is already in resolved state
              // and it will never need to change.
              () => !instance.isUnmounted && hydrateSubTree()
            )
          } else {
            hydrateSubTree()
          }
        } else {
          if (__DEV__) {
            startMeasure(instance, `render`)
          }
          // 执行 组件模版template 编译后的渲染函数，得到组件模版template的vnode
          const subTree = (instance.subTree = renderComponentRoot(instance))
          if (__DEV__) {
            endMeasure(instance, `render`)
          }
          if (__DEV__) {
            startMeasure(instance, `patch`)
          }

          // 解析组件模版template vnode，得到组件节点vnode的dom实例el，并挂载到父节点dom实例container上
          patch(
            null,
            subTree, // 创建subtree的el dom实例，并挂载到父节点container上
            container,
            anchor,
            instance,
            parentSuspense,
            isSVG
          )

          if (__DEV__) {
            endMeasure(instance, `patch`)
          }
          // 绑定组件vnode节点的dom实例：即为组件模版template渲染函数vnode的dom实例
          initialVNode.el = subTree.el
        }

        // 解析完组件模版template的vnode，并挂载到父容器dom实例上
        // mounted hook
        if (m) {
          // onMounted，在根组件挂载完后执行
          queuePostRenderEffect(m, parentSuspense)
        }
        // onVnodeMounted
        if (
          !isAsyncWrapperVNode &&
          (vnodeHook = props && props.onVnodeMounted)
        ) {
          const scopedInitialVNode = initialVNode
          queuePostRenderEffect(
            () => invokeVNodeHook(vnodeHook!, parent, scopedInitialVNode),
            parentSuspense
          )
        }
        if (
          __COMPAT__ &&
          isCompatEnabled(DeprecationTypes.INSTANCE_EVENT_HOOKS, instance)
        ) {
          queuePostRenderEffect(
            () => instance.emit('hook:mounted'),
            parentSuspense
          )
        }

        // activated hook for keep-alive roots.
        // #1742 activated hook must be accessed after first render
        // since the hook may be injected by a child keep-alive
        if (
          initialVNode.shapeFlag & ShapeFlags.COMPONENT_SHOULD_KEEP_ALIVE ||
          (parent &&
            isAsyncWrapper(parent.vnode) &&
            parent.vnode.shapeFlag & ShapeFlags.COMPONENT_SHOULD_KEEP_ALIVE)
        ) {
          instance.a && queuePostRenderEffect(instance.a, parentSuspense)
          if (
            __COMPAT__ &&
            isCompatEnabled(DeprecationTypes.INSTANCE_EVENT_HOOKS, instance)
          ) {
            queuePostRenderEffect(
              () => instance.emit('hook:activated'),
              parentSuspense
            )
          }
        }
        instance.isMounted = true

        if (__DEV__ || __FEATURE_PROD_DEVTOOLS__) {
          devtoolsComponentAdded(instance)
        }

        // 最后从内存移除这个临时vnode和容器（注意：并没有移除父节点下的vnode）
        // #2458: deference mount-only object parameters to prevent memleaks
        initialVNode = container = anchor = null as any
      } else {
        // 更新组件：组件响应式依赖数据更新，导致更新了这个effect
        // updateComponent
        // This is triggered by mutation of component's own state (next: null)
        // OR parent calling processComponent (next: VNode)

        let { next, bu, u, parent, vnode } = instance
        let originNext = next
        let vnodeHook: VNodeHook | null | undefined
        if (__DEV__) {
          pushWarningContext(next || instance.vnode)
        }

        // 在更新执行渲染函数前
        // Disallow component effect recursion during pre-lifecycle hooks.
        toggleRecurse(instance, false)
        if (next) {
          // 后：响应式更新 继续，在 updateComponent()中 触发创建并更新组件新的effect
          next.el = vnode.el
          updateComponentPreRender(instance, next, optimized)
        } else {
          // 先：组件响应式依赖变更，更新执行该组件effect
          next = vnode
        }

        // beforeUpdate hook
        if (bu) {
          invokeArrayFns(bu)
        }
        // onVnodeBeforeUpdate
        if ((vnodeHook = next.props && next.props.onVnodeBeforeUpdate)) {
          invokeVNodeHook(vnodeHook, parent, next, vnode)
        }
        if (
          __COMPAT__ &&
          isCompatEnabled(DeprecationTypes.INSTANCE_EVENT_HOOKS, instance)
        ) {
          instance.emit('hook:beforeUpdate')
        }
        toggleRecurse(instance, true)

        // render
        if (__DEV__) {
          startMeasure(instance, `render`)
        }
        const nextTree = renderComponentRoot(instance) // 组件更新后的渲染函数vnode
        if (__DEV__) {
          endMeasure(instance, `render`)
        }
        const prevTree = instance.subTree
        instance.subTree = nextTree // 替换原先渲染函数vnode

        if (__DEV__) {
          startMeasure(instance, `patch`)
        }
        patch(
          prevTree, // 组件渲染函数 - 旧VNode
          nextTree, // 组件渲染函数 - 新VNode
          // parent may have changed if it's in a teleport
          hostParentNode(prevTree.el!)!, // 重新获取父容器节点
          // anchor may have changed if it's in a fragment
          getNextHostNode(prevTree), // 下一个兄弟dom
          instance,
          parentSuspense,
          isSVG
        )
        if (__DEV__) {
          endMeasure(instance, `patch`)
        }
        next.el = nextTree.el
        if (originNext === null) {
          // self-triggered update. In case of HOC, update parent component
          // vnode el. HOC is indicated by parent instance's subTree pointing
          // to child component's vnode
          updateHOCHostEl(instance, nextTree.el)
        }
        // updated hook
        if (u) {
          queuePostRenderEffect(u, parentSuspense)
        }
        // onVnodeUpdated
        if ((vnodeHook = next.props && next.props.onVnodeUpdated)) {
          queuePostRenderEffect(
            () => invokeVNodeHook(vnodeHook!, parent, next!, vnode),
            parentSuspense
          )
        }
        if (
          __COMPAT__ &&
          isCompatEnabled(DeprecationTypes.INSTANCE_EVENT_HOOKS, instance)
        ) {
          queuePostRenderEffect(
            () => instance.emit('hook:updated'),
            parentSuspense
          )
        }

        if (__DEV__ || __FEATURE_PROD_DEVTOOLS__) {
          devtoolsComponentUpdated(instance)
        }

        if (__DEV__) {
          popWarningContext()
        }
      }
    }

    // create reactive effect for rendering
    const effect = (instance.effect = new ReactiveEffect(
      componentUpdateFn,
      () => queueJob(update),
      instance.scope // track it in component's effect scope
    ))

    const update: SchedulerJob = (instance.update = () => effect.run())
    update.id = instance.uid
    // allowRecurse
    // #1801, #2043 component render effects should allow recursive updates
    toggleRecurse(instance, true)

    if (__DEV__) {
      effect.onTrack = instance.rtc
        ? e => invokeArrayFns(instance.rtc!, e)
        : void 0
      effect.onTrigger = instance.rtg
        ? e => invokeArrayFns(instance.rtg!, e)
        : void 0
      update.ownerInstance = instance
    }

    update()
  }

  // 更新组件在执行渲染函数之前
  const updateComponentPreRender = (
    instance: ComponentInternalInstance,
    nextVNode: VNode, // 组件新template vnode
    optimized: boolean
  ) => {
    nextVNode.component = instance
    const prevProps = instance.vnode.props // 组件节点vnode的props属性
    instance.vnode = nextVNode // 组件节点新vnode：即组件渲染模版vnode 替换组件节点vnode
    instance.next = null

    updateProps(instance, nextVNode.props, prevProps, optimized) // 更新组件节点上的props
    updateSlots(instance, nextVNode.children, optimized) // 更新组件节点上的slots

    pauseTracking()
    // props update may have triggered pre-flush watchers.
    // flush them before the render update.
    flushPreFlushCbs(instance)
    resetTracking()
  }

  // 更新所有子节点：不需要优化，且没有动态子节点时
  const patchChildren: PatchChildrenFn = (
    n1,
    n2,
    container,
    anchor,
    parentComponent,
    parentSuspense,
    isSVG,
    slotScopeIds,
    optimized = false
  ) => {
    const c1 = n1 && n1.children
    const prevShapeFlag = n1 ? n1.shapeFlag : 0
    const c2 = n2.children

    const { patchFlag, shapeFlag } = n2
    // fast path
    if (patchFlag > 0) {
      if (patchFlag & PatchFlags.KEYED_FRAGMENT) {
        // v-for 设置key属性
        // this could be either fully-keyed or mixed (some keyed some not)
        // presence of patchFlag means children are guaranteed to be arrays
        patchKeyedChildren(
          c1 as VNode[], // fragment 子节点列表
          c2 as VNodeArrayChildren, // fragment 子节点列表
          container,
          anchor,
          parentComponent,
          parentSuspense,
          isSVG,
          slotScopeIds,
          optimized
        )
        return
      } else if (patchFlag & PatchFlags.UNKEYED_FRAGMENT) {
        // v-for 未设置 key属性
        // unkeyed
        patchUnkeyedChildren(
          c1 as VNode[],
          c2 as VNodeArrayChildren,
          container,
          anchor,
          parentComponent,
          parentSuspense,
          isSVG,
          slotScopeIds,
          optimized
        )
        return
      }
    }

    // children has 3 possibilities: text, array or no children.
    if (shapeFlag & ShapeFlags.TEXT_CHILDREN) {
      // text children fast path
      if (prevShapeFlag & ShapeFlags.ARRAY_CHILDREN) {
        unmountChildren(c1 as VNode[], parentComponent, parentSuspense)
      }
      if (c2 !== c1) {
        hostSetElementText(container, c2 as string)
      }
    } else {
      if (prevShapeFlag & ShapeFlags.ARRAY_CHILDREN) {
        // prev children was array
        if (shapeFlag & ShapeFlags.ARRAY_CHILDREN) {
          // two arrays, cannot assume anything, do full diff
          patchKeyedChildren(
            c1 as VNode[],
            c2 as VNodeArrayChildren,
            container,
            anchor,
            parentComponent,
            parentSuspense,
            isSVG,
            slotScopeIds,
            optimized
          )
        } else {
          // no new children, just unmount old
          unmountChildren(c1 as VNode[], parentComponent, parentSuspense, true)
        }
      } else {
        // prev children was text OR null
        // new children is array OR null
        if (prevShapeFlag & ShapeFlags.TEXT_CHILDREN) {
          hostSetElementText(container, '')
        }
        // mount new if array
        if (shapeFlag & ShapeFlags.ARRAY_CHILDREN) {
          mountChildren(
            c2 as VNodeArrayChildren,
            container,
            anchor,
            parentComponent,
            parentSuspense,
            isSVG,
            slotScopeIds,
            optimized
          )
        }
      }
    }
  }

  // 更新 v-for 没有设置key属性
  const patchUnkeyedChildren = (
    c1: VNode[],
    c2: VNodeArrayChildren,
    container: RendererElement,
    anchor: RendererNode | null,
    parentComponent: ComponentInternalInstance | null,
    parentSuspense: SuspenseBoundary | null,
    isSVG: boolean,
    slotScopeIds: string[] | null,
    optimized: boolean
  ) => {
    c1 = c1 || EMPTY_ARR
    c2 = c2 || EMPTY_ARR
    const oldLength = c1.length
    const newLength = c2.length
    const commonLength = Math.min(oldLength, newLength)
    let i
    for (i = 0; i < commonLength; i++) {
      const nextChild = (c2[i] = optimized
        ? cloneIfMounted(c2[i] as VNode)
        : normalizeVNode(c2[i]))
      patch(
        c1[i],
        nextChild,
        container,
        null,
        parentComponent,
        parentSuspense,
        isSVG,
        slotScopeIds,
        optimized
      )
    }
    if (oldLength > newLength) {
      // remove old
      unmountChildren(
        c1,
        parentComponent,
        parentSuspense,
        true,
        false,
        commonLength
      )
    } else {
      // mount new
      mountChildren(
        c2,
        container,
        anchor,
        parentComponent,
        parentSuspense,
        isSVG,
        slotScopeIds,
        optimized,
        commonLength
      )
    }
  }

  // can be all-keyed or mixed
  const patchKeyedChildren = (
    c1: VNode[], // fragment 旧节点 vnode 子节点列表
    c2: VNodeArrayChildren, // fragment 新节点 vnode 子节点列表
    container: RendererElement, // fragment 父节点
    parentAnchor: RendererNode | null, // fragment 结束边界，以此为边界，依次向父节点插入fragment子节点列表
    parentComponent: ComponentInternalInstance | null,
    parentSuspense: SuspenseBoundary | null,
    isSVG: boolean,
    slotScopeIds: string[] | null,
    optimized: boolean
  ) => {
    let i = 0
    const l2 = c2.length
    let e1 = c1.length - 1 // prev ending index  - 旧fragment 最后一个子节点位置
    let e2 = l2 - 1 // next ending index  - 新fragment 最后一个子节点位置

    // 1. sync from start - 从头开始比较子节点是否发生变化
    // (a b) c
    // (a b) d e
    while (i <= e1 && i <= e2) {
      const n1 = c1[i]

      const n2 = (c2[i] = optimized
        ? cloneIfMounted(c2[i] as VNode) //  child.el === null ? child : cloneVNode(child)
        : normalizeVNode(c2[i])) // 规范下新vnode的格式

      if (isSameVNodeType(n1, n2)) {
        // 如果相同vnode，则开始正常内部进行比较更新
        patch(
          n1,
          n2,
          container,
          null,
          parentComponent,
          parentSuspense,
          isSVG,
          slotScopeIds,
          optimized
        )
      } else {
        // 如果出现不相同，则停止比较
        break
      }
      i++
    }

    // 2. sync from end - 从尾开始比较子节点是否发生变化
    // a (b c)
    // d e (b c)
    while (i <= e1 && i <= e2) {
      const n1 = c1[e1]
      const n2 = (c2[e2] = optimized
        ? cloneIfMounted(c2[e2] as VNode)
        : normalizeVNode(c2[e2]))
      if (isSameVNodeType(n1, n2)) {
        patch(
          n1,
          n2,
          container,
          null,
          parentComponent,
          parentSuspense,
          isSVG,
          slotScopeIds,
          optimized
        )
      } else {
        break
      }
      e1--
      e2--
    }

    // 3. common sequence + mount  - 有序添加了节点：原先节点列表顺序不变，只是在结尾或开头添加了新节点
    // (a b)
    // (a b) c
    // i = 2, e1 = 1, e2 = 2    // 情况1： 结尾添加
    // (a b)
    // c (a b)
    // i = 0, e1 = -1, e2 = 0   // 情况2： 开头添加
    if (i > e1) {
      if (i <= e2) {
        const nextPos = e2 + 1 // 新节点的插入位置
        const anchor = nextPos < l2 ? (c2[nextPos] as VNode).el : parentAnchor // 插入参考节点之前

        // 开始插入新节点列表
        while (i <= e2) {
          patch(
            null,
            (c2[i] = optimized
              ? cloneIfMounted(c2[i] as VNode)
              : normalizeVNode(c2[i])),
            container,
            anchor, // 插入参考位置
            parentComponent,
            parentSuspense,
            isSVG,
            slotScopeIds,
            optimized
          )
          i++
        }
      }
    }

    // 4. common sequence + unmount  - 有序移除了节点：原先节点列表顺序不变，只是在结尾或开头移除了旧节点
    // (a b) c
    // (a b)
    // i = 2, e1 = 2, e2 = 1
    // a (b c)
    // (b c)
    // i = 0, e1 = 0, e2 = -1
    else if (i > e2) {
      while (i <= e1) {
        unmount(c1[i], parentComponent, parentSuspense, true)
        i++
      }
    }

    // 5. unknown sequence - 在子节点列表间随机添加或移除节点
    // [i ... e1 + 1]: a b [c d e] f g
    // [i ... e2 + 1]: a b [e d c h] f g    // 开头与结尾 已经进行比较更新了
    // i = 2, e1 = 4, e2 = 5
    else {
      const s1 = i // 旧列表 - prev starting index
      const s2 = i // 新列表 - next starting index

      // 5.1 build key:index map for newChildren  - 收集新节点列表的key，并判断是否重复
      // 新增加部分的子节点列表key
      const keyToNewIndexMap: Map<string | number | symbol, number> = new Map()
      for (i = s2; i <= e2; i++) {
        const nextChild = (c2[i] = optimized
          ? cloneIfMounted(c2[i] as VNode)
          : normalizeVNode(c2[i]))
        if (nextChild.key != null) {
          // 对于内部新添加的子节点，先检测：判断key值是否重复了
          if (__DEV__ && keyToNewIndexMap.has(nextChild.key)) {
            warn(
              `Duplicate keys found during update:`,
              JSON.stringify(nextChild.key),
              `Make sure keys are unique.`
            )
          }

          keyToNewIndexMap.set(nextChild.key, i)
        }
      }

      // 继续更新在新节点列表中剩余的旧节点，同时移除已经不在的旧节点
      // 5.2 loop through old children left to be patched and try to patch
      // matching nodes & remove nodes that are no longer present
      let j
      let patched = 0 // 已更新的新vnode子节点数量
      const toBePatched = e2 - s2 + 1 // 待更新的新子节点数量
      let moved = false
      // used to track whether any node has moved
      let maxNewIndexSoFar = 0
      // works as Map<newIndex, oldIndex>
      // Note that oldIndex is offset by +1
      // and oldIndex = 0 is a special value indicating the new node has
      // no corresponding old node.
      // used for determining longest stable subsequence
      const newIndexToOldIndexMap = new Array(toBePatched)
      // 旧节点 在 新节点列表中位置 与 旧节点列表中的原先位置， 0 表示不在新节点列表中，被移除了
      // 最长递增子序列 如：[1,0,3,2] 结果为 [0, 3]，其中 0：新子节点列表第2位是新添加的节点
      for (i = 0; i < toBePatched; i++) newIndexToOldIndexMap[i] = 0

      // 旧节点在新节点列表中 内部新增加的部分列表中 更新
      for (i = s1; i <= e1; i++) {
        // s1 —— 旧子节点列表当前比较位置，e1 —— 旧子节点列表结尾位置
        const prevChild = c1[i] // prevChild：当前比较的vnode子节点，c1 旧节点vnode列表，
        if (patched >= toBePatched) {
          // 新子节点vnode已经添加上去了，开始移除旧节点列表
          // all new children have been patched so this can only be a removal
          unmount(prevChild, parentComponent, parentSuspense, true)
          continue
        }

        // 查找旧节点在新增加部分的节点列表中的位置
        let newIndex
        if (prevChild.key != null) {
          // 获取旧节点在当前新增加的子节点列表中的位置
          newIndex = keyToNewIndexMap.get(prevChild.key)
        } else {
          // 旧节点没有设置key属性：从 新子节点列表中 新增加的节点列表部分，寻找相同类型的节点作为旧节点的新位置
          // 视为同一个vnode，如同一般element vnode节点更新那样
          // key-less node, try to locate a key-less node of the same type
          for (j = s2; j <= e2; j++) {
            if (
              newIndexToOldIndexMap[j - s2] === 0 && // 新子节点列表中 新增加的节点列表部分
              isSameVNodeType(prevChild, c2[j] as VNode) // key = null
            ) {
              // 旧新两个相匹配的位置都没有设置key
              newIndex = j
              break
            }
          }
        }

        // 更新旧节点vnode在新节点列表中对应位置vnode，同时判断是否存在新节点列表中顺序被打乱了即往前移到了
        if (newIndex === undefined) {
          // 移除旧节点：旧节点不在新增加的节点列表中 - 找不到对应位置
          unmount(prevChild, parentComponent, parentSuspense, true)
        } else {
          newIndexToOldIndexMap[newIndex - s2] = i + 1 // 旧节点prevChild 在 新节点列表中的位置 与 旧节点列表中的位置

          if (newIndex >= maxNewIndexSoFar) {
            maxNewIndexSoFar = newIndex // 旧节点在新子节点列表中匹配到最远相应vnode位置
          } else {
            // 说明虽然有多个旧节点保留下来了，但在新节点列表中 没有按在旧列表中排序，有的反而被移到之前了。
            moved = true
          }
          patch(
            prevChild, // 旧节点
            c2[newIndex] as VNode, // 旧节点在新节点列表中的对应的新节点
            container,
            null,
            parentComponent,
            parentSuspense,
            isSVG,
            slotScopeIds,
            optimized
          )
          patched++
        }
      }

      // 5.3 move and mount  - 添加新节点 、 移到旧节点位置
      // generate longest stable subsequence only when nodes have moved
      // 旧：[c,d,e] 新：[e,d,c,h]，则：[3,2,1,0] 结果为 [2]，说明只需要移动第2个位置dom，就可以了
      const increasingNewIndexSequence = moved
        ? getSequence(newIndexToOldIndexMap) // 获取最长递增子序列
        : EMPTY_ARR
      j = increasingNewIndexSequence.length - 1

      // looping backwards so that we can use last patched node as anchor
      for (i = toBePatched - 1; i >= 0; i--) {
        const nextIndex = s2 + i
        const nextChild = c2[nextIndex] as VNode // 在新列表中的vnode

        // 插入新dom节点时的相对参考位置 - 为当前vnode的下一个dom节点: parentNode.insertBefore(newNode, referenceNode)
        const anchor =
          nextIndex + 1 < l2 ? (c2[nextIndex + 1] as VNode).el : parentAnchor

        // 0 表明当前节点是新增的节点，即旧节点没在新节点列表中，该节点不属于旧节点
        if (newIndexToOldIndexMap[i] === 0) {
          // mount new
          patch(
            null,
            nextChild,
            container,
            anchor,
            parentComponent,
            parentSuspense,
            isSVG,
            slotScopeIds,
            optimized
          )
        } else if (moved) {
          // 旧节点在新节点列表中排序被打乱了，如有的旧节点反而前移了
          // move if:
          // There is no stable subsequence (e.g. a reverse)
          // OR current node is not among the stable sequence
          if (j < 0 || i !== increasingNewIndexSequence[j]) {
            // i 为新节点列表中的位置
            move(nextChild, container, anchor, MoveType.REORDER)
          } else {
            j--
          }
        }
      }
    }
  }

  const move: MoveFn = (
    vnode,
    container,
    anchor,
    moveType,
    parentSuspense = null
  ) => {
    const { el, type, transition, children, shapeFlag } = vnode
    if (shapeFlag & ShapeFlags.COMPONENT) {
      move(vnode.component!.subTree, container, anchor, moveType)
      return
    }

    if (__FEATURE_SUSPENSE__ && shapeFlag & ShapeFlags.SUSPENSE) {
      vnode.suspense!.move(container, anchor, moveType)
      return
    }

    if (shapeFlag & ShapeFlags.TELEPORT) {
      ;(type as typeof TeleportImpl).move(vnode, container, anchor, internals)
      return
    }

    if (type === Fragment) {
      hostInsert(el!, container, anchor)
      for (let i = 0; i < (children as VNode[]).length; i++) {
        move((children as VNode[])[i], container, anchor, moveType)
      }
      hostInsert(vnode.anchor!, container, anchor)
      return
    }

    if (type === Static) {
      moveStaticNode(vnode, container, anchor)
      return
    }

    // single nodes
    const needTransition =
      moveType !== MoveType.REORDER &&
      shapeFlag & ShapeFlags.ELEMENT &&
      transition
    if (needTransition) {
      if (moveType === MoveType.ENTER) {
        transition!.beforeEnter(el!)
        hostInsert(el!, container, anchor)
        queuePostRenderEffect(() => transition!.enter(el!), parentSuspense)
      } else {
        const { leave, delayLeave, afterLeave } = transition!
        const remove = () => hostInsert(el!, container, anchor)
        const performLeave = () => {
          leave(el!, () => {
            remove()
            afterLeave && afterLeave()
          })
        }
        if (delayLeave) {
          delayLeave(el!, remove, performLeave)
        } else {
          performLeave()
        }
      }
    } else {
      hostInsert(el!, container, anchor)
    }
  }

  const unmount: UnmountFn = (
    vnode,
    parentComponent,
    parentSuspense,
    doRemove = false,
    optimized = false
  ) => {
    const {
      type,
      props,
      ref,
      children,
      dynamicChildren,
      shapeFlag,
      patchFlag,
      dirs
    } = vnode
    // unset ref
    if (ref != null) {
      setRef(ref, null, parentSuspense, vnode, true)
    }

    // 触发keep-alive组件的销毁生命周期，在此 缓存keep-alive子组件数据，并存储其中的子组件vnode el
    if (shapeFlag & ShapeFlags.COMPONENT_SHOULD_KEEP_ALIVE) {
      ;(parentComponent!.ctx as KeepAliveContext).deactivate(vnode)
      return
    }

    const shouldInvokeDirs = shapeFlag & ShapeFlags.ELEMENT && dirs
    const shouldInvokeVnodeHook = !isAsyncWrapper(vnode)

    let vnodeHook: VNodeHook | undefined | null
    if (
      shouldInvokeVnodeHook &&
      (vnodeHook = props && props.onVnodeBeforeUnmount)
    ) {
      invokeVNodeHook(vnodeHook, parentComponent, vnode)
    }

    if (shapeFlag & ShapeFlags.COMPONENT) {
      unmountComponent(vnode.component!, parentSuspense, doRemove)
    } else {
      if (__FEATURE_SUSPENSE__ && shapeFlag & ShapeFlags.SUSPENSE) {
        vnode.suspense!.unmount(parentSuspense, doRemove)
        return
      }

      if (shouldInvokeDirs) {
        invokeDirectiveHook(vnode, null, parentComponent, 'beforeUnmount')
      }

      if (shapeFlag & ShapeFlags.TELEPORT) {
        ;(vnode.type as typeof TeleportImpl).remove(
          vnode,
          parentComponent,
          parentSuspense,
          optimized,
          internals,
          doRemove
        )
      } else if (
        dynamicChildren &&
        // #1153: fast path should not be taken for non-stable (v-for) fragments
        (type !== Fragment ||
          (patchFlag > 0 && patchFlag & PatchFlags.STABLE_FRAGMENT))
      ) {
        // fast path for block nodes: only need to unmount dynamic children.
        unmountChildren(
          dynamicChildren,
          parentComponent,
          parentSuspense,
          false,
          true
        )
      } else if (
        (type === Fragment &&
          patchFlag &
            (PatchFlags.KEYED_FRAGMENT | PatchFlags.UNKEYED_FRAGMENT)) ||
        (!optimized && shapeFlag & ShapeFlags.ARRAY_CHILDREN)
      ) {
        unmountChildren(children as VNode[], parentComponent, parentSuspense)
      }

      if (doRemove) {
        remove(vnode)
      }
    }

    if (
      (shouldInvokeVnodeHook &&
        (vnodeHook = props && props.onVnodeUnmounted)) ||
      shouldInvokeDirs
    ) {
      queuePostRenderEffect(() => {
        vnodeHook && invokeVNodeHook(vnodeHook, parentComponent, vnode)
        shouldInvokeDirs &&
          invokeDirectiveHook(vnode, null, parentComponent, 'unmounted')
      }, parentSuspense)
    }
  }

  const remove: RemoveFn = vnode => {
    const { type, el, anchor, transition } = vnode
    if (type === Fragment) {
      if (
        __DEV__ &&
        vnode.patchFlag > 0 &&
        vnode.patchFlag & PatchFlags.DEV_ROOT_FRAGMENT &&
        transition &&
        !transition.persisted
      ) {
        ;(vnode.children as VNode[]).forEach(child => {
          if (child.type === Comment) {
            hostRemove(child.el!)
          } else {
            remove(child)
          }
        })
      } else {
        removeFragment(el!, anchor!)
      }
      return
    }

    if (type === Static) {
      removeStaticNode(vnode)
      return
    }

    const performRemove = () => {
      hostRemove(el!)
      if (transition && !transition.persisted && transition.afterLeave) {
        transition.afterLeave()
      }
    }

    if (
      vnode.shapeFlag & ShapeFlags.ELEMENT &&
      transition &&
      !transition.persisted
    ) {
      const { leave, delayLeave } = transition
      const performLeave = () => leave(el!, performRemove)
      if (delayLeave) {
        delayLeave(vnode.el!, performRemove, performLeave)
      } else {
        performLeave()
      }
    } else {
      performRemove()
    }
  }

  const removeFragment = (cur: RendererNode, end: RendererNode) => {
    // For fragments, directly remove all contained DOM nodes.
    // (fragment child nodes cannot have transition)
    let next
    while (cur !== end) {
      next = hostNextSibling(cur)!
      hostRemove(cur)
      cur = next
    }
    hostRemove(end)
  }

  const unmountComponent = (
    instance: ComponentInternalInstance,
    parentSuspense: SuspenseBoundary | null,
    doRemove?: boolean
  ) => {
    if (__DEV__ && instance.type.__hmrId) {
      unregisterHMR(instance)
    }

    const { bum, scope, update, subTree, um } = instance

    // beforeUnmount hook
    if (bum) {
      invokeArrayFns(bum)
    }

    if (
      __COMPAT__ &&
      isCompatEnabled(DeprecationTypes.INSTANCE_EVENT_HOOKS, instance)
    ) {
      instance.emit('hook:beforeDestroy')
    }

    // stop effects in component scope
    scope.stop()

    // update may be null if a component is unmounted before its async
    // setup has resolved.
    if (update) {
      // so that scheduler will no longer invoke it
      update.active = false
      unmount(subTree, instance, parentSuspense, doRemove)
    }
    // unmounted hook
    if (um) {
      queuePostRenderEffect(um, parentSuspense)
    }
    if (
      __COMPAT__ &&
      isCompatEnabled(DeprecationTypes.INSTANCE_EVENT_HOOKS, instance)
    ) {
      queuePostRenderEffect(
        () => instance.emit('hook:destroyed'),
        parentSuspense
      )
    }
    queuePostRenderEffect(() => {
      instance.isUnmounted = true
    }, parentSuspense)

    // A component with async dep inside a pending suspense is unmounted before
    // its async dep resolves. This should remove the dep from the suspense, and
    // cause the suspense to resolve immediately if that was the last dep.
    if (
      __FEATURE_SUSPENSE__ &&
      parentSuspense &&
      parentSuspense.pendingBranch &&
      !parentSuspense.isUnmounted &&
      instance.asyncDep &&
      !instance.asyncResolved &&
      instance.suspenseId === parentSuspense.pendingId
    ) {
      parentSuspense.deps--
      if (parentSuspense.deps === 0) {
        parentSuspense.resolve()
      }
    }

    if (__DEV__ || __FEATURE_PROD_DEVTOOLS__) {
      devtoolsComponentRemoved(instance)
    }
  }

  const unmountChildren: UnmountChildrenFn = (
    children,
    parentComponent,
    parentSuspense,
    doRemove = false,
    optimized = false,
    start = 0
  ) => {
    for (let i = start; i < children.length; i++) {
      unmount(children[i], parentComponent, parentSuspense, doRemove, optimized)
    }
  }

  const getNextHostNode: NextFn = vnode => {
    if (vnode.shapeFlag & ShapeFlags.COMPONENT) {
      return getNextHostNode(vnode.component!.subTree)
    }
    if (__FEATURE_SUSPENSE__ && vnode.shapeFlag & ShapeFlags.SUSPENSE) {
      return vnode.suspense!.next()
    }
    return hostNextSibling((vnode.anchor || vnode.el)!)
  }

  /**
   * 执行mount后，执行渲染函数
   * @param vnode - 组件的初始vnode
   * @param container - 挂在dom节点容器
   */
  const render: RootRenderFunction = (vnode, container, isSVG) => {
    if (vnode == null) {
      if (container._vnode) {
        // _vnode 组件渲染后的vnode
        // 渲染之前，先卸载掉原先的挂在实例
        unmount(container._vnode, null, null, true)
      }
    } else {
      // 开始挂载、渲染
      patch(container._vnode || null, vnode, container, null, null, null, isSVG)
    }
    flushPreFlushCbs()
    flushPostFlushCbs()
    container._vnode = vnode // 保存节点渲染后的vnode
  }

  const internals: RendererInternals = {
    p: patch,
    um: unmount,
    m: move,
    r: remove,
    mt: mountComponent,
    mc: mountChildren,
    pc: patchChildren,
    pbc: patchBlockChildren,
    n: getNextHostNode,
    o: options
  }

  let hydrate: ReturnType<typeof createHydrationFunctions>[0] | undefined
  let hydrateNode: ReturnType<typeof createHydrationFunctions>[1] | undefined
  if (createHydrationFns) {
    ;[hydrate, hydrateNode] = createHydrationFns(
      internals as RendererInternals<Node, Element>
    )
  }

  return {
    render,
    hydrate,
    createApp: createAppAPI(render, hydrate)
  }
}

function toggleRecurse(
  { effect, update }: ComponentInternalInstance,
  allowed: boolean
) {
  effect.allowRecurse = update.allowRecurse = allowed
}

export function needTransition(
  parentSuspense: SuspenseBoundary | null,
  transition: TransitionHooks | null
) {
  return (
    (!parentSuspense || (parentSuspense && !parentSuspense.pendingBranch)) &&
    transition &&
    !transition.persisted
  )
}

/**
 * #1156
 * When a component is HMR-enabled, we need to make sure that all static nodes
 * inside a block also inherit the DOM element from the previous tree so that
 * HMR updates (which are full updates) can retrieve the element for patching.
 *
 * #2080
 * Inside keyed `template` fragment static children, if a fragment is moved,
 * the children will always be moved. Therefore, in order to ensure correct move
 * position, el should be inherited from previous nodes.
 */
export function traverseStaticChildren(n1: VNode, n2: VNode, shallow = false) {
  const ch1 = n1.children
  const ch2 = n2.children
  if (isArray(ch1) && isArray(ch2)) {
    for (let i = 0; i < ch1.length; i++) {
      // this is only called in the optimized path so array children are
      // guaranteed to be vnodes
      const c1 = ch1[i] as VNode
      let c2 = ch2[i] as VNode
      if (c2.shapeFlag & ShapeFlags.ELEMENT && !c2.dynamicChildren) {
        if (c2.patchFlag <= 0 || c2.patchFlag === PatchFlags.NEED_HYDRATION) {
          c2 = ch2[i] = cloneIfMounted(ch2[i] as VNode)
          c2.el = c1.el
        }
        if (!shallow) traverseStaticChildren(c1, c2)
      }
      // #6852 also inherit for text nodes
      if (c2.type === Text) {
        c2.el = c1.el
      }
      // also inherit for comment nodes, but not placeholders (e.g. v-if which
      // would have received .el during block patch)
      if (__DEV__ && c2.type === Comment && !c2.el) {
        c2.el = c1.el
      }
    }
  }
}

// v-for更新后，从变化的dom列表中，寻找最长不需要移动dom序列，进而找出只需要移动最少dom的位置。
// 最长递增子序列：在一个给定的数值序列中，找到一个子序列，使得这个子序列元素的数值依次递增，并且这个子序列的长度尽可能地大
// v-for更新列表时：arr记录 旧节点vnode 在 新节点列表中的位置 与 旧节点列表中的位置，如：[1,0,3,2] 结果为 [0, 3]
// https://en.wikipedia.org/wiki/Longest_increasing_subsequence
// 中文：https://zh.wikipedia.org/wiki/%E6%9C%80%E9%95%BF%E9%80%92%E5%A2%9E%E5%AD%90%E5%BA%8F%E5%88%97
function getSequence(arr: number[]): number[] {
  const p = arr.slice()
  const result = [0]
  let i, j, u, v, c
  const len = arr.length
  for (i = 0; i < len; i++) {
    const arrI = arr[i]
    if (arrI !== 0) {
      j = result[result.length - 1]
      if (arr[j] < arrI) {
        p[i] = j
        result.push(i)
        continue
      }
      u = 0
      v = result.length - 1
      while (u < v) {
        c = (u + v) >> 1
        if (arr[result[c]] < arrI) {
          u = c + 1
        } else {
          v = c
        }
      }
      if (arrI < arr[result[u]]) {
        if (u > 0) {
          p[i] = result[u - 1]
        }
        result[u] = i
      }
    }
  }
  u = result.length
  v = result[u - 1]
  while (u-- > 0) {
    result[u] = v
    v = p[v]
  }
  return result
}<|MERGE_RESOLUTION|>--- conflicted
+++ resolved
@@ -271,17 +271,12 @@
   REORDER
 }
 
-<<<<<<< HEAD
 export const queuePostRenderEffect = __FEATURE_SUSPENSE__ // rollup - true
-  ? queueEffectWithSuspense
-=======
-export const queuePostRenderEffect = __FEATURE_SUSPENSE__
   ? __TEST__
     ? // vitest can't seem to handle eager circular dependency
       (fn: Function | Function[], suspense: SuspenseBoundary | null) =>
         queueEffectWithSuspense(fn, suspense)
     : queueEffectWithSuspense
->>>>>>> a6503e3e
   : queuePostFlushCb
 
 /**
