import {
  ConcreteComponent,
  Data,
  validateComponentName,
  Component
} from './component'
import { ComponentOptions } from './componentOptions'
import { ComponentPublicInstance } from './componentPublicInstance'
import { Directive, validateDirectiveName } from './directives'
import { RootRenderFunction } from './renderer'
import { InjectionKey } from './apiInject'
import { isFunction, NO, isObject } from '@vue/shared'
import { warn } from './warning'
import { createVNode, cloneVNode, VNode } from './vnode'
import { RootHydrateFunction } from './hydration'
import { devtoolsInitApp, devtoolsUnmountApp } from './devtools'
import { version } from '.'

export interface App<HostElement = any> {
  version: string
  config: AppConfig
  use(plugin: Plugin, ...options: any[]): this
  mixin(mixin: ComponentOptions): this
  component(name: string): Component | undefined
  component(name: string, component: Component): this
  directive(name: string): Directive | undefined
  directive(name: string, directive: Directive): this
  mount(
    rootContainer: HostElement | string,
    isHydrate?: boolean,
    isSVG?: boolean
  ): ComponentPublicInstance
  unmount(): void
  provide<T>(key: InjectionKey<T> | string, value: T): this

  // internal, but we need to expose these for the server-renderer and devtools
  _uid: number
  _component: ConcreteComponent
  _props: Data | null
  _container: HostElement | null
  _context: AppContext
}

export type OptionMergeFunction = (
  to: unknown,
  from: unknown,
  instance: any,
  key: string
) => any

export interface AppConfig {
  // @private
  readonly isNativeTag?: (tag: string) => boolean

  performance: boolean
  optionMergeStrategies: Record<string, OptionMergeFunction>
  globalProperties: Record<string, any>
  isCustomElement: (tag: string) => boolean
  errorHandler?: (
    err: unknown,
    instance: ComponentPublicInstance | null,
    info: string
  ) => void
  warnHandler?: (
    msg: string,
    instance: ComponentPublicInstance | null,
    trace: string
  ) => void
}

export interface AppContext {
  app: App // for devtools
  config: AppConfig
  mixins: ComponentOptions[]
  components: Record<string, Component>
  directives: Record<string, Directive>
  provides: Record<string | symbol, any>
  /**
   * Flag for de-optimizing props normalization
   * @internal
   */
  deopt?: boolean // 初始化组件实例时
  /**
   * HMR only
   * @internal
   */
  reload?: () => void
}

type PluginInstallFunction = (app: App, ...options: any[]) => any

export type Plugin =
  | PluginInstallFunction & { install?: PluginInstallFunction }
  | {
      install: PluginInstallFunction
    }

export function createAppContext(): AppContext {
  return {
    app: null as any,
    config: {
      isNativeTag: NO,
      performance: false,
      globalProperties: {}, // 用户自定义的全局属性
      optionMergeStrategies: {},
      isCustomElement: NO,
      errorHandler: undefined,
      warnHandler: undefined
    },
    mixins: [],
    components: {},
    directives: {},
    provides: Object.create(null)
  }
}

export type CreateAppFunction<HostElement> = (
  rootComponent: Component,
  rootProps?: Data | null
) => App<HostElement>

let uid = 0

// 创建 一个 createApp() 函数，实际项目的入口
export function createAppAPI<HostElement>(
  render: RootRenderFunction,
  hydrate?: RootHydrateFunction
): CreateAppFunction<HostElement> {
  // 返回 一个 createApp() 函数，实际项目的入口， rootComponent 基本组件 App， rootProps将传递给根组件的props
  return function createApp(rootComponent, rootProps = null) {
    if (rootProps != null && !isObject(rootProps)) {
      __DEV__ && warn(`root props passed to app.mount() must be an object.`)
      rootProps = null
    }

    // 初始化 app 的基本方法
    const context = createAppContext()
    const installedPlugins = new Set()

    let isMounted = false

    // createApp() 返回的最终结果
    const app: App = (context.app = {
      _uid: uid++,
      _component: rootComponent as ConcreteComponent,
      _props: rootProps,
      _container: null, // 挂载目标dom实例，如：#app
      _context: context,

      version,

      get config() {
        return context.config
      },

      set config(v) {
        if (__DEV__) {
          warn(
            `app.config cannot be replaced. Modify individual options instead.`
          )
        }
      },

      use(plugin: Plugin, ...options: any[]) {
        if (installedPlugins.has(plugin)) {
          __DEV__ && warn(`Plugin has already been applied to target app.`)
        } else if (plugin && isFunction(plugin.install)) {
          installedPlugins.add(plugin)
          plugin.install(app, ...options)
        } else if (isFunction(plugin)) {
          installedPlugins.add(plugin)
          plugin(app, ...options)
        } else if (__DEV__) {
          warn(
            `A plugin must either be a function or an object with an "install" ` +
              `function.`
          )
        }
        return app
      },

      mixin(mixin: ComponentOptions) {
        if (__FEATURE_OPTIONS_API__) {
          if (!context.mixins.includes(mixin)) {
            context.mixins.push(mixin)
            // global mixin with props/emits de-optimizes props/emits
            // normalization caching.
            if (mixin.props || mixin.emits) {
              context.deopt = true
            }
          } else if (__DEV__) {
            warn(
              'Mixin has already been applied to target app' +
                (mixin.name ? `: ${mixin.name}` : '')
            )
          }
        } else if (__DEV__) {
          warn('Mixins are only available in builds supporting Options API')
        }
        return app
      },

      component(name: string, component?: Component): any {
        if (__DEV__) {
          validateComponentName(name, context.config)
        }
        if (!component) {
          return context.components[name]
        }
        if (__DEV__ && context.components[name]) {
          warn(`Component "${name}" has already been registered in target app.`)
        }
        context.components[name] = component
        return app
      },

      directive(name: string, directive?: Directive) {
        if (__DEV__) {
          validateDirectiveName(name)
        }

        if (!directive) {
          return context.directives[name] as any
        }
        if (__DEV__ && context.directives[name]) {
          warn(`Directive "${name}" has already been registered in target app.`)
        }
        context.directives[name] = directive
        return app
      },

<<<<<<< HEAD
      // 基本挂载方法
      // 在不同情景下实现各自的功能：客户端版的mount方法会在入口重新初始化
      mount(rootContainer: HostElement, isHydrate?: boolean): any {
        // isMounted 避免对同一个Vue.createApp()结果, 即同一个app 多次调用mount()
        // 当然 可以重新 createApp 一个app，然后再调用mount
=======
      mount(
        rootContainer: HostElement,
        isHydrate?: boolean,
        isSVG?: boolean
      ): any {
>>>>>>> fbf2d68b
        if (!isMounted) {
          // 初始化 vnode 属性
          // vnode.type: rootComponent
          // vnode.props: rootProps
          const vnode = createVNode(
            rootComponent as ConcreteComponent,
            rootProps
          )
          // store app context on the root VNode.
          // this will be set on the root instance on initial mount.
          vnode.appContext = context // app 的相关环境信息

          // 开发模式下，HMR root reload 热更新，重新渲染
          if (__DEV__) {
            context.reload = () => {
              render(cloneVNode(vnode), rootContainer, isSVG)
            }
          }

          // 开始 渲染
          if (isHydrate && hydrate) {
            // ssr
            hydrate(vnode as VNode<Node, Element>, rootContainer as any)
          } else {
<<<<<<< HEAD
            // 浏览器
            render(vnode, rootContainer)
=======
            render(vnode, rootContainer, isSVG)
>>>>>>> fbf2d68b
          }
          isMounted = true
          app._container = rootContainer // 挂在目标dom实例

          // for devtools and telemetry
          ;(rootContainer as any).__vue_app__ = app

          if (__DEV__ || __FEATURE_PROD_DEVTOOLS__) {
            devtoolsInitApp(app, version)
          }

          // 组件实例上下文ctx
          return vnode.component!.proxy // ts 类型断言：后缀 '!' 排除null或undefined
        } else if (__DEV__) {
          // 开发环境下，如开发库（非*.prod.js）vue.global.js 或构建构建的 env != production
          warn(
            `App has already been mounted.\n` +
              `If you want to remount the same app, move your app creation logic ` +
              `into a factory function and create fresh app instances for each ` +
              `mount - e.g. \`const createMyApp = () => createApp(App)\``
          )
        }
      },

      unmount() {
        if (isMounted) {
          render(null, app._container)
          if (__DEV__ || __FEATURE_PROD_DEVTOOLS__) {
            devtoolsUnmountApp(app)
          }
          delete app._container.__vue_app__
        } else if (__DEV__) {
          warn(`Cannot unmount an app that is not mounted.`)
        }
      },

      provide(key, value) {
        if (__DEV__ && (key as string | symbol) in context.provides) {
          warn(
            `App already provides property with key "${String(key)}". ` +
              `It will be overwritten with the new value.`
          )
        }
        // TypeScript doesn't allow symbols as index type
        // https://github.com/Microsoft/TypeScript/issues/24587
        context.provides[key as string] = value

        return app
      }
    })

    return app
  }
}<|MERGE_RESOLUTION|>--- conflicted
+++ resolved
@@ -229,19 +229,15 @@
         return app
       },
 
-<<<<<<< HEAD
       // 基本挂载方法
       // 在不同情景下实现各自的功能：客户端版的mount方法会在入口重新初始化
-      mount(rootContainer: HostElement, isHydrate?: boolean): any {
-        // isMounted 避免对同一个Vue.createApp()结果, 即同一个app 多次调用mount()
-        // 当然 可以重新 createApp 一个app，然后再调用mount
-=======
       mount(
         rootContainer: HostElement,
         isHydrate?: boolean,
         isSVG?: boolean
       ): any {
->>>>>>> fbf2d68b
+        // isMounted 避免对同一个Vue.createApp()结果, 即同一个app 多次调用mount()
+        // 当然 可以重新 createApp 一个app，然后再调用mount
         if (!isMounted) {
           // 初始化 vnode 属性
           // vnode.type: rootComponent
@@ -266,12 +262,8 @@
             // ssr
             hydrate(vnode as VNode<Node, Element>, rootContainer as any)
           } else {
-<<<<<<< HEAD
             // 浏览器
-            render(vnode, rootContainer)
-=======
             render(vnode, rootContainer, isSVG)
->>>>>>> fbf2d68b
           }
           isMounted = true
           app._container = rootContainer // 挂在目标dom实例
