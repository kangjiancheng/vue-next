--- conflicted
+++ resolved
@@ -176,12 +176,7 @@
 function doWatch(
   source: WatchSource | WatchSource[] | WatchEffect | object,
   cb: WatchCallback | null,
-<<<<<<< HEAD
-  { immediate, deep, flush, onTrack, onTrigger }: WatchOptions = EMPTY_OBJ,
-  instance = currentInstance // 在执行组件的setup函数期间，会执行watch，所以instance为当前组件实例
-=======
   { immediate, deep, flush, onTrack, onTrigger }: WatchOptions = EMPTY_OBJ
->>>>>>> 03abc257
 ): WatchStopHandle {
   if (__DEV__ && !cb) {
     // 当使用：watchEffect(effect, options)，immediate、deep 就不需要了
@@ -212,12 +207,8 @@
     )
   }
 
-<<<<<<< HEAD
+  const instance = currentInstance // 在执行组件的setup函数期间，会执行watch，所以instance为当前组件实例
   let getter: () => any // ref、reactive、数组、getter => ...
-=======
-  const instance = currentInstance
-  let getter: () => any
->>>>>>> 03abc257
   let forceTrigger = false
   let isMultiSource = false
 
@@ -322,21 +313,13 @@
   let oldValue = isMultiSource ? [] : INITIAL_WATCHER_VALUE
   // 执行runner
   const job: SchedulerJob = () => {
-<<<<<<< HEAD
-    if (!runner.active) {
+    if (!effect.active) {
       // 当执行stop后
-=======
-    if (!effect.active) {
->>>>>>> 03abc257
       return
     }
     if (cb) {
       // watch(source, cb)
-<<<<<<< HEAD
-      const newValue = runner() // 执行source的effect函数 - 对监听目标进行依赖跟踪与收集
-=======
-      const newValue = effect.run()
->>>>>>> 03abc257
+      const newValue = effect.run() // 执行source的effect函数 - 对监听目标进行依赖跟踪与收集
       if (
         deep ||
         forceTrigger ||
@@ -372,12 +355,8 @@
   // it is allowed to self-trigger (#1727)
   job.allowRecurse = !!cb
 
-<<<<<<< HEAD
   // 任务调度机：修改watch监听目标值时，trigger触发更新任务列表
-  let scheduler: ReactiveEffectOptions['scheduler']
-=======
   let scheduler: EffectScheduler
->>>>>>> 03abc257
   if (flush === 'sync') {
     // 同步执行：当监听目标值改变时，立刻执行
     scheduler = job as any // the scheduler function gets called directly
@@ -399,65 +378,37 @@
     }
   }
 
-<<<<<<< HEAD
-  // 创建监听目标getter的effect函数 - runner
-  // 当执行effect函数时，会开启对 getter函数里的依赖项 进行跟踪与收集
-  const runner = effect(getter, {
-    lazy: true, // 不马上执行getter，只返回getter的effect函数
-    onTrack,
-    onTrigger,
-    scheduler // 修改getter值时，在trigger中触发更新订阅目标cb
-  })
-
-  // 记录组件执行setup期间，组件实例所依赖的effect函数
-  recordInstanceBoundEffect(runner, instance)
-=======
-  const effect = new ReactiveEffect(getter, scheduler)
+  // 创建监听目标getter的effect函数
+  const effect = new ReactiveEffect(getter, scheduler) //scheduler: 修改getter值时，在trigger中触发更新订阅目标cb
 
   if (__DEV__) {
     effect.onTrack = onTrack
     effect.onTrigger = onTrigger
   }
->>>>>>> 03abc257
 
   // initial run
   if (cb) {
     if (immediate) {
       job() // 立刻执行任务job，执行其中watch cb回调函数
     } else {
-<<<<<<< HEAD
-      oldValue = runner() // 一开始只记录旧值：在之后 触发更新值时，执行job时，会进行比较
+      oldValue = effect.run() // 一开始只记录旧值：在之后 触发更新值时，执行job时，会进行比较
     }
   } else if (flush === 'post') {
     // 初次运行时，渲染函数后即挂载组件之后 执行
-    queuePostRenderEffect(runner, instance && instance.suspense)
-  } else {
-    // watchEffect，会立刻执行getter，同时会进行依赖收集
-    runner()
-=======
-      oldValue = effect.run()
-    }
-  } else if (flush === 'post') {
     queuePostRenderEffect(
       effect.run.bind(effect),
       instance && instance.suspense
     )
   } else {
+    // watchEffect，会立刻执行getter，同时会进行依赖收集
     effect.run()
->>>>>>> 03abc257
   }
 
   // 返回一个可以停止监听的函数
   return () => {
-<<<<<<< HEAD
-    stop(runner) // 停止active，并在此effect的依赖列表中deps - 移除 对此监听目标依赖项数据 的该依赖effect
-    if (instance) {
-      remove(instance.effects!, runner)
-=======
-    effect.stop()
+    effect.stop() // 停止active，并在此effect的依赖列表中deps - 移除 对此监听目标依赖项数据 的该依赖effect
     if (instance && instance.scope) {
       remove(instance.scope.effects!, effect)
->>>>>>> 03abc257
     }
   }
 }
