--- conflicted
+++ resolved
@@ -30,30 +30,12 @@
 // 为vnode dom实例添加 或更新 style属性next
 // 更新时：删除style空属性null
 export function patchStyle(el: Element, prev: Style, next: Style) {
-<<<<<<< HEAD
   const style = (el as HTMLElement).style // vnode el实例style属性
-  const currentDisplay = style.display
-  if (!next) {
-    // style 属性值为空
-    // template: <div style=""></div>
-    el.removeAttribute('style') // 移除style
-  } else if (isString(next)) {
-    // 字符串格式，如用户通过render 创建的vnode，可能传入了字符串style
-    if (prev !== next) {
-      // 直接修改el的行内style值
-      style.cssText = next
-    }
-  } else {
+  const isCssString = isString(next)
+  if (next && !isCssString) {
     // 对象格式，如：(模版编译会自动转换为对象格式)
     // template 如：<span style="color: red; box-align: center;"></span>
     // VNode 则：const _hoisted_1 = /*#__PURE__*/_createVNode("span", { style: {"color":"red","box-align":"center"} }, null, -1 /* HOISTED */)
-
-    // 设置style属性列表
-=======
-  const style = (el as HTMLElement).style
-  const isCssString = isString(next)
-  if (next && !isCssString) {
->>>>>>> 065c3671
     for (const key in next) {
       setStyle(style, key, next[key])
     }
@@ -69,10 +51,14 @@
   } else {
     const currentDisplay = style.display
     if (isCssString) {
+      // 字符串格式，如用户通过render 创建的vnode，可能传入了字符串style
       if (prev !== next) {
+        // 直接修改el的行内style值
         style.cssText = next as string
       }
     } else if (prev) {
+      // style 属性值为空
+      // template: <div style=""></div>
       el.removeAttribute('style')
     }
     // indicates that the `display` of the element is controlled by `v-show`,
