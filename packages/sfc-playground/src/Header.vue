--- conflicted
+++ resolved
@@ -1,49 +1,3 @@
-<template>
-  <nav>
-    <h1>
-      <img alt="logo" src="/logo.svg" />
-      <span>Vue SFC Playground</span>
-    </h1>
-    <div class="links">
-      <div class="version" @click.stop>
-        <span class="active-version" @click="toggle">
-          Version: {{ activeVersion }}
-        </span>
-        <ul class="versions" :class="{ expanded }">
-          <li v-if="!publishedVersions"><a>loading versions...</a></li>
-          <li v-for="version of publishedVersions">
-            <a @click="setVueVersion(version)">v{{ version }}</a>
-          </li>
-          <li>
-            <a @click="resetVueVersion">This Commit ({{ currentCommit }})</a>
-          </li>
-          <li>
-            <a
-              href="https://app.netlify.com/sites/vue-sfc-playground/deploys"
-              target="_blank"
-              >Commits History</a
-            >
-          </li>
-        </ul>
-      </div>
-      <button title="Toggle dark mode" class="toggle-dark" @click="toggleDark">
-        <Sun class="light" />
-        <Moon class="dark" />
-      </button>
-      <button title="Copy sharable URL" class="share" @click="copyLink">
-        <Share />
-      </button>
-      <button
-        title="Download project files"
-        class="download"
-        @click="downloadProject(store)"
-      >
-        <Download />
-      </button>
-    </div>
-  </nav>
-</template>
-
 <script setup lang="ts">
 import { computed } from 'vue'
 import type { ReplStore } from '@vue/repl'
@@ -108,8 +62,6 @@
 }
 </script>
 
-<<<<<<< HEAD
-=======
 <template>
   <nav>
     <h1>
@@ -135,7 +87,7 @@
           <a
             href="https://app.netlify.com/sites/vue-sfc-playground/deploys"
             target="_blank"
-            >Commits History</a
+          >Commits History</a
           >
         </li>
       </VersionSelect>
@@ -184,7 +136,6 @@
   </nav>
 </template>
 
->>>>>>> ae4b0783d78670b6e942ae2a4e3ec6efbbffa158
 <style>
 nav {
   --bg: #fff;
