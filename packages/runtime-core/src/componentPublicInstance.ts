import {
  ComponentInternalInstance,
  Data,
  isStatefulComponent
} from './component'
import { nextTick, queueJob } from './scheduler'
import { instanceWatch, WatchOptions, WatchStopHandle } from './apiWatch'
import {
  EMPTY_OBJ,
  hasOwn,
  isGloballyWhitelisted,
  NOOP,
  extend,
  isString
} from '@vue/shared'
import {
  ReactiveEffect,
  toRaw,
  shallowReadonly,
  ReactiveFlags,
  track,
  TrackOpTypes,
  ShallowUnwrapRef
} from '@vue/reactivity'
import {
  ExtractComputedReturns,
  ComponentOptionsBase,
  ComputedOptions,
  MethodOptions,
  ComponentOptionsMixin,
  OptionTypesType,
  OptionTypesKeys,
  resolveMergedOptions,
  isInBeforeCreate
} from './componentOptions'
import { EmitsOptions, EmitFn } from './componentEmits'
import { Slots } from './componentSlots'
import {
  currentRenderingInstance,
  markAttrsAccessed
} from './componentRenderUtils'
import { warn } from './warning'
import { UnionToIntersection } from './helpers/typeUtils'

/**
 * Custom properties added to component instances in any way and can be accessed through `this`
 *
 * @example
 * Here is an example of adding a property `$router` to every component instance:
 * ```ts
 * import { createApp } from 'vue'
 * import { Router, createRouter } from 'vue-router'
 *
 * declare module '@vue/runtime-core' {
 *   interface ComponentCustomProperties {
 *     $router: Router
 *   }
 * }
 *
 * // effectively adding the router to every component instance
 * const app = createApp({})
 * const router = createRouter()
 * app.config.globalProperties.$router = router
 *
 * const vm = app.mount('#app')
 * // we can access the router from the instance
 * vm.$router.push('/')
 * ```
 */
export interface ComponentCustomProperties {}

type IsDefaultMixinComponent<T> = T extends ComponentOptionsMixin
  ? ComponentOptionsMixin extends T ? true : false
  : false

type MixinToOptionTypes<T> = T extends ComponentOptionsBase<
  infer P,
  infer B,
  infer D,
  infer C,
  infer M,
  infer Mixin,
  infer Extends,
  any,
  any,
  infer Defaults
>
  ? OptionTypesType<P & {}, B & {}, D & {}, C & {}, M & {}, Defaults & {}> &
      IntersectionMixin<Mixin> &
      IntersectionMixin<Extends>
  : never

// ExtractMixin(map type) is used to resolve circularly references
type ExtractMixin<T> = {
  Mixin: MixinToOptionTypes<T>
}[T extends ComponentOptionsMixin ? 'Mixin' : never]

type IntersectionMixin<T> = IsDefaultMixinComponent<T> extends true
  ? OptionTypesType<{}, {}, {}, {}, {}>
  : UnionToIntersection<ExtractMixin<T>>

type UnwrapMixinsType<
  T,
  Type extends OptionTypesKeys
> = T extends OptionTypesType ? T[Type] : never

type EnsureNonVoid<T> = T extends void ? {} : T

export type ComponentPublicInstanceConstructor<
  T extends ComponentPublicInstance<
    Props,
    RawBindings,
    D,
    C,
    M
  > = ComponentPublicInstance<any>,
  Props = any,
  RawBindings = any,
  D = any,
  C extends ComputedOptions = ComputedOptions,
  M extends MethodOptions = MethodOptions
> = {
  __isFragment?: never
  __isTeleport?: never
  __isSuspense?: never
  new (...args: any[]): T
}

export type CreateComponentPublicInstance<
  P = {},
  B = {},
  D = {},
  C extends ComputedOptions = {},
  M extends MethodOptions = {},
  Mixin extends ComponentOptionsMixin = ComponentOptionsMixin,
  Extends extends ComponentOptionsMixin = ComponentOptionsMixin,
  E extends EmitsOptions = {},
  PublicProps = P,
  Defaults = {},
  MakeDefaultsOptional extends boolean = false,
  PublicMixin = IntersectionMixin<Mixin> & IntersectionMixin<Extends>,
  PublicP = UnwrapMixinsType<PublicMixin, 'P'> & EnsureNonVoid<P>,
  PublicB = UnwrapMixinsType<PublicMixin, 'B'> & EnsureNonVoid<B>,
  PublicD = UnwrapMixinsType<PublicMixin, 'D'> & EnsureNonVoid<D>,
  PublicC extends ComputedOptions = UnwrapMixinsType<PublicMixin, 'C'> &
    EnsureNonVoid<C>,
  PublicM extends MethodOptions = UnwrapMixinsType<PublicMixin, 'M'> &
    EnsureNonVoid<M>,
  PublicDefaults = UnwrapMixinsType<PublicMixin, 'Defaults'> &
    EnsureNonVoid<Defaults>
> = ComponentPublicInstance<
  PublicP,
  PublicB,
  PublicD,
  PublicC,
  PublicM,
  E,
  PublicProps,
  PublicDefaults,
  MakeDefaultsOptional,
  ComponentOptionsBase<P, B, D, C, M, Mixin, Extends, E, string, Defaults>
>

// public properties exposed on the proxy, which is used as the render context
// in templates (as `this` in the render option)
export type ComponentPublicInstance<
  P = {}, // props type extracted from props option
  B = {}, // raw bindings returned from setup()
  D = {}, // return from data()
  C extends ComputedOptions = {},
  M extends MethodOptions = {},
  E extends EmitsOptions = {},
  PublicProps = P,
  Defaults = {},
  MakeDefaultsOptional extends boolean = false,
  Options = ComponentOptionsBase<any, any, any, any, any, any, any, any, any>
> = {
  $: ComponentInternalInstance
  $data: D
  $props: MakeDefaultsOptional extends true
    ? Partial<Defaults> & Omit<P & PublicProps, keyof Defaults>
    : P & PublicProps
  $attrs: Data
  $refs: Data
  $slots: Slots
  $root: ComponentPublicInstance | null
  $parent: ComponentPublicInstance | null
  $emit: EmitFn<E>
  $el: any
  $options: Options
  $forceUpdate: ReactiveEffect
  $nextTick: typeof nextTick
  $watch(
    source: string | Function,
    cb: Function,
    options?: WatchOptions
  ): WatchStopHandle
} & P &
  ShallowUnwrapRef<B> &
  D &
  ExtractComputedReturns<C> &
  M &
  ComponentCustomProperties

type PublicPropertiesMap = Record<string, (i: ComponentInternalInstance) => any>

/**
 * #2437 In Vue 3, functional components do not have a public instance proxy but
 * they exist in the internal parent chain. For code that relies on traversing
 * public $parent chains, skip functional ones and go to the parent instead.
 */
const getPublicInstance = (
  i: ComponentInternalInstance | null
): ComponentPublicInstance | ComponentInternalInstance['exposed'] | null => {
  if (!i) return null
  if (isStatefulComponent(i)) return i.exposed ? i.exposed : i.proxy
  return getPublicInstance(i.parent)
}

// instance.ctx: 公开组件实例部分属性与方法
const publicPropertiesMap: PublicPropertiesMap = extend(Object.create(null), {
  // i 为component实例: instance
  $: i => i,
  $el: i => i.vnode.el,
  $data: i => i.data,
  $props: i => (__DEV__ ? shallowReadonly(i.props) : i.props),
  $attrs: i => (__DEV__ ? shallowReadonly(i.attrs) : i.attrs),
  $slots: i => (__DEV__ ? shallowReadonly(i.slots) : i.slots),
  $refs: i => (__DEV__ ? shallowReadonly(i.refs) : i.refs),
  $parent: i => getPublicInstance(i.parent),
  $root: i => getPublicInstance(i.root),
  $emit: i => i.emit,
  $options: i => (__FEATURE_OPTIONS_API__ ? resolveMergedOptions(i) : i.type),
  $forceUpdate: i => () => queueJob(i.update),
  $nextTick: i => nextTick.bind(i.proxy!),
  $watch: i => (__FEATURE_OPTIONS_API__ ? instanceWatch.bind(i) : NOOP)
} as PublicPropertiesMap)

const enum AccessTypes {
  SETUP,
  DATA,
  PROPS,
  CONTEXT,
  OTHER
}

export interface ComponentRenderContext {
  [key: string]: any
  _: ComponentInternalInstance
}

// 代理ctx: 拦截组件实例的上下文：instance.ctx，并返回给instance.proxy
// ctx 由下方的 xxxRenderContext() 方法创建组合而成的
export const PublicInstanceProxyHandlers: ProxyHandler<any> = {
  // key 为 instance.ctx的属性
  // ctx 为组件实例的上下文，包括了实例方法，实例data属性、实例props等
  get({ _: instance }: ComponentRenderContext, key: string) {
    const {
      ctx,
      setupState,
      data,
      props,
      accessCache,
      type,
      appContext
    } = instance

    // let @vue/reactivity know it should never observe Vue public instances.
    if (key === ReactiveFlags.SKIP) {
      return true
    }

    // for internal formatters to know that this is a Vue instance
    if (__DEV__ && key === '__isVue') {
      return true
    }

    // 当访问组件实例上下文ctx属性时，设置缓存所访问属性的范围：data / props / ctx，方便后续再次访问时可直接返回，避免重复判断等操作
    // 访问优先级：setup > data > props
    let normalizedProps
    if (key[0] !== '$') {
      // 设置所访问属性的范围
      const n = accessCache![key]
      if (n !== undefined) {
        switch (n) {
          case AccessTypes.SETUP: // 在setup 方法中创建并返回的属性
            return setupState[key]
          case AccessTypes.DATA: // 在data 中定义的属性
            return data[key]
          case AccessTypes.CONTEXT: // ctx中除了setup、data、props访问的剩余属性(包括用户自定义的$xxx ?)
            return ctx[key]
          case AccessTypes.PROPS: // 组件接收到的props属性
            return props![key]
          // default: just fallthrough
        }
      } else if (setupState !== EMPTY_OBJ && hasOwn(setupState, key)) {
        accessCache![key] = AccessTypes.SETUP
        return setupState[key]
      } else if (data !== EMPTY_OBJ && hasOwn(data, key)) {
        accessCache![key] = AccessTypes.DATA
        return data[key]
      } else if (
        // only cache other properties when instance has declared (thus stable)
        // props
        (normalizedProps = instance.propsOptions[0]) &&
        hasOwn(normalizedProps, key)
      ) {
        accessCache![key] = AccessTypes.PROPS
        return props![key]
      } else if (ctx !== EMPTY_OBJ && hasOwn(ctx, key)) {
        accessCache![key] = AccessTypes.CONTEXT
        return ctx[key]
      } else if (!__FEATURE_OPTIONS_API__ || !isInBeforeCreate) {
        accessCache![key] = AccessTypes.OTHER
      }
    }

    /**
     * 各种范围的 $xxx：publicPropertiesMap、globalProperties、自定义、
     */
    const publicGetter = publicPropertiesMap[key]
    let cssModule, globalProperties
    // 组件实例公开的 $xxx 属性，直接返回相应属性与方法
    if (publicGetter) {
      if (key === '$attrs') {
        track(instance, TrackOpTypes.GET, key)
        __DEV__ && markAttrsAccessed()
      }
      return publicGetter(instance)
    } else if (
      (cssModule = type.__cssModules) &&
      (cssModule = cssModule[key])
    ) {
      // todo: 待测试
      // css module (injected by vue-loader)
      // type 即 组件，在createVNode时初始化
      return cssModule
    } else if (ctx !== EMPTY_OBJ && hasOwn(ctx, key)) {
      // 为用户自定义的$xxx属性，已排除内置
      // user may set custom properties to `this` that start with `$`
      accessCache![key] = AccessTypes.CONTEXT
      return ctx[key]
    } else if (
      ((globalProperties = appContext.config.globalProperties),
      hasOwn(globalProperties, key))
    ) {
      // 全局属性
      return globalProperties[key]
    } else if (
      __DEV__ &&
      currentRenderingInstance &&
      (!isString(key) ||
        // #1091 avoid internal isRef/isVNode checks on component instance leading to infinite warning loop
        key.indexOf('__v') !== 0)
    ) {
      // key 不是字符串 或 不是以 '__v' 开头
      if (
        data !== EMPTY_OBJ &&
        (key[0] === '$' || key[0] === '_') &&
        hasOwn(data, key)
      ) {
        // 如果在data中定义了$xxx，在模板中使用时，则只能通过$data.$xxx访问
        warn(
          `Property ${JSON.stringify(
            key
          )} must be accessed via $data because it starts with a reserved ` +
            `character ("$" or "_") and is not proxied on the render context.`
        )
<<<<<<< HEAD
      } else {
        // 不可以使用未定义的属性
        // 除了data中定义的$xxx，如果setup中定义了$yyy, 则实际并没有定义，vue访问不到
=======
      } else if (instance === currentRenderingInstance) {
>>>>>>> 96b64335
        warn(
          `Property ${JSON.stringify(key)} was accessed during render ` +
            `but is not defined on instance.`
        )
      }
    }
  },

  set(
    { _: instance }: ComponentRenderContext,
    key: string,
    value: any
  ): boolean {
    // 修改组件的 data、setup 返回值、props
    const { data, setupState, ctx } = instance
    if (setupState !== EMPTY_OBJ && hasOwn(setupState, key)) {
      setupState[key] = value
    } else if (data !== EMPTY_OBJ && hasOwn(data, key)) {
      data[key] = value
<<<<<<< HEAD
    } else if (key in instance.props) {
      // 禁止修改 props 属性
=======
    } else if (hasOwn(instance.props, key)) {
>>>>>>> 96b64335
      __DEV__ &&
        warn(
          `Attempting to mutate prop "${key}". Props are readonly.`,
          instance
        )
      return false
    }

    // 禁止修改组件实例所公开的内置属性：$xxx
    if (key[0] === '$' && key.slice(1) in instance) {
      __DEV__ &&
        warn(
          `Attempting to mutate public property "${key}". Properties starting with $ are reserved and readonly.`,
          instance
        )
      return false
    } else {
      if (__DEV__ && key in instance.appContext.config.globalProperties) {
        // 修改全局属性
        Object.defineProperty(ctx, key, {
          enumerable: true,
          configurable: true,
          value
        })
      } else {
        ctx[key] = value
      }
    }
    return true
  },

  // 判断所访问属性存在各个范围里
  has(
    {
      _: { data, setupState, accessCache, ctx, appContext, propsOptions }
    }: ComponentRenderContext,
    key: string
  ) {
    let normalizedProps
    return (
      accessCache![key] !== undefined || // 访问属性的同时，会设置accessCache相应值
      (data !== EMPTY_OBJ && hasOwn(data, key)) ||
      (setupState !== EMPTY_OBJ && hasOwn(setupState, key)) ||
      ((normalizedProps = propsOptions[0]) && hasOwn(normalizedProps, key)) ||
      hasOwn(ctx, key) ||
      hasOwn(publicPropertiesMap, key) ||
      hasOwn(appContext.config.globalProperties, key)
    )
  }
}

// 别使用ownKeys()，生成环境下会不存在
if (__DEV__ && !__TEST__) {
  PublicInstanceProxyHandlers.ownKeys = (target: ComponentRenderContext) => {
    warn(
      `Avoid app logic that relies on enumerating keys on a component instance. ` +
        `The keys will be empty in production mode to avoid performance overhead.`
    )
    return Reflect.ownKeys(target)
  }
}

export const RuntimeCompiledPublicInstanceProxyHandlers = extend(
  {},
  PublicInstanceProxyHandlers,
  {
    get(target: ComponentRenderContext, key: string) {
      // fast path for unscopables when using `with` block
      if ((key as any) === Symbol.unscopables) {
        return
      }
      return PublicInstanceProxyHandlers.get!(target, key, target)
    },
    has(_: ComponentRenderContext, key: string) {
      const has = key[0] !== '_' && !isGloballyWhitelisted(key)
      if (__DEV__ && !has && PublicInstanceProxyHandlers.has!(_, key)) {
        warn(
          `Property ${JSON.stringify(
            key
          )} should not start with _ which is a reserved prefix for Vue internals.`
        )
      }
      return has
    }
  }
)

// In dev mode, the proxy target exposes the same properties as seen on `this`
// for easier console inspection. In prod mode it will be an empty object so
// these properties definitions can be skipped.
export function createRenderContext(instance: ComponentInternalInstance) {
  const target: Record<string, any> = {}

  // expose internal instance for proxy handlers
  Object.defineProperty(target, `_`, {
    configurable: true,
    enumerable: false,
    get: () => instance
  })

  // expose public properties
  // 访问相关内置公开的实例属性，返回处理后的组件实例属性
  Object.keys(publicPropertiesMap).forEach(key => {
    Object.defineProperty(target, key, {
      configurable: true,
      enumerable: false,
      get: () => publicPropertiesMap[key](instance),
      // intercepted by the proxy so no need for implementation,
      // but needed to prevent set errors
      set: NOOP
    })
  })

  // expose global properties
  // 绑定app上下文的config.globalProperties 信息到 实例的ctx上
  const { globalProperties } = instance.appContext.config
  Object.keys(globalProperties).forEach(key => {
    Object.defineProperty(target, key, {
      configurable: true,
      enumerable: false,
      get: () => globalProperties[key],
      set: NOOP
    })
  })

  return target as ComponentRenderContext
}

// dev only：将组件的props属性暴露给 组件实例instance.ctx
export function exposePropsOnRenderContext(
  instance: ComponentInternalInstance
) {
  const {
    ctx,
    propsOptions: [propsOptions] // 规范后的组件的props属性
  } = instance
  if (propsOptions) {
    Object.keys(propsOptions).forEach(key => {
      Object.defineProperty(ctx, key, {
        enumerable: true,
        configurable: true,
        get: () => instance.props[key], // 组件实际接收到的props
        set: NOOP
      })
    })
  }
}

// dev only
export function exposeSetupStateOnRenderContext(
  instance: ComponentInternalInstance
) {
  const { ctx, setupState } = instance
  Object.keys(toRaw(setupState)).forEach(key => {
    if (key[0] === '$' || key[0] === '_') {
      warn(
        `setup() return property ${JSON.stringify(
          key
        )} should not start with "$" or "_" ` +
          `which are reserved prefixes for Vue internals.`
      )
      return
    }
    Object.defineProperty(ctx, key, {
      enumerable: true,
      configurable: true,
      get: () => setupState[key],
      set: NOOP
    })
  })
}<|MERGE_RESOLUTION|>--- conflicted
+++ resolved
@@ -366,13 +366,9 @@
           )} must be accessed via $data because it starts with a reserved ` +
             `character ("$" or "_") and is not proxied on the render context.`
         )
-<<<<<<< HEAD
-      } else {
+      } else if (instance === currentRenderingInstance) {
         // 不可以使用未定义的属性
         // 除了data中定义的$xxx，如果setup中定义了$yyy, 则实际并没有定义，vue访问不到
-=======
-      } else if (instance === currentRenderingInstance) {
->>>>>>> 96b64335
         warn(
           `Property ${JSON.stringify(key)} was accessed during render ` +
             `but is not defined on instance.`
@@ -392,12 +388,8 @@
       setupState[key] = value
     } else if (data !== EMPTY_OBJ && hasOwn(data, key)) {
       data[key] = value
-<<<<<<< HEAD
-    } else if (key in instance.props) {
+    } else if (hasOwn(instance.props, key)) {
       // 禁止修改 props 属性
-=======
-    } else if (hasOwn(instance.props, key)) {
->>>>>>> 96b64335
       __DEV__ &&
         warn(
           `Attempting to mutate prop "${key}". Props are readonly.`,
