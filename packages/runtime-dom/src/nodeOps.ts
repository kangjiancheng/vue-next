--- conflicted
+++ resolved
@@ -19,14 +19,8 @@
     }
   },
 
-<<<<<<< HEAD
   // 创建一个由标签名称 tag 指定的 HTML 元素
   // https://developer.mozilla.org/zh-CN/docs/Web/API/Document/createElement
-  createElement: (tag, isSVG, is, props): Element => {
-    const el = isSVG
-      ? doc.createElementNS(svgNS, tag)
-      : doc.createElement(tag, is ? { is } : undefined) // is 为官方可选属性
-=======
   createElement: (tag, namespace, is, props): Element => {
     const el =
       namespace === 'svg'
@@ -34,9 +28,8 @@
         : namespace === 'mathml'
           ? doc.createElementNS(mathmlNS, tag)
           : is
-            ? doc.createElement(tag, { is })
+            ? doc.createElement(tag, { is }) // is 为官方可选属性
             : doc.createElement(tag)
->>>>>>> 261fb7ce
 
     if (tag === 'select' && props && props.multiple != null) {
       ;(el as HTMLSelectElement).setAttribute('multiple', props.multiple)
