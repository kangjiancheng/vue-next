--- conflicted
+++ resolved
@@ -116,7 +116,7 @@
   public dep?: Dep = undefined
   public readonly __v_isRef = true // 标记为 ref
 
-    // _shallow: 转换对象时，只考虑value值，不进行其它属性响应转换
+  // _shallow: 转换对象时，只考虑value值，不进行其它属性响应转换
   constructor(value: T, public readonly __v_isShallow: boolean) {
     this._rawValue = __v_isShallow ? value : toRaw(value)
     this._value = __v_isShallow ? value : toReactive(value)
@@ -136,12 +136,8 @@
       // 判断 value值 是否改变
       // 重新赋值
       this._rawValue = newVal
-<<<<<<< HEAD
-      this._value = this.__v_isShallow ? newVal : toReactive(newVal)
+      this._value = useDirectValue ? newVal : toReactive(newVal)
       // 触发 响应式依赖更新组件
-=======
-      this._value = useDirectValue ? newVal : toReactive(newVal)
->>>>>>> f3e4f038
       triggerRefValue(this, newVal)
     }
   }
