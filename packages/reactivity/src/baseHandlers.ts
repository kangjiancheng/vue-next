import {
  reactive,
  readonly,
  toRaw,
  ReactiveFlags,
  Target,
  readonlyMap,
  reactiveMap,
  shallowReactiveMap,
  shallowReadonlyMap,
  isReadonly,
  isShallow
} from './reactive'
import { TrackOpTypes, TriggerOpTypes } from './operations'
import {
  track,
  trigger,
  ITERATE_KEY,
  pauseTracking,
  resetTracking
} from './effect'
import {
  isObject,
  hasOwn,
  isSymbol,
  hasChanged,
  isArray,
  isIntegerKey,
  extend,
  makeMap
} from '@vue/shared'
import { isRef } from './ref'
import { warn } from './warning'

const isNonTrackableKeys = /*#__PURE__*/ makeMap(`__proto__,__v_isRef,__isVue`)

const builtInSymbols = new Set(
  /*#__PURE__*/
  Object.getOwnPropertyNames(Symbol)
    // ios10.x Object.getOwnPropertyNames(Symbol) can enumerate 'arguments' and 'caller'
    // but accessing them on Symbol leads to TypeError because Symbol is a strict mode
    // function
    .filter(key => key !== 'arguments' && key !== 'caller')
    .map(key => (Symbol as any)[key])
    .filter(isSymbol) // typeof val === 'symbol'
)

const get = /*#__PURE__*/ createGetter()
const shallowGet = /*#__PURE__*/ createGetter(false, true)
const readonlyGet = /*#__PURE__*/ createGetter(true)
const shallowReadonlyGet = /*#__PURE__*/ createGetter(true, true)

const arrayInstrumentations = /*#__PURE__*/ createArrayInstrumentations()

// 对数组方法和数据进行响应
function createArrayInstrumentations() {
  const instrumentations: Record<string, Function> = {}
  // instrument identity-sensitive Array methods to account for possible reactive
  // values
  ;(['includes', 'indexOf', 'lastIndexOf'] as const).forEach(key => {
    instrumentations[key] = function (this: unknown[], ...args: unknown[]) {
      const arr = toRaw(this) as any
      for (let i = 0, l = this.length; i < l; i++) {
        // 访问数据时，并进行跟踪数组，指定跟踪索引
        track(arr, TrackOpTypes.GET, i + '')
      }
      // 执行数组方法
      // we run the method using the original args first (which may be reactive)
      const res = arr[key](...args)
      if (res === -1 || res === false) {
        // if that didn't work, run it again using raw values.
        return arr[key](...args.map(toRaw))
      } else {
        return res
      }
    }
  })
  // instrument length-altering mutation methods to avoid length being tracked
  // which leads to infinite loops in some cases (#2137)
  ;(['push', 'pop', 'shift', 'unshift', 'splice'] as const).forEach(key => {
    // 重新封装array这些方法
    instrumentations[key] = function (this: unknown[], ...args: unknown[]) {
      // 开始执行这些方法时：停止跟踪数据变化，避免因数组长度变化而导致的无限更新
      pauseTracking()
      // 会触发数组对象proxy: 先触发get获取操作索引；再触发set进行设值，并触发依赖更新（类型ADD)
      const res = (toRaw(this) as any)[key].apply(this, args)
      resetTracking()
      return res
    }
  })
  return instrumentations
}

function hasOwnProperty(key: string) {
  // @ts-ignore
  const obj = toRaw(this)
  track(obj, TrackOpTypes.HAS, key)
  return obj.hasOwnProperty(key)
}

function createGetter(isReadonly = false, shallow = false) {
  return function get(target: Target, key: string | symbol, receiver: object) {
    if (key === ReactiveFlags.IS_REACTIVE) {
      // 判断对象是否响应 - isReactive(proxy)
      return !isReadonly
    } else if (key === ReactiveFlags.IS_READONLY) {
      // 判断对象是否只读 - isReadonly(proxy)
      return isReadonly
    } else if (key === ReactiveFlags.IS_SHALLOW) {
      return shallow
    } else if (
      key === ReactiveFlags.RAW && // 访问对象当原始对象 - toRaw(proxy)
      receiver === // receiver：触发该拦截方法的操作对象（一般为Proxy实例对象，注意原型链）
        (isReadonly
          ? shallow
            ? shallowReadonlyMap
            : readonlyMap
          : shallow
          ? shallowReactiveMap
          : reactiveMap
        ).get(target)
    ) {
      // 访问 原生对象
      // toRaw(target)
      return target
    }

    // 响应对象 为 数组
    const targetIsArray = isArray(target)

<<<<<<< HEAD
    // 如 访问数组某个方法：let list = reactive([1, 2, 3]); list.includes(1)
    // 注意可以正常访问数组索引（索引也是属性）: list[0]
    if (!isReadonly && targetIsArray && hasOwn(arrayInstrumentations, key)) {
      // 返回数组这些方法
      return Reflect.get(arrayInstrumentations, key, receiver)
=======
    if (!isReadonly) {
      if (targetIsArray && hasOwn(arrayInstrumentations, key)) {
        return Reflect.get(arrayInstrumentations, key, receiver)
      }
      if (key === 'hasOwnProperty') {
        return hasOwnProperty
      }
>>>>>>> f3e4f038
    }

    const res = Reflect.get(target, key, receiver)

    if (isSymbol(key) ? builtInSymbols.has(key) : isNonTrackableKeys(key)) {
      // Symbol对象的内置属性与方法、__proto__,__v_isRef,__isVue
      return res
    }

    // 访问时，同时保持跟踪收集依赖组件effect
    if (!isReadonly) {
      // 跟踪不可读对象的某个key，
      // 不跟踪仅读的属性：如在执行 setup(shallowReadonly(instance.props), setupContext) 时，不对ctx的props进行跟踪
      track(target, TrackOpTypes.GET, key)
    }

    if (shallow) {
      // shallow 直接返回，不进行深层次访问，响应式转换，如 渲染模版直接访问 ctx.props上的属性
      return res
    }

    if (isRef(res)) {
      // key的value 为 通过 ref() 创建的响应式对象
      // ref unwrapping - skip unwrap for Array + integer key.
      return targetIsArray && isIntegerKey(key) ? res : res.value
    }

    // 对象深层次响应转换：如果key的value 为对象，需要进一步响应转换
    if (isObject(res)) {
      // Convert returned value into a proxy as well. we do the isObject check
      // here to avoid invalid value warning. Also need to lazy access readonly
      // and reactive here to avoid circular dependency.
      return isReadonly ? readonly(res) : reactive(res)
    }

    return res
  }
}

const set = /*#__PURE__*/ createSetter()
const shallowSet = /*#__PURE__*/ createSetter(true)

function createSetter(shallow = false) {
  return function set(
    target: object,
    key: string | symbol,
    value: unknown,
    receiver: object
  ): boolean {
    let oldValue = (target as any)[key]
    if (isReadonly(oldValue) && isRef(oldValue) && !isRef(value)) {
      return false
    }
    if (!shallow) {
      if (!isShallow(value) && !isReadonly(value)) {
        oldValue = toRaw(oldValue)
        value = toRaw(value)
      }
      if (!isArray(target) && isRef(oldValue) && !isRef(value)) {
        // 针对属性为ref对象
        // 非数组，且之前为ref对象，但是新值不是ref对象 - 目的：方便不用通过调用ref value属性来设置 新值
        oldValue.value = value
        return true
      }
    } else {
      // in shallow mode, objects are set as-is regardless of reactive or not
    }

    // 修改属性值
    const hadKey =
      isArray(target) && isIntegerKey(key)
        ? Number(key) < target.length
        : hasOwn(target, key)
    const result = Reflect.set(target, key, value, receiver)

    // 触发依赖更新 - 必须是定义时的响应式对象访问该属性，不可以通过原型链来访问该响应式对象的属性
    // don't trigger if target is something up in the prototype chain of original
    if (target === toRaw(receiver)) {
      if (!hadKey) {
        // 添加新值
        trigger(target, TriggerOpTypes.ADD, key, value)
      } else if (hasChanged(value, oldValue)) {
        // 修改值
        trigger(target, TriggerOpTypes.SET, key, value, oldValue)
      }
    }
    return result
  }
}

function deleteProperty(target: object, key: string | symbol): boolean {
  const hadKey = hasOwn(target, key)
  const oldValue = (target as any)[key]
  const result = Reflect.deleteProperty(target, key)
  if (result && hadKey) {
    trigger(target, TriggerOpTypes.DELETE, key, undefined, oldValue)
  }
  return result
}

function has(target: object, key: string | symbol): boolean {
  const result = Reflect.has(target, key)
  if (!isSymbol(key) || !builtInSymbols.has(key)) {
    track(target, TrackOpTypes.HAS, key)
  }
  return result
}

function ownKeys(target: object): (string | symbol)[] {
  track(target, TrackOpTypes.ITERATE, isArray(target) ? 'length' : ITERATE_KEY)
  return Reflect.ownKeys(target)
}

// 代理普通对象：Array、Object，如 在setup中: reactive({ name: '小明' })
export const mutableHandlers: ProxyHandler<object> = {
  get, // createGetter
  set, // createSetter
  deleteProperty,
  has,
  ownKeys
}

export const readonlyHandlers: ProxyHandler<object> = {
  get: readonlyGet, // createGetter(true)
  set(target, key) {
    if (__DEV__) {
      warn(
        `Set operation on key "${String(key)}" failed: target is readonly.`, // 如不可在setup在中修改props属性
        target
      )
    }
    return true
  },
  deleteProperty(target, key) {
    if (__DEV__) {
      warn(
        `Delete operation on key "${String(key)}" failed: target is readonly.`,
        target
      )
    }
    return true
  }
}

// 如 instance.props，在执行渲染函数期间，渲染函数访问ctx上的props属性
export const shallowReactiveHandlers = /*#__PURE__*/ extend(
  {},
  mutableHandlers,
  {
    get: shallowGet, // createGetter(false, true)
    set: shallowSet
  }
)

// 如在执行 setup(shallowReadonly(instance.props), setupContext)

// Props handlers are special in the sense that it should not unwrap top-level
// refs (in order to allow refs to be explicitly passed down), but should
// retain the reactivity of the normal readonly object.
export const shallowReadonlyHandlers = /*#__PURE__*/ extend(
  {},
  readonlyHandlers,
  {
    get: shallowReadonlyGet // createGetter(true, true)
  }
)<|MERGE_RESOLUTION|>--- conflicted
+++ resolved
@@ -128,21 +128,16 @@
     // 响应对象 为 数组
     const targetIsArray = isArray(target)
 
-<<<<<<< HEAD
-    // 如 访问数组某个方法：let list = reactive([1, 2, 3]); list.includes(1)
-    // 注意可以正常访问数组索引（索引也是属性）: list[0]
-    if (!isReadonly && targetIsArray && hasOwn(arrayInstrumentations, key)) {
-      // 返回数组这些方法
-      return Reflect.get(arrayInstrumentations, key, receiver)
-=======
     if (!isReadonly) {
+      // 如 访问数组某个方法：let list = reactive([1, 2, 3]); list.includes(1)
+      // 注意可以正常访问数组索引（索引也是属性）: list[0]
       if (targetIsArray && hasOwn(arrayInstrumentations, key)) {
+        // 返回数组这些方法
         return Reflect.get(arrayInstrumentations, key, receiver)
       }
       if (key === 'hasOwnProperty') {
         return hasOwnProperty
       }
->>>>>>> f3e4f038
     }
 
     const res = Reflect.get(target, key, receiver)
