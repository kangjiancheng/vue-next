import {
  camelize,
  EMPTY_OBJ,
  toHandlerKey,
  extend,
  hasOwn,
  hyphenate,
  isArray,
  isFunction,
  isOn,
  toNumber
} from '@vue/shared'
import {
  ComponentInternalInstance,
  ComponentOptions,
  ConcreteComponent,
  formatComponentName
} from './component'
import { callWithAsyncErrorHandling, ErrorCodes } from './errorHandling'
import { warn } from './warning'
import { UnionToIntersection } from './helpers/typeUtils'
import { devtoolsComponentEmit } from './devtools'
import { AppContext } from './apiCreateApp'
import { emit as compatInstanceEmit } from './compat/instanceEventEmitter'
import {
  compatModelEventPrefix,
  compatModelEmit
} from './compat/componentVModel'

export type ObjectEmitsOptions = Record<
  string,
  ((...args: any[]) => any) | null
>
export type EmitsOptions = ObjectEmitsOptions | string[]

export type EmitFn<
  Options = ObjectEmitsOptions,
  Event extends keyof Options = keyof Options
> = Options extends Array<infer V>
  ? (event: V, ...args: any[]) => void
  : {} extends Options // if the emit is empty object (usually the default value for emit) should be converted to function
    ? (event: string, ...args: any[]) => void
    : UnionToIntersection<
        {
          [key in Event]: Options[key] extends ((...args: infer Args) => any)
            ? (event: key, ...args: Args) => void
            : (event: key, ...args: any[]) => void
        }[Event]
      >

// 组件实例的emit方法
// 调用组件实例instance.ctx的emit方法，其中事件直接从vnode.props里匹配，非instance.props里
export function emit(
  instance: ComponentInternalInstance,
  event: string,
  ...rawArgs: any[] // $emit('update:user-name', '小明')
) {
  // vnode props
  //
  // <hello-world v-model:user-name.trim="user.name" />
  // 则：  _createVNode(_component_hello_world, {
  //         "user-name": user.name,
  //         "onUpdate:user-name": $event => (user.name = $event),
  //         "user-nameModifiers": { trim: true }
  //       }, null, 8 /* PROPS */, ["user-name", "onUpdate:user-name"])
  const props = instance.vnode.props || EMPTY_OBJ

  // 在 组件emits/props选项中定义事件
  if (__DEV__) {
    const {
      emitsOptions,
      propsOptions: [propsOptions]
    } = instance
    if (emitsOptions) {
<<<<<<< HEAD
      if (!(event in emitsOptions)) {
        // 未定义事件：未在组件 emits或props选项里 定义事件
=======
      if (
        !(event in emitsOptions) &&
        !(
          __COMPAT__ &&
          (event.startsWith('hook:') ||
            event.startsWith(compatModelEventPrefix))
        )
      ) {
>>>>>>> 4f17be7b
        if (!propsOptions || !(toHandlerKey(event) in propsOptions)) {
          warn(
            `Component emitted event "${event}" but it is neither declared in ` +
              `the emits option nor as an "${toHandlerKey(event)}" prop.`
          )
        }
      } else {
        const validator = emitsOptions[event]
        if (isFunction(validator)) {
          const isValid = validator(...rawArgs)
          if (!isValid) {
            warn(
              `Invalid event arguments: event validation failed for event "${event}".`
            )
          }
        }
      }
    }
  }

  // 传递参数
  let args = rawArgs
  // v-model相关的自定义事件
  const isModelListener = event.startsWith('update:')

  // 处理修饰符
  // for v-model update:xxx events, apply modifiers on args
  const modelArg = isModelListener && event.slice(7) // update:modelValue
  if (modelArg && modelArg in props) {
    const modifiersKey = `${
      modelArg === 'modelValue' ? 'model' : modelArg
    }Modifiers`
    const { number, trim } = props[modifiersKey] || EMPTY_OBJ
    if (trim) {
      // <hello-world v-model:user-name.trim="user.name" />
      args = rawArgs.map(a => a.trim())
    } else if (number) {
      // <hello-world v-model:user-name.number="user.name" />
      args = rawArgs.map(toNumber)
    }
  }

  if (__DEV__ || __FEATURE_PROD_DEVTOOLS__) {
    devtoolsComponentEmit(instance, event, args)
  }

  // 推荐调用时小写：$emit('update:user-name', '小明')
  if (__DEV__) {
    const lowerCaseEvent = event.toLowerCase()
    if (lowerCaseEvent !== event && props[toHandlerKey(lowerCaseEvent)]) {
      // onUpdate:user-name
      // 大小写，不用大写事件
      warn(
        `Event "${lowerCaseEvent}" is emitted in component ` +
          `${formatComponentName(
            instance,
            instance.type
          )} but the handler is registered for "${event}". ` +
          `Note that HTML attributes are case-insensitive and you cannot use ` +
          `v-on to listen to camelCase events when using in-DOM templates. ` +
          `You should probably use "${hyphenate(event)}" instead of "${event}".`
      )
    }
  }

  // <hello-world v-model:userName.trim="user.name" />，则：props: { 'onUpdate:userName': ..., ...}
  // 调用：$emit('update:user-name', '小明') 则：'onUpdate:userName'
  let handlerName
  let handler =
    props[(handlerName = toHandlerKey(event))] ||
    // also try camelCase event handler (#2249)
    props[(handlerName = toHandlerKey(camelize(event)))]
  // for v-model update:xxx events, also trigger kebab-case equivalent
  // for props passed via kebab-case
  if (!handler && isModelListener) {
    // 传递连字符事件属性 v-model:user-name
    // 连字符传递属性prop
    // <hello-world v-model:user-name.trim="user.name" />
    handler = props[(handlerName = toHandlerKey(hyphenate(event)))] // 传递props {'onUpdate:user-name' ...}
  }

  // 执行事件
  if (handler) {
    callWithAsyncErrorHandling(
      handler,
      instance,
      ErrorCodes.COMPONENT_EVENT_HANDLER,
      args
    )
  }

  const onceHandler = props[handlerName + `Once`]
  if (onceHandler) {
    if (!instance.emitted) {
      ;(instance.emitted = {} as Record<string, boolean>)[handlerName] = true
    } else if (instance.emitted[handlerName]) {
      return
    }
    callWithAsyncErrorHandling(
      onceHandler,
      instance,
      ErrorCodes.COMPONENT_EVENT_HANDLER,
      args
    )
  }

  if (__COMPAT__) {
    compatModelEmit(instance, event, args)
    return compatInstanceEmit(instance, event, args)
  }
}

// 规范 组件的 emits 选项事件属性
export function normalizeEmitsOptions(
  comp: ConcreteComponent,
  appContext: AppContext,
  asMixin = false
): ObjectEmitsOptions | null {
  if (!appContext.deopt && comp.__emits !== undefined) {
    return comp.__emits
  }

  const raw = comp.emits
  let normalized: ObjectEmitsOptions = {}

  // apply mixin/extends props
  let hasExtends = false
  if (__FEATURE_OPTIONS_API__ && !isFunction(comp)) {
    const extendEmits = (raw: ComponentOptions) => {
      const normalizedFromExtend = normalizeEmitsOptions(raw, appContext, true)
      if (normalizedFromExtend) {
        hasExtends = true
        extend(normalized, normalizedFromExtend)
      }
    }
    if (!asMixin && appContext.mixins.length) {
      appContext.mixins.forEach(extendEmits)
    }
    if (comp.extends) {
      extendEmits(comp.extends)
    }
    if (comp.mixins) {
      comp.mixins.forEach(extendEmits)
    }
  }

  if (!raw && !hasExtends) {
    return (comp.__emits = null)
  }

  // 规范例子：https://v3.cn.vuejs.org/api/options-data.html#emits
  if (isArray(raw)) {
    // 数组形式转换为对象形式，校验函数默认为null
    raw.forEach(key => (normalized[key] = null))
  } else {
    extend(normalized, raw)
  }
  return (comp.__emits = normalized)
}

// 判断是否是组件emits里的事件属性
// Check if an incoming prop key is a declared emit event listener.
// e.g. With `emits: { click: null }`, props named `onClick` and `onclick` are
// both considered matched listeners.
export function isEmitListener(
  options: ObjectEmitsOptions | null, // 组件的emits属性选项
  key: string
): boolean {
  if (!options || !isOn(key)) {
    return false
  }

  if (__COMPAT__ && key.startsWith(compatModelEventPrefix)) {
    return true
  }

  key = key.slice(2).replace(/Once$/, '')
  return (
    hasOwn(options, key[0].toLowerCase() + key.slice(1)) ||
    hasOwn(options, hyphenate(key)) ||
    hasOwn(options, key)
  )
}<|MERGE_RESOLUTION|>--- conflicted
+++ resolved
@@ -72,19 +72,14 @@
       propsOptions: [propsOptions]
     } = instance
     if (emitsOptions) {
-<<<<<<< HEAD
-      if (!(event in emitsOptions)) {
-        // 未定义事件：未在组件 emits或props选项里 定义事件
-=======
       if (
-        !(event in emitsOptions) &&
+        !(event in emitsOptions) && // 未定义事件：未在组件 emits或props选项里 定义事件
         !(
           __COMPAT__ &&
           (event.startsWith('hook:') ||
             event.startsWith(compatModelEventPrefix))
         )
       ) {
->>>>>>> 4f17be7b
         if (!propsOptions || !(toHandlerKey(event) in propsOptions)) {
           warn(
             `Component emitted event "${event}" but it is neither declared in ` +
