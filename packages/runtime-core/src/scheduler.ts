import { ErrorCodes, callWithErrorHandling } from './errorHandling'
import { isArray } from '@vue/shared'
import { ComponentPublicInstance } from './componentPublicInstance'
import { ComponentInternalInstance, getComponentName } from './component'
import { warn } from './warning'
import { ReactiveEffect } from '@vue/reactivity'

export interface SchedulerJob extends Function, Partial<ReactiveEffect> {
  /**
   * Attached by renderer.ts when setting up a component's render effect
   * Used to obtain component information when reporting max recursive updates.
   * dev only.
   */
  ownerInstance?: ComponentInternalInstance
}

export type SchedulerCb = Function & { id?: number }
export type SchedulerCbs = SchedulerCb | SchedulerCb[]

let isFlushing = false
let isFlushPending = false

const queue: SchedulerJob[] = []
let flushIndex = 0

const pendingPreFlushCbs: SchedulerCb[] = []
let activePreFlushCbs: SchedulerCb[] | null = null
let preFlushIndex = 0

const pendingPostFlushCbs: SchedulerCb[] = []
let activePostFlushCbs: SchedulerCb[] | null = null
let postFlushIndex = 0

const resolvedPromise: Promise<any> = Promise.resolve()
let currentFlushPromise: Promise<void> | null = null

let currentPreFlushParentJob: SchedulerJob | null = null

const RECURSION_LIMIT = 100
type CountMap = Map<SchedulerJob | SchedulerCb, number>

// 缓冲队列执行完后，在执行nextTick函数
export function nextTick(
  this: ComponentPublicInstance | void,
  fn?: () => void
): Promise<void> {
  const p = currentFlushPromise || resolvedPromise
  return fn ? p.then(this ? fn.bind(this) : fn) : p
}

// #2768
// Use binary-search to find a suitable position in the queue,
// so that the queue maintains the increasing order of job's id,
// which can prevent the job from being skipped and also can avoid repeated patching.
function findInsertionIndex(job: SchedulerJob) {
  // the start index should be `flushIndex + 1`
  let start = flushIndex + 1
  let end = queue.length
  const jobId = getId(job)

  while (start < end) {
    const middle = (start + end) >>> 1
    const middleJobId = getId(queue[middle])
    middleJobId < jobId ? (start = middle + 1) : (end = middle)
  }

  return start
}

// 如组件数据更新时，触发组件effect
export function queueJob(job: SchedulerJob) {
  // 组件effect
  // the dedupe search uses the startIndex argument of Array.includes()
  // by default the search index includes the current job that is being run
  // so it cannot recursively trigger itself again.
  // if the job is a watch() callback, the search will start with a +1 index to
  // allow it recursively trigger itself - it is the user's responsibility to
  // ensure it doesn't end up in an infinite loop.
  if (
    (!queue.length ||
      !queue.includes(
        job,
        isFlushing && job.allowRecurse ? flushIndex + 1 : flushIndex
      )) &&
    job !== currentPreFlushParentJob
  ) {
    const pos = findInsertionIndex(job)
    if (pos > -1) {
      queue.splice(pos, 0, job) // 添加组件effect的任务
    } else {
      // 收集待执行的任务 - 组件effect
      queue.push(job)
    }
    // 执行任务队列
    queueFlush()
  }
}

function queueFlush() {
  if (!isFlushing && !isFlushPending) {
    // !false && !false
    isFlushPending = true // promise pending 中

    // 会在当前宏任务最后执行，会导致控制台的微任务最后执行（如 script标签后）
    // 统一收集所有任务，最后一起执行，如组件数据响应式依赖更新 组件effect
    currentFlushPromise = resolvedPromise.then(flushJobs)
  }
}

// 开始执行更新组件时，从任务队列中移除此组件effect
export function invalidateJob(job: SchedulerJob) {
  const i = queue.indexOf(job)
  if (i > flushIndex) {
    queue.splice(i, 1)
  }
}

function queueCb(
  cb: SchedulerCbs,
  activeQueue: SchedulerCb[] | null,
  pendingQueue: SchedulerCb[],
  index: number
) {
  if (!isArray(cb)) {
    if (
      !activeQueue ||
      !activeQueue.includes(
        cb,
        (cb as SchedulerJob).allowRecurse ? index + 1 : index
      )
    ) {
      pendingQueue.push(cb)
    }
  } else {
    // if cb is an array, it is a component lifecycle hook which can only be
    // triggered by a job, which is already deduped in the main queue, so
    // we can skip duplicate check here to improve perf
    pendingQueue.push(...cb)
  }
  queueFlush()
}

export function queuePreFlushCb(cb: SchedulerCb) {
  queueCb(cb, activePreFlushCbs, pendingPreFlushCbs, preFlushIndex)
}

export function queuePostFlushCb(cb: SchedulerCbs) {
  queueCb(cb, activePostFlushCbs, pendingPostFlushCbs, postFlushIndex)
}

export function flushPreFlushCbs(
  seen?: CountMap,
  parentJob: SchedulerJob | null = null
) {
  if (pendingPreFlushCbs.length) {
    currentPreFlushParentJob = parentJob
    activePreFlushCbs = [...new Set(pendingPreFlushCbs)]
    pendingPreFlushCbs.length = 0
    if (__DEV__) {
      seen = seen || new Map()
    }
    for (
      preFlushIndex = 0;
      preFlushIndex < activePreFlushCbs.length;
      preFlushIndex++
    ) {
      if (
        __DEV__ &&
        checkRecursiveUpdates(seen!, activePreFlushCbs[preFlushIndex])
      ) {
        continue
      }
      activePreFlushCbs[preFlushIndex]()
    }
    activePreFlushCbs = null
    preFlushIndex = 0
    currentPreFlushParentJob = null
    // recursively flush until it drains
    flushPreFlushCbs(seen, parentJob) // 在执行期间，可能有产生了
  }
}

export function flushPostFlushCbs(seen?: CountMap) {
  if (pendingPostFlushCbs.length) {
    const deduped = [...new Set(pendingPostFlushCbs)]
    pendingPostFlushCbs.length = 0

    // #1947 already has active queue, nested flushPostFlushCbs call
    if (activePostFlushCbs) {
      activePostFlushCbs.push(...deduped)
      return
    }

    activePostFlushCbs = deduped
    if (__DEV__) {
      seen = seen || new Map()
    }

    activePostFlushCbs.sort((a, b) => getId(a) - getId(b))

    for (
      postFlushIndex = 0;
      postFlushIndex < activePostFlushCbs.length;
      postFlushIndex++
    ) {
      if (
        __DEV__ &&
        checkRecursiveUpdates(seen!, activePostFlushCbs[postFlushIndex])
      ) {
        continue
      }
      activePostFlushCbs[postFlushIndex]()
    }
    activePostFlushCbs = null
    postFlushIndex = 0
  }
}

const getId = (job: SchedulerJob | SchedulerCb) =>
  job.id == null ? Infinity : job.id

function flushJobs(seen?: CountMap) {
  isFlushPending = false // promise pending 结束
  isFlushing = true // 开始冲刷任务队列
  if (__DEV__) {
    seen = seen || new Map()
  }

  flushPreFlushCbs(seen) // 先执行的任务列表：如 watch 监听目标设置 'pre' (默认 'pre'), 则会触发该任务列表

  // Sort queue before flush.
  // This ensures that:
  // 1. Components are updated from parent to child. (because parent is always
  //    created before the child so its render effect will have smaller
  //    priority number)
  // 2. If a component is unmounted during a parent component's update,
  //    its update can be skipped.
  queue.sort((a, b) => getId(a) - getId(b)) // 响应依赖更新：从小到大，先创建的组件先执行

  try {
    for (flushIndex = 0; flushIndex < queue.length; flushIndex++) {
      const job = queue[flushIndex]
<<<<<<< HEAD
      if (job) {
        // 组件 - effect、// 检测无限递归
=======
      if (job && job.active !== false) {
>>>>>>> 348c3b01
        if (__DEV__ && checkRecursiveUpdates(seen!, job)) {
          continue
        }
        callWithErrorHandling(job, null, ErrorCodes.SCHEDULER)
      }
    }
  } finally {
    flushIndex = 0
    queue.length = 0

    flushPostFlushCbs(seen)

    isFlushing = false
    currentFlushPromise = null
    // some postFlushCb queued jobs!
    // keep flushing until it drains.
    if (
      queue.length ||
      pendingPreFlushCbs.length ||
      pendingPostFlushCbs.length
    ) {
      flushJobs(seen)
    }
  }
}

function checkRecursiveUpdates(seen: CountMap, fn: SchedulerJob | SchedulerCb) {
  if (!seen.has(fn)) {
    seen.set(fn, 1)
  } else {
    const count = seen.get(fn)!
    if (count > RECURSION_LIMIT) {
      const instance = (fn as SchedulerJob).ownerInstance
      const componentName = instance && getComponentName(instance.type)
      warn(
        `Maximum recursive updates exceeded${
          componentName ? ` in component <${componentName}>` : ``
        }. ` +
          `This means you have a reactive effect that is mutating its own ` +
          `dependencies and thus recursively triggering itself. Possible sources ` +
          `include component template, render function, updated hook or ` +
          `watcher source function.`
      )
      return true
    } else {
      seen.set(fn, count + 1)
    }
  }
}<|MERGE_RESOLUTION|>--- conflicted
+++ resolved
@@ -240,12 +240,8 @@
   try {
     for (flushIndex = 0; flushIndex < queue.length; flushIndex++) {
       const job = queue[flushIndex]
-<<<<<<< HEAD
-      if (job) {
+      if (job && job.active !== false) {
         // 组件 - effect、// 检测无限递归
-=======
-      if (job && job.active !== false) {
->>>>>>> 348c3b01
         if (__DEV__ && checkRecursiveUpdates(seen!, job)) {
           continue
         }
