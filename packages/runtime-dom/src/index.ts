import {
  type App,
  type CreateAppFunction,
  DeprecationTypes,
  type ElementNamespace,
  type HydrationRenderer,
  type Renderer,
  type RootHydrateFunction,
  type RootRenderFunction,
  compatUtils,
  createHydrationRenderer,
  createRenderer,
  isRuntimeOnly,
  warn,
} from '@vue/runtime-core'
import { nodeOps } from './nodeOps'
import { patchProp } from './patchProp'
// Importing from the compiler, will be tree-shaken in prod
import {
  NOOP,
  extend,
  isFunction,
  isHTMLTag,
  isMathMLTag,
  isSVGTag,
  isString,
} from '@vue/shared'

declare module '@vue/reactivity' {
  export interface RefUnwrapBailTypes {
    runtimeDOMBailTypes: Node | Window
  }
}

// 初始化默认选项，准备渲染基本环境
const rendererOptions = /*#__PURE__*/ extend({ patchProp }, nodeOps)

// lazy create the renderer - this makes core renderer logic tree-shakable
// in case the user only imports reactivity utilities from Vue.
let renderer: Renderer<Element | ShadowRoot> | HydrationRenderer

let enabledHydration = false

// 初始化 renderer 渲染器，返回 render() 与 createApp() 函数
function ensureRenderer() {
  return (
    renderer ||
    (renderer = createRenderer<Node, Element | ShadowRoot>(rendererOptions))
  )
}

function ensureHydrationRenderer() {
  renderer = enabledHydration
    ? renderer
    : createHydrationRenderer(rendererOptions)
  enabledHydration = true
  return renderer as HydrationRenderer
}

// 抛出渲染函数
// use explicit type casts here to avoid import() calls in rolled-up d.ts
export const render = ((...args) => {
  ensureRenderer().render(...args)
}) as RootRenderFunction<Element | ShadowRoot>

export const hydrate = ((...args) => {
  ensureHydrationRenderer().hydrate(...args)
}) as RootHydrateFunction

/**
 * 开始入口
 */
export const createApp = ((...args) => {
  // ensureRenderer：初始化渲染函数render、初始化createApp 方法
  // createApp: 初始化app基本配置和方法
  console.log('args:', args)
  const app = ensureRenderer().createApp(...args)

  // 开发库，如：vue.global.js
  if (__DEV__) {
    // 如：检测组件name属性时，不可使用这些保留name
    injectNativeTagCheck(app) // app.config.isNativeTag
    injectCompilerOptionsCheck(app)
  }

  // 针对客户端，增强 mount 功能
  const { mount } = app
  // containerOrSelector: 挂载目标，dom节点实例 或 节点选择器
  app.mount = (containerOrSelector: Element | ShadowRoot | string): any => {
    // 校验 挂载目标，并返回dom实例
    const container = normalizeContainer(containerOrSelector)
    if (!container) return

    // app._component 即 rootComponent，由createApp(rootComponent)传递，是根组件选项。
    const component = app._component

    // 调整 vue模版内容template 为 挂载目标dom的内容
    // 此外 vue模版内容template 可为：组件为函数、或 组件为对象有render方法、或 组件为对象有template属性
    if (!isFunction(component) && !component.render && !component.template) {
      // rootComponent 是一个对象，且不存在 render 方法、不存在 template 属性
      // __UNSAFE__
      // Reason: potential execution of JS expressions in in-DOM template.
      // The user must make sure the in-DOM template is trusted. If it's
      // rendered by the server, the template should not contain any user data.
      component.template = container.innerHTML // 挂载目标dom节点的内容
      // 2.x compat check
      if (__COMPAT__ && __DEV__) {
        for (let i = 0; i < container.attributes.length; i++) {
          const attr = container.attributes[i]
          if (attr.name !== 'v-cloak' && /^(v-|:|@)/.test(attr.name)) {
            compatUtils.warnDeprecation(
              DeprecationTypes.GLOBAL_MOUNT_CONTAINER,
              null,
            )
            break
          }
        }
      }
    }

    // 清空 挂载目标dom 已存在的内容
    // clear content before mounting
    container.innerHTML = ''
<<<<<<< HEAD

    // 执行 mount，返回组件实例上下文ctx
    const proxy = mount(container, false, container instanceof SVGElement)
=======
    const proxy = mount(container, false, resolveRootNamespace(container))
>>>>>>> 261fb7ce
    if (container instanceof Element) {
      container.removeAttribute('v-cloak') // 移除元素标签上的 v-clock 指令属性
      container.setAttribute('data-v-app', '') // 添加元素标签属性：<div id="app" data-v-app>...</div>
    }
    return proxy
  }

  return app
}) as CreateAppFunction<Element>

export const createSSRApp = ((...args) => {
  const app = ensureHydrationRenderer().createApp(...args)

  if (__DEV__) {
    injectNativeTagCheck(app)
    injectCompilerOptionsCheck(app)
  }

  const { mount } = app
  app.mount = (containerOrSelector: Element | ShadowRoot | string): any => {
    const container = normalizeContainer(containerOrSelector)
    if (container) {
      return mount(container, true, resolveRootNamespace(container))
    }
  }

  return app
}) as CreateAppFunction<Element>

<<<<<<< HEAD
// 检测是否是 原生dom元素标签
=======
function resolveRootNamespace(container: Element): ElementNamespace {
  if (container instanceof SVGElement) {
    return 'svg'
  }
  if (
    typeof MathMLElement === 'function' &&
    container instanceof MathMLElement
  ) {
    return 'mathml'
  }
}

>>>>>>> 261fb7ce
function injectNativeTagCheck(app: App) {
  // Inject `isNativeTag`
  // this is used for component name validation (dev only)
  Object.defineProperty(app.config, 'isNativeTag', {
    value: (tag: string) => isHTMLTag(tag) || isSVGTag(tag) || isMathMLTag(tag),
    writable: false,
  })
}

// dev only
// 运行环境下，不可以修改 isCustomElement
function injectCompilerOptionsCheck(app: App) {
  if (isRuntimeOnly()) {
    const isCustomElement = app.config.isCustomElement
    Object.defineProperty(app.config, 'isCustomElement', {
      get() {
        return isCustomElement
      },
      set() {
        warn(
          `The \`isCustomElement\` config option is deprecated. Use ` +
            `\`compilerOptions.isCustomElement\` instead.`,
        )
      },
    })

    const compilerOptions = app.config.compilerOptions
    const msg =
      `The \`compilerOptions\` config option is only respected when using ` +
      `a build of Vue.js that includes the runtime compiler (aka "full build"). ` +
      `Since you are using the runtime-only build, \`compilerOptions\` ` +
      `must be passed to \`@vue/compiler-dom\` in the build setup instead.\n` +
      `- For vue-loader: pass it via vue-loader's \`compilerOptions\` loader option.\n` +
      `- For vue-cli: see https://cli.vuejs.org/guide/webpack.html#modifying-options-of-a-loader\n` +
      `- For vite: pass it via @vitejs/plugin-vue options. See https://github.com/vitejs/vite-plugin-vue/tree/main/packages/plugin-vue#example-for-passing-options-to-vuecompiler-sfc`

    Object.defineProperty(app.config, 'compilerOptions', {
      get() {
        warn(msg)
        return compilerOptions
      },
      set() {
        warn(msg)
      },
    })
  }
}

// 规范 挂载目标dom容器，返回dom实例
function normalizeContainer(
  container: Element | ShadowRoot | string,
): Element | null {
  if (isString(container)) {
    const res = document.querySelector(container)
    if (__DEV__ && !res) {
      warn(
        `Failed to mount app: mount target selector "${container}" returned null.`,
      )
    }
    return res
  }
  if (
    __DEV__ &&
    window.ShadowRoot &&
    container instanceof window.ShadowRoot &&
    container.mode === 'closed'
  ) {
    warn(
      `mounting on a ShadowRoot with \`{mode: "closed"}\` may lead to unpredictable bugs`,
    )
  }
  return container as any
}

// Custom element support
export {
  defineCustomElement,
  defineSSRCustomElement,
  VueElement,
  type VueElementConstructor,
} from './apiCustomElement'

// SFC CSS utilities
export { useCssModule } from './helpers/useCssModule'
export { useCssVars } from './helpers/useCssVars'

// DOM-only components
export { Transition, type TransitionProps } from './components/Transition'
export {
  TransitionGroup,
  type TransitionGroupProps,
} from './components/TransitionGroup'

// **Internal** DOM-only runtime directive helpers
export {
  vModelText,
  vModelCheckbox,
  vModelRadio,
  vModelSelect,
  vModelDynamic,
} from './directives/vModel'
export { withModifiers, withKeys } from './directives/vOn'
export { vShow } from './directives/vShow'

import { initVModelForSSR } from './directives/vModel'
import { initVShowForSSR } from './directives/vShow'

let ssrDirectiveInitialized = false

/**
 * @internal
 */
export const initDirectivesForSSR = __SSR__
  ? () => {
      if (!ssrDirectiveInitialized) {
        ssrDirectiveInitialized = true
        initVModelForSSR()
        initVShowForSSR()
      }
    }
  : NOOP

// re-export everything from core
// h, Component, reactivity API, nextTick, flags & types
export * from '@vue/runtime-core'

export * from './jsx'<|MERGE_RESOLUTION|>--- conflicted
+++ resolved
@@ -73,7 +73,7 @@
 export const createApp = ((...args) => {
   // ensureRenderer：初始化渲染函数render、初始化createApp 方法
   // createApp: 初始化app基本配置和方法
-  console.log('args:', args)
+  // console.log('args:', args)
   const app = ensureRenderer().createApp(...args)
 
   // 开发库，如：vue.global.js
@@ -121,13 +121,8 @@
     // 清空 挂载目标dom 已存在的内容
     // clear content before mounting
     container.innerHTML = ''
-<<<<<<< HEAD
-
     // 执行 mount，返回组件实例上下文ctx
-    const proxy = mount(container, false, container instanceof SVGElement)
-=======
     const proxy = mount(container, false, resolveRootNamespace(container))
->>>>>>> 261fb7ce
     if (container instanceof Element) {
       container.removeAttribute('v-cloak') // 移除元素标签上的 v-clock 指令属性
       container.setAttribute('data-v-app', '') // 添加元素标签属性：<div id="app" data-v-app>...</div>
@@ -157,9 +152,6 @@
   return app
 }) as CreateAppFunction<Element>
 
-<<<<<<< HEAD
-// 检测是否是 原生dom元素标签
-=======
 function resolveRootNamespace(container: Element): ElementNamespace {
   if (container instanceof SVGElement) {
     return 'svg'
@@ -172,7 +164,7 @@
   }
 }
 
->>>>>>> 261fb7ce
+// 检测是否是 原生dom元素标签
 function injectNativeTagCheck(app: App) {
   // Inject `isNativeTag`
   // this is used for component name validation (dev only)
