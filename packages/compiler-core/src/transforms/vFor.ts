import {
  createStructuralDirectiveTransform,
  TransformContext
} from '../transform'
import {
  NodeTypes,
  ExpressionNode,
  createSimpleExpression,
  SourceLocation,
  SimpleExpressionNode,
  createCallExpression,
  createFunctionExpression,
  createObjectExpression,
  createObjectProperty,
  ForCodegenNode,
  RenderSlotCall,
  SlotOutletNode,
  ElementNode,
  DirectiveNode,
  ForNode,
  PlainElementNode,
  createVNodeCall,
  VNodeCall,
  ForRenderListExpression,
  BlockCodegenNode,
  ForIteratorExpression,
  ConstantTypes,
  createBlockStatement,
  createCompoundExpression
} from '../ast'
import { createCompilerError, ErrorCodes } from '../errors'
import {
  getInnerRange,
  findProp,
  isTemplateNode,
  isSlotOutlet,
  injectProp,
  getVNodeBlockHelper,
  getVNodeHelper,
  findDir
} from '../utils'
import {
  RENDER_LIST,
  OPEN_BLOCK,
  FRAGMENT,
  IS_MEMO_SAME
} from '../runtimeHelpers'
import { processExpression } from './transformExpression'
import { validateBrowserExpression } from '../validateExpression'
import { PatchFlags, PatchFlagNames } from '@vue/shared'

// 先通过结构化创建插件
export const transformFor = createStructuralDirectiveTransform(
  'for',
  // 添加阶段，会执行这个回调方法，返回 onExit
  (node, dir, context) => {
    // dir： v-for 指令属性节点
    const { helper, removeHelper } = context

    // transform for 添加阶段，返回 transform for onExit
    // processFor: 解析v-for指令节点，创建新的forNode节点并替换原先节点
    return processFor(node, dir, context, forNode => {
      // 还是处于 transform for 添加阶段，执行这个回调，返回 transform的 onExit

      // create the loop render function expression now, and add the
      // iterator on exit after all children have been traversed

      // 创建 一个函数执行的表达式
      // 其中 arguments - 遍历回调： 在执行transform阶段 设置，并重新调整子列表
      const renderExp = createCallExpression(helper(RENDER_LIST), [
        // RENDER_LIST = Symbol(__DEV__ ? `renderList` : ``)
        forNode.source // 遍历目标信息
      ]) as ForRenderListExpression

      const memo = findDir(node, 'memo')
      // 设置 key 属性
      // 如 <div v-for="(item, index) in items" :key="index"></div>
      const keyProp = findProp(node, `key`)
      const keyExp =
        keyProp &&
        (keyProp.type === NodeTypes.ATTRIBUTE
          ? createSimpleExpression(keyProp.value!.content, true)
          : keyProp.exp!)
      const keyProperty = keyProp ? createObjectProperty(`key`, keyExp!) : null // 如果不存在， 就不设置

<<<<<<< HEAD
      // TODO: analyze - cfs
      if (!__BROWSER__ && context.prefixIdentifiers && keyProperty) {
=======
      if (
        !__BROWSER__ &&
        context.prefixIdentifiers &&
        keyProperty &&
        keyProp!.type !== NodeTypes.ATTRIBUTE
      ) {
>>>>>>> 467e113b
        // #2085 process :key expression needs to be processed in order for it
        // to behave consistently for <template v-for> and <div v-for>.
        // In the case of `<template v-for>`, the node is discarded and never
        // traversed so its key expression won't be processed by the normal
        // transforms.
        keyProperty.value = processExpression(
          keyProperty.value as SimpleExpressionNode,
          context
        )
      }

      // 默认false
      const isStableFragment =
        forNode.source.type === NodeTypes.SIMPLE_EXPRESSION && // true
        forNode.source.constType > ConstantTypes.NOT_CONSTANT // 默认为 ConstantTypes.NOT_CONSTANT 0 则 false , (注意 cfs环境)
      const fragmentFlag = isStableFragment // 默认false
        ? PatchFlags.STABLE_FRAGMENT // 稳定片段
        : keyProp // 带key属性节点
        ? PatchFlags.KEYED_FRAGMENT // 带key的片段 <div v-for="(item, index) in items" :key="index"></div>
        : PatchFlags.UNKEYED_FRAGMENT //  <div v-for="(item, index) in items"></div>

      forNode.codegenNode = createVNodeCall(
        context,
        helper(FRAGMENT), // FRAGMENT = Symbol(__DEV__ ? `Fragment` : ``)
        undefined,
        renderExp, //  forNode.source 渲染表达式值节点
        fragmentFlag +
          (__DEV__ ? ` /* ${PatchFlagNames[fragmentFlag]} */` : ``),
        undefined,
        undefined,
        true /* isBlock */,
        !isStableFragment /* disableTracking */,
        false /* isComponent */,
        node.loc
      ) as ForCodegenNode

      // 执行 transform for 插件（以上为 添加 插件阶段）
      // transform 执行阶段，只执行这个返回方法
      return () => {
        // 执行阶段，根据子节点情况调整子节点列表：slot节点、多子节点、单标签元素子节点
        // finish the codegen now that all children have been traversed
        let childBlock: BlockCodegenNode
        const isTemplate = isTemplateNode(node) // <template v-for="(item, index) in items" :key="index"></template>
        const { children } = forNode

        // check <template v-for> key placement
        if ((__DEV__ || !__BROWSER__) && isTemplate) {
          node.children.some(c => {
            if (c.type === NodeTypes.ELEMENT) {
              const key = findProp(c, 'key')
              if (key) {
                // 如 <template v-for>，在其子元素列表中 不该存在key属性
                context.onError(
                  createCompilerError(
                    ErrorCodes.X_V_FOR_TEMPLATE_KEY_PLACEMENT, // <template v-for> key should be placed on the <template> tag.
                    key.loc
                  )
                )
                return true
              }
            }
          })
        }

        // 多个节点 或 首个子节点是非标签节点（即文本、注释等）
        const needFragmentWrapper =
          children.length !== 1 || children[0].type !== NodeTypes.ELEMENT

        // 遍历slot标签节点：<slot v-for> 或 <template v-for><slot>
        const slotOutlet = isSlotOutlet(node)
          ? node // <slot v-for="...">
          : isTemplate &&
            node.children.length === 1 &&
            isSlotOutlet(node.children[0]) //  只有一个slot子节点 <template v-for><slot>...</slot></template>，
          ? (node.children[0] as SlotOutletNode) // api-extractor somehow fails to infer this
          : null

        if (slotOutlet) {
          // <slot v-for="..."> or <template v-for="..."><slot/></template>
          // slot解析：transformSlotOutlet
          childBlock = slotOutlet.codegenNode as RenderSlotCall

          if (isTemplate && keyProperty) {
            // template节点仅有一个slot子节点 如：<template v-for="..." :key="..."><slot/></template>

            // we need to inject the key to the renderSlot() call.
            // the props for renderSlot is passed as the 3rd argument.
            // 将template元素上的key 属性注入到slot元素的prop属性列表中去
            injectProp(childBlock, keyProperty, context)
          }
        } else if (needFragmentWrapper) {
          // 多个子节点：如多个标签节点 或 多个文本节点（文本/插值/注释）
          // <template v-for>...</template>

          // should generate a fragment block for each loop
          childBlock = createVNodeCall(
            context,
            helper(FRAGMENT),
            keyProperty ? createObjectExpression([keyProperty]) : undefined, // 创建 key属性节点
            node.children, // 子节点列表
            PatchFlags.STABLE_FRAGMENT +
              (__DEV__
                ? ` /* ${PatchFlagNames[PatchFlags.STABLE_FRAGMENT]} */`
                : ``),
            undefined,
            undefined,
            true, // 创建块
            undefined,
            false /* isComponent */
          )
        } else {
          // 只有一个子节点，且是标签元素
          // Normal element v-for. Directly use the child's codegenNode
          // but mark it as a block.

          childBlock = (children[0] as PlainElementNode) // children[0]，即for 元素节点， codegenNode 在 transformElement节点生成 createVNodeCall
            .codegenNode as VNodeCall
          if (isTemplate && keyProperty) {
            // 如果是一个template v-for，且存在key，且只有一个子元素，则需要将key属性注入到
            // 如 <template v-for="..." :key="ddd"><div>...</div></template>
            // childBlock，即子节点： <div>...</div> 的codegenNode 在 transformElement节点生成 createVNodeCall
            injectProp(childBlock, keyProperty, context)
          }
          if (childBlock.isBlock !== !isStableFragment) {
            if (childBlock.isBlock) {
              // switch from block to vnode
              removeHelper(OPEN_BLOCK)
              removeHelper(
                getVNodeBlockHelper(context.inSSR, childBlock.isComponent)
              )
            } else {
              // switch from vnode to block
              removeHelper(
                getVNodeHelper(context.inSSR, childBlock.isComponent)
              )
            }
          }
          childBlock.isBlock = !isStableFragment // v-for 元素 默认使用 block
          if (childBlock.isBlock) {
            helper(OPEN_BLOCK) // Symbol(__DEV__ ? `openBlock` : ``)
            helper(getVNodeBlockHelper(context.inSSR, childBlock.isComponent))
          } else {
            helper(getVNodeHelper(context.inSSR, childBlock.isComponent))
          }
        }

        if (memo) {
          const loop = createFunctionExpression(
            createForLoopParams(forNode.parseResult, [
              createSimpleExpression(`_cached`)
            ])
          )
          loop.body = createBlockStatement([
            createCompoundExpression([`const _memo = (`, memo.exp!, `)`]),
            createCompoundExpression([
              `if (_cached`,
              ...(keyExp ? [` && _cached.key === `, keyExp] : []),
              ` && ${context.helperString(
                IS_MEMO_SAME
              )}(_cached, _memo)) return _cached`
            ]),
            createCompoundExpression([`const _item = `, childBlock as any]),
            createSimpleExpression(`_item.memo = _memo`),
            createSimpleExpression(`return _item`)
          ])
          renderExp.arguments.push(
            loop as ForIteratorExpression,
            createSimpleExpression(`_cache`),
            createSimpleExpression(String(context.cached++))
          )
        } else {
          renderExp.arguments.push(
            createFunctionExpression(
              createForLoopParams(forNode.parseResult),
              childBlock,
              true /* force newline */
            ) as ForIteratorExpression
          )
        }
      }
    })
  }
)

// target-agnostic transform used for both Client and SSR
export function processFor(
  node: ElementNode,
  dir: DirectiveNode,
  context: TransformContext,
  processCodegen?: (forNode: ForNode) => (() => void) | undefined
) {
  if (!dir.exp) {
    // v-for 需要表达式值
    context.onError(
      createCompilerError(ErrorCodes.X_V_FOR_NO_EXPRESSION, dir.loc) // v-for is missing expression.
    )
    return
  }

  // 解析v-for 表达式值
  const parseResult = parseForExpression(
    // can only be simple expression because vFor transform is applied
    // before expression transform. 即 插件transformExpression 之前
    dir.exp as SimpleExpressionNode,
    context
  )

  if (!parseResult) {
    context.onError(
      createCompilerError(ErrorCodes.X_V_FOR_MALFORMED_EXPRESSION, dir.loc)
    )
    return
  }

  const { addIdentifiers, removeIdentifiers, scopes } = context
  const { source, value, key, index } = parseResult

  // 创建一个新的for 节点元素 为了替换旧节点
  const forNode: ForNode = {
    type: NodeTypes.FOR, // 节点类型
    loc: dir.loc,
    source, // v-for in/of 右侧遍历目标节点
    valueAlias: value, // value节点
    keyAlias: key, // key 节点
    objectIndexAlias: index, // index 节点
    parseResult, // v-for 表达式解析结果
    children: isTemplateNode(node) ? node.children : [node] // <template v-for="xxx"><div>...</div></template>
  }

  // 替换当前的for node 节点
  context.replaceNode(forNode)

  // bookkeeping
  // transform 添加阶段
  scopes.vFor++ // 记录是否存在嵌套v-for

  // TODO: analyze - !__BROWSER__
  if (!__BROWSER__ && context.prefixIdentifiers) {
    // scope management
    // inject identifiers to context
    value && addIdentifiers(value)
    key && addIdentifiers(key)
    index && addIdentifiers(index)
  }

  const onExit = processCodegen && processCodegen(forNode)

  // transform 的 onExit
  // 在 transform 执行阶段，执行这个方法
  return () => {
    // transform 执行阶段
    scopes.vFor-- // 当前解析的v-for指令
    if (!__BROWSER__ && context.prefixIdentifiers) {
      value && removeIdentifiers(value)
      key && removeIdentifiers(key)
      index && removeIdentifiers(index)
    }
    if (onExit) onExit()
  }
}

// v-for 指令值内容匹配
const forAliasRE = /([\s\S]*?)\s+(?:in|of)\s+([\s\S]*)/

// This regex doesn't cover the case if key or index aliases have destructuring,
// but those do not make sense in the first place, so this works in practice.
const forIteratorRE = /,([^,\}\]]*)(?:,([^,\}\]]*))?$/ // in/of 左侧内容，如 v-for="item in items" 或 v-for="(value, key, index) in object" 匹配其中 ', key, index'
const stripParensRE = /^\(|\)$/g // v-for= "(...) in/of ..." 左侧括号

export interface ForParseResult {
  source: ExpressionNode
  value: ExpressionNode | undefined
  key: ExpressionNode | undefined
  index: ExpressionNode | undefined
}

// 解析 v-for 表达式值，分析 in/of 左侧/右侧内容，并设置左侧的key、value、index节点信息，同时也进行了js语法校验
export function parseForExpression(
  input: SimpleExpressionNode, // v-for指令节点的表达式值
  context: TransformContext
): ForParseResult | undefined {
  const loc = input.loc
  const exp = input.content

  // 匹配for规则： /([\s\S]*?)\s+(?:in|of)\s+([\s\S]*)/
  //
  // 其中 \s 匹配任何空白字符、 \S 匹配任何非空白字符，如：
  //
  //    <div v-for="item in items"></div>
  //    <div v-for="(item, index) in items"></div>
  //    <div v-for="(item, index) in [item1, item2...]"></div>
  //    <div v-for="(value, key) in object"></div>
  //    <div v-for="(value, key, index) in object"></div>

  const inMatch = exp.match(forAliasRE)
  if (!inMatch) return

  // 如 <div v-for="(item, index) in items"></div>
  // LHS: 表示 in/of 左边内容 （正则捕获组1） '(item, index)'
  // RHS: 表示 in/of 右边内容 （正则捕获组2） 'items'
  // 均不包括in/of相邻的空白
  const [, LHS, RHS] = inMatch

  const result: ForParseResult = {
    // 右侧目标 createSimpleExpression，js ast 函数参数节点
    source: createAliasExpression(
      // 创建一个表达式节点，且带单独针对in/of左侧内容的光标位置信息
      loc,
      RHS.trim(), // 遍历目标
      exp.indexOf(RHS, LHS.length) // 遍历目标的位置，跳过in/of左边内容
    ),
    // 左侧目标
    value: undefined, // createAliasExpression(loc, valueContent, trimmedOffset)
    key: undefined, // createAliasExpression(loc, keyContent, keyOffset)
    index: undefined // createAliasExpression(loc, indexContent, index源码光标位置)
  }

  // TODO: analyze - !__BROWSER__
  if (!__BROWSER__ && context.prefixIdentifiers) {
    result.source = processExpression(
      result.source as SimpleExpressionNode,
      context
    )
  }
  if (__DEV__ && __BROWSER__) {
    // 检查for in/of 右侧遍历目标的js语法是否规范
    validateBrowserExpression(result.source as SimpleExpressionNode, context)
  }

  // 解析 in/of 左边内容: value, key, index  以逗号 ',' 分隔

  // value， 如 <div v-for="(value, key, index) in object"></div> 其中的 'value, key, index'
  let valueContent = LHS.trim().replace(stripParensRE, '').trim() // 去掉括号 /^\(|\)$/g
  const trimmedOffset = LHS.indexOf(valueContent) // 内容位置

  const iteratorMatch = valueContent.match(forIteratorRE) // 匹配展示的值内容，如 <div v-for="(value, key, index) in object"></div> 其中的 'value, key, index'
  if (iteratorMatch) {
    // 如 <div v-for="(value, key, index) in object"></div> 其中的 'value, key, index'
    // match[0] 为 匹配到的内容 ', key, index'
    // match[1] 为 key
    // match[2] 为 index

    // 解析 v-for value， 去掉 ', key, index' 保留其中 'value' 内容部分
    valueContent = valueContent.replace(forIteratorRE, '').trim()

    // 解析 v-for key，创建 key 的 js ast 节点
    const keyContent = iteratorMatch[1].trim()
    let keyOffset: number | undefined
    if (keyContent) {
      keyOffset = exp.indexOf(keyContent, trimmedOffset + valueContent.length) // key 相对左侧偏移量
      result.key = createAliasExpression(loc, keyContent, keyOffset) // 创建 key 节点

      // TODO: analyze - !__BROWSER__
      if (!__BROWSER__ && context.prefixIdentifiers) {
        result.key = processExpression(result.key, context, true)
      }
      if (__DEV__ && __BROWSER__) {
        // 校验 key js 语法
        validateBrowserExpression(
          result.key as SimpleExpressionNode,
          context,
          true // js 语法验证 result.key.content 是否以参数，还是函数体
        )
      }
    }

    // 解析 v-for index
    if (iteratorMatch[2]) {
      const indexContent = iteratorMatch[2].trim()

      if (indexContent) {
        // 创建 index 的 js ast 节点
        result.index = createAliasExpression(
          loc,
          indexContent,
          exp.indexOf(
            // 定位 index 源码位置
            indexContent,
            result.key
              ? keyOffset! + keyContent.length // 存在 key，如 <div v-for="(value, key, index) in object"></div>
              : trimmedOffset + valueContent.length // 不存在key，如 <div v-for="(value, , index) in object"></div>
          )
        )

        // TODO: analyze - !__BROWSER__
        if (!__BROWSER__ && context.prefixIdentifiers) {
          result.index = processExpression(result.index, context, true)
        }

        if (__DEV__ && __BROWSER__) {
          // 校验 index js 语法
          validateBrowserExpression(
            result.index as SimpleExpressionNode,
            context,
            true
          )
        }
      }
    }
  }

  // 解析 value

  if (valueContent) {
    result.value = createAliasExpression(loc, valueContent, trimmedOffset)

    // TODO: analyze - !__BROWSER__
    if (!__BROWSER__ && context.prefixIdentifiers) {
      result.value = processExpression(result.value, context, true)
    }

    if (__DEV__ && __BROWSER__) {
      // 验证 value js 语法
      validateBrowserExpression(
        result.value as SimpleExpressionNode,
        context,
        true
      )
    }
  }

  return result
}

// 创建一个表达式节点，且带单独的光标位置信息
function createAliasExpression(
  range: SourceLocation, // 节点在模版中的位置信息
  content: string, // 当前内容
  offset: number // 偏移量
): SimpleExpressionNode {
  return createSimpleExpression(
    content,
    false,
    getInnerRange(range, offset, content.length) // 获取content在ast模版中的光标位置
  )
}

// v-for 渲染源码回调函数的参数：item, key, index
// 如    _renderList(items, (item, key, index) => {
//         return {
//           name: item.name,
//           fn: _withCtx((slotProps) => [
//             _createTextVNode("嘿嘿嘿 " + _toDisplayString(item.name), 1 /* TEXT */)
//           ])
//         }
//       }
export function createForLoopParams(
  { value, key, index }: ForParseResult,
  memoArgs: ExpressionNode[] = []
): ExpressionNode[] {
  return createParamsList([value, key, index, ...memoArgs])
}

function createParamsList(
  args: (ExpressionNode | undefined)[]
): ExpressionNode[] {
  let i = args.length
  while (i--) {
    if (args[i]) break
  }
  return args
    .slice(0, i + 1)
    .map((arg, i) => arg || createSimpleExpression(`_`.repeat(i + 1), false))
}<|MERGE_RESOLUTION|>--- conflicted
+++ resolved
@@ -83,17 +83,12 @@
           : keyProp.exp!)
       const keyProperty = keyProp ? createObjectProperty(`key`, keyExp!) : null // 如果不存在， 就不设置
 
-<<<<<<< HEAD
-      // TODO: analyze - cfs
-      if (!__BROWSER__ && context.prefixIdentifiers && keyProperty) {
-=======
       if (
         !__BROWSER__ &&
         context.prefixIdentifiers &&
         keyProperty &&
         keyProp!.type !== NodeTypes.ATTRIBUTE
       ) {
->>>>>>> 467e113b
         // #2085 process :key expression needs to be processed in order for it
         // to behave consistently for <template v-for> and <div v-for>.
         // In the case of `<template v-for>`, the node is discarded and never
