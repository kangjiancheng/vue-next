--- conflicted
+++ resolved
@@ -464,12 +464,7 @@
     proxy: null, // instance.ctx  =》PublicInstanceProxyHandlers
     exposed: null,
     exposeProxy: null,
-<<<<<<< HEAD
     withProxy: null, // instance.ctx =》有vue模版编译得到的渲染函数 RuntimeCompiledPublicInstanceProxyHandlers
-    effects: null,
-=======
-    withProxy: null,
->>>>>>> 03abc257
     provides: parent ? parent.provides : Object.create(appContext.provides),
     accessCache: null!,
     renderCache: [],
@@ -531,12 +526,8 @@
     sp: null
   }
   if (__DEV__) {
-<<<<<<< HEAD
     // 组件实例的上下文，包含：组件本身实例、组件公开的属性与方法、app全局配置
-    instance.ctx = createRenderContext(instance)
-=======
     instance.ctx = createDevRenderContext(instance)
->>>>>>> 03abc257
   } else {
     instance.ctx = { _: instance }
   }
@@ -673,13 +664,8 @@
     const setupContext = (instance.setupContext =
       setup.length > 1 ? createSetupContext(instance) : null)
 
-<<<<<<< HEAD
-    currentInstance = instance // 当前正在挂载的组件实例
-
+    setCurrentInstance(instance) // 当前正在挂载的组件实例
     // 在执行setup期间，停止对setup 内部数据变化的跟踪与收集
-=======
-    setCurrentInstance(instance)
->>>>>>> 03abc257
     pauseTracking()
 
     // 执行组件的setup方法，并返回结果： setupResult
@@ -802,13 +788,10 @@
   }
 }
 
-<<<<<<< HEAD
 // 设置组件的 render方法
-=======
 // dev only
 export const isRuntimeOnly = () => !compile
 
->>>>>>> 03abc257
 export function finishComponentSetup(
   instance: ComponentInternalInstance,
   isSSR: boolean,
@@ -882,17 +865,9 @@
     // for runtime-compiled render functions using `with` blocks, the render
     // proxy used needs a different `has` handler which is more performant and
     // also only allows a whitelist of globals to fallthrough.
-<<<<<<< HEAD
-    if (instance.render._rc) {
-      // render的上下文ctx: 通过编译vue模版得到的渲染函数，渲染函数带有with作用域，需要引入has、get拦截方法
-      instance.withProxy = new Proxy(
-        instance.ctx,
-        RuntimeCompiledPublicInstanceProxyHandlers
-      )
-=======
+    // render的上下文ctx: 通过编译vue模版得到的渲染函数，渲染函数带有with作用域，需要引入has、get拦截方法
     if (installWithProxy) {
       installWithProxy(instance)
->>>>>>> 03abc257
     }
   }
 
@@ -1015,21 +990,6 @@
   }
 }
 
-<<<<<<< HEAD
-// record effects created during a component's setup() so that they can be
-// stopped when the component unmounts
-export function recordInstanceBoundEffect(
-  effect: ReactiveEffect,
-  instance = currentInstance
-) {
-  // 如 在setup中执行watch()，记录 监听目标getter的effect函数
-  if (instance) {
-    ;(instance.effects || (instance.effects = [])).push(effect)
-  }
-}
-
-=======
->>>>>>> 03abc257
 const classifyRE = /(?:^|[-_])(\w)/g
 const classify = (str: string): string =>
   str.replace(classifyRE, c => c.toUpperCase()).replace(/[-_]/g, '')
