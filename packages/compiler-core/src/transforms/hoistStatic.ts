--- conflicted
+++ resolved
@@ -40,24 +40,15 @@
     context,
     // Root node is unfortunately non-hoistable due to potential parent
     // fallthrough attributes.
-<<<<<<< HEAD
-    isSingleElementRoot(root, root.children[0]) // vue模版只有一个根标签元素：true
-=======
-    isSingleElementRoot(root, root.children[0]),
->>>>>>> 261fb7ce
+    isSingleElementRoot(root, root.children[0]), // vue模版只有一个根标签元素：true
   )
 }
 
 // ast 根节点下只有一个节点，即template内容只有一个元素
 // 只有一个元素， template: '<div>...</div>'
 export function isSingleElementRoot(
-<<<<<<< HEAD
   root: RootNode, // ast 根节点
-  child: TemplateChildNode // ast 根节点 的第一个节点
-=======
-  root: RootNode,
-  child: TemplateChildNode,
->>>>>>> 261fb7ce
+  child: TemplateChildNode, // ast 根节点 的第一个节点
 ): child is PlainElementNode | ComponentNode | TemplateNode {
   const { children } = root
   return (
@@ -167,11 +158,7 @@
         walk(
           child.branches[i], // if、else-if、else节点
           context,
-<<<<<<< HEAD
-          child.branches[i].children.length === 1 // 当前分支节点下的子元素数量
-=======
-          child.branches[i].children.length === 1,
->>>>>>> 261fb7ce
+          child.branches[i].children.length === 1, // 当前分支节点下的子元素数量
         )
       }
     }
