import { effect, ReactiveEffect, trigger, track } from './effect'
import { TriggerOpTypes, TrackOpTypes } from './operations'
import { Ref } from './ref'
import { isFunction, NOOP } from '@vue/shared'
import { ReactiveFlags, toRaw } from './reactive'

export interface ComputedRef<T = any> extends WritableComputedRef<T> {
  readonly value: T
}

export interface WritableComputedRef<T> extends Ref<T> {
  readonly effect: ReactiveEffect<T>
}

export type ComputedGetter<T> = (ctx?: any) => T
export type ComputedSetter<T> = (v: T) => void

export interface WritableComputedOptions<T> {
  get: ComputedGetter<T>
  set: ComputedSetter<T>
}

// 创建一个ref对象
class ComputedRefImpl<T> {
  private _value!: T
  private _dirty = true

  public readonly effect: ReactiveEffect<T>

  public readonly __v_isRef = true;
  public readonly [ReactiveFlags.IS_READONLY]: boolean

  constructor(
    getter: ComputedGetter<T>,
    private readonly _setter: ComputedSetter<T>,
    isReadonly: boolean // 仅可读: 传入函数 或 未设置set
  ) {
    // 创建effect函数
    this.effect = effect(getter, {
      lazy: true,
      scheduler: () => {
        // 修改值依赖时执行（即修改getter里的响应式依赖数据时，会触发该任务，但不会触发这个value改变，只有在访问时才改变）
        if (!this._dirty) {
          this._dirty = true // 脏数据，即只有被修改过，才需要重新执行effect
          // 触发订阅者effect更新
          trigger(toRaw(this), TriggerOpTypes.SET, 'value')
        }
      }
    })

    this[ReactiveFlags.IS_READONLY] = isReadonly // 仅可读: 传入函数 或 未设置set
  }

  get value() {
<<<<<<< HEAD
    if (this._dirty) {
      // 避免每次访问都需要重新执行getter，只有在依赖数据发生变化时，才重新执行getter
      this._value = this.effect() // 在访问的时候，获取getter里的结果
      this._dirty = false // 脏数据
    }
    // 需要在effect函数里访问，才会跟踪：渲染函数、watch、computed
    // 如果直接在setup函数里访问这个computed ref数据，不会触发依赖跟踪
    track(toRaw(this), TrackOpTypes.GET, 'value')
    return this._value
=======
    // the computed ref may get wrapped by other proxies e.g. readonly() #3376
    const self = toRaw(this)
    if (self._dirty) {
      self._value = this.effect()
      self._dirty = false
    }
    track(self, TrackOpTypes.GET, 'value')
    return self._value
>>>>>>> 4fe4de0a
  }

  // 不是直接修改当前computed的值，而是修改getter里的依赖数据，如此在下一次访问getter value的值使，可以获取最新依赖值。
  set value(newValue: T) {
    this._setter(newValue)
  }
}

// 函数：get
export function computed<T>(getter: ComputedGetter<T>): ComputedRef<T>
// 对象：get、set
export function computed<T>(
  options: WritableComputedOptions<T>
): WritableComputedRef<T>
// 实现
export function computed<T>(
  getterOrOptions: ComputedGetter<T> | WritableComputedOptions<T>
) {
  let getter: ComputedGetter<T>
  let setter: ComputedSetter<T>

  if (isFunction(getterOrOptions)) {
    getter = getterOrOptions
    // 开发环境下，set修改computed值无效
    setter = __DEV__
      ? () => {
          console.warn('Write operation failed: computed value is readonly')
        }
      : NOOP
  } else {
    getter = getterOrOptions.get
    setter = getterOrOptions.set
  }

  return new ComputedRefImpl(
    getter,
    setter,
    isFunction(getterOrOptions) || !getterOrOptions.set // 仅可读: 传入函数 或 未设置set
  ) as any
}<|MERGE_RESOLUTION|>--- conflicted
+++ resolved
@@ -52,26 +52,17 @@
   }
 
   get value() {
-<<<<<<< HEAD
-    if (this._dirty) {
+    // the computed ref may get wrapped by other proxies e.g. readonly() #3376
+    const self = toRaw(this)
+    if (self._dirty) {
       // 避免每次访问都需要重新执行getter，只有在依赖数据发生变化时，才重新执行getter
-      this._value = this.effect() // 在访问的时候，获取getter里的结果
-      this._dirty = false // 脏数据
+      self._value = this.effect() // 在访问的时候，获取getter里的结果
+      self._dirty = false
     }
     // 需要在effect函数里访问，才会跟踪：渲染函数、watch、computed
     // 如果直接在setup函数里访问这个computed ref数据，不会触发依赖跟踪
-    track(toRaw(this), TrackOpTypes.GET, 'value')
-    return this._value
-=======
-    // the computed ref may get wrapped by other proxies e.g. readonly() #3376
-    const self = toRaw(this)
-    if (self._dirty) {
-      self._value = this.effect()
-      self._dirty = false
-    }
     track(self, TrackOpTypes.GET, 'value')
     return self._value
->>>>>>> 4fe4de0a
   }
 
   // 不是直接修改当前computed的值，而是修改getter里的依赖数据，如此在下一次访问getter value的值使，可以获取最新依赖值。
