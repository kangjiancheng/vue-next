{
  "private": true,
<<<<<<< HEAD
  "version": "3.0.0-rc.8",
=======
  "version": "3.0.0-rc.9",
>>>>>>> 94d94baf
  "workspaces": [
    "packages/*"
  ],
  "scripts": {
    "dev": "node scripts/dev.js",
    "build": "node scripts/build.js",
    "size": "node scripts/build.js vue runtime-dom size-check -p -f global",
    "lint": "eslint --ext .ts packages/*/src/**",
    "format": "prettier --write --parser typescript \"packages/**/*.ts?(x)\"",
    "ls-lint": "ls-lint",
    "test": "node scripts/build.js vue -f global -d && jest --runInBand",
    "test-dts": "node scripts/build.js shared reactivity runtime-core runtime-dom -dt -f esm-bundler && yarn test-dts-only",
    "test-dts-only": "tsc -p ./test-dts/tsconfig.json && tsc -p ./test-dts/tsconfig.build.json",
    "release": "node scripts/release.js",
    "changelog": "conventional-changelog -p angular -i CHANGELOG.md -s",
    "dev-compiler": "npm-run-all --parallel \"dev template-explorer\" serve",
    "serve": "serve",
    "open": "open http://localhost:5000/packages/template-explorer/local.html",
    "preinstall": "node ./scripts/checkYarn.js"
  },
  "types": "test-dts/index.d.ts",
  "tsd": {
    "directory": "test-dts"
  },
  "gitHooks": {
    "pre-commit": "ls-lint && lint-staged",
    "commit-msg": "node scripts/verifyCommit.js"
  },
  "lint-staged": {
    "*.js": [
      "prettier --write"
    ],
    "*.ts?(x)": [
      "eslint",
      "prettier --parser=typescript --write"
    ]
  },
  "engines": {
    "node": ">=10.0.0"
  },
  "devDependencies": {
    "@ls-lint/ls-lint": "^1.8.0",
    "@microsoft/api-extractor": "^7.9.7",
    "@rollup/plugin-commonjs": "^13.0.0",
    "@rollup/plugin-json": "^4.0.0",
    "@rollup/plugin-node-resolve": "^8.0.0",
    "@rollup/plugin-replace": "^2.2.1",
    "@types/jest": "^26.0.0",
    "@types/node": "13.11.1",
    "@types/puppeteer": "^2.0.0",
    "@typescript-eslint/parser": "^3.9.1",
    "brotli": "^1.3.2",
    "chalk": "^4.1.0",
    "conventional-changelog-cli": "^2.0.31",
    "csstype": "^2.6.8",
    "enquirer": "^2.3.2",
    "eslint": "^7.7.0",
    "execa": "^4.0.2",
    "fs-extra": "^9.0.1",
    "jest": "^26.0.1",
    "lint-staged": "^10.2.10",
    "minimist": "^1.2.0",
    "npm-run-all": "^4.1.5",
    "prettier": "~1.14.0",
    "puppeteer": "^2.0.0",
    "rollup": "^2.16.1",
    "rollup-plugin-node-builtins": "^2.1.2",
    "rollup-plugin-node-globals": "^1.4.0",
    "rollup-plugin-terser": "^6.1.0",
    "rollup-plugin-typescript2": "^0.27.2",
    "semver": "^7.3.2",
    "serve": "^11.3.0",
    "ts-jest": "^26.2.0",
    "typescript": "^4.0.2",
    "yorkie": "^2.0.0"
  }
}<|MERGE_RESOLUTION|>--- conflicted
+++ resolved
@@ -1,10 +1,6 @@
 {
   "private": true,
-<<<<<<< HEAD
-  "version": "3.0.0-rc.8",
-=======
   "version": "3.0.0-rc.9",
->>>>>>> 94d94baf
   "workspaces": [
     "packages/*"
   ],
