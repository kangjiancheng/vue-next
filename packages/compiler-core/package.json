--- conflicted
+++ resolved
@@ -1,10 +1,6 @@
 {
   "name": "@vue/compiler-core",
-<<<<<<< HEAD
-  "version": "3.0.0-rc.8",
-=======
   "version": "3.0.0-rc.9",
->>>>>>> 94d94baf
   "description": "@vue/compiler-core",
   "main": "index.js",
   "module": "dist/compiler-core.esm-bundler.js",
@@ -34,11 +30,7 @@
   },
   "homepage": "https://github.com/vuejs/vue-next/tree/master/packages/compiler-core#readme",
   "dependencies": {
-<<<<<<< HEAD
-    "@vue/shared": "3.0.0-rc.8",
-=======
     "@vue/shared": "3.0.0-rc.9",
->>>>>>> 94d94baf
     "@babel/parser": "^7.10.4",
     "@babel/types": "^7.10.4",
     "estree-walker": "^2.0.1",
