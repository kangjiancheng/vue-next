--- conflicted
+++ resolved
@@ -1,10 +1,6 @@
 {
   "name": "@vue/reactivity",
-<<<<<<< HEAD
-  "version": "3.0.0-rc.8",
-=======
   "version": "3.0.0-rc.9",
->>>>>>> 94d94baf
   "description": "@vue/reactivity",
   "main": "index.js",
   "module": "dist/reactivity.esm-bundler.js",
@@ -39,10 +35,6 @@
   },
   "homepage": "https://github.com/vuejs/vue-next/tree/master/packages/reactivity#readme",
   "dependencies": {
-<<<<<<< HEAD
-    "@vue/shared": "3.0.0-rc.8"
-=======
     "@vue/shared": "3.0.0-rc.9"
->>>>>>> 94d94baf
   }
 }