--- conflicted
+++ resolved
@@ -1,42 +1,12 @@
 import { NOOP, extend } from '@vue/shared'
 import type { ComputedRefImpl } from './computed'
 import {
-<<<<<<< HEAD
-  createDep,
-  Dep,
-  finalizeDepMarkers,
-  initDepMarkers,
-  newTracked,
-  wasTracked
-} from './dep'
-import { ComputedRefImpl } from './computed'
-
-// The main WeakMap that stores {target -> key -> dep} connections.
-// Conceptually, it's easier to think of a dependency as a Dep class
-// which maintains a Set of subscribers, but we simply store them as
-// raw Sets to reduce memory overhead.
-type KeyToDepMap = Map<any, Dep>
-const targetMap = new WeakMap<object, KeyToDepMap>() // 保存响应式ref数据对象 -> 响应式数据对象key -> 依赖的组件effect集合
-
-// The number of effects currently being tracked recursively.
-let effectTrackDepth = 0
-
-export let trackOpBit = 1
-
-/**
- * The bitwise track markers support at most 30 levels of recursion.
- * This value is chosen to enable modern JS engines to use a SMI on all platforms.
- * When recursion depth is greater, fall back to using a full cleanup.
- */
-const maxMarkerBits = 30
-=======
   DirtyLevels,
   type TrackOpTypes,
   type TriggerOpTypes,
 } from './constants'
 import type { Dep } from './dep'
 import { type EffectScope, recordEffectScope } from './effectScope'
->>>>>>> 261fb7ce
 
 export type EffectScheduler = (...args: any[]) => any
 
@@ -58,12 +28,7 @@
 
 export class ReactiveEffect<T = any> {
   active = true
-<<<<<<< HEAD
   deps: Dep[] = [] // 组件/watch 每个响应式依赖项 被订阅的组件effect 的集合 （即记录该effect 依赖的数据 的effect列表）
-  parent: ReactiveEffect | undefined = undefined
-=======
-  deps: Dep[] = []
->>>>>>> 261fb7ce
 
   /**
    * Can be attached after creation
@@ -160,21 +125,10 @@
     let lastEffect = activeEffect
     try {
       shouldTrack = true
-<<<<<<< HEAD
-
-      trackOpBit = 1 << ++effectTrackDepth
-
-      if (effectTrackDepth <= maxMarkerBits) {
-        initDepMarkers(this)
-      } else {
-        cleanupEffect(this)
-      }
-      // 执行fn，并返回结果
-=======
       activeEffect = this
       this._runnings++
       preCleanupEffect(this)
->>>>>>> 261fb7ce
+      // 执行fn，并返回结果
       return this.fn()
     } finally {
       postCleanupEffect(this)
@@ -194,15 +148,6 @@
   }
 }
 
-<<<<<<< HEAD
-// 删除已经存在的effect，避免之后重复添加，如更新组件响应式依赖数据时 发生的执行更新组件effect期间
-function cleanupEffect(effect: ReactiveEffect) {
-  const { deps } = effect
-  if (deps.length) {
-    for (let i = 0; i < deps.length; i++) {
-      // 遍历删除当前组件所有属性 对当前组件的依赖，为了之后执行渲染函数时重新添加响应依赖
-      deps[i].delete(effect)
-=======
 function triggerComputed(computed: ComputedRefImpl<any>) {
   return computed.value
 }
@@ -221,13 +166,14 @@
   }
 }
 
+// 删除已经存在的effect，避免之后重复添加，如更新组件响应式依赖数据时 发生的执行更新组件effect期间
 function cleanupDepEffect(dep: Dep, effect: ReactiveEffect) {
   const trackId = dep.get(effect)
   if (trackId !== undefined && effect._trackId !== trackId) {
+    // 遍历删除当前组件所有属性 对当前组件的依赖，为了之后执行渲染函数时重新添加响应依赖
     dep.delete(effect)
     if (dep.size === 0) {
       dep.cleanup()
->>>>>>> 261fb7ce
     }
   }
 }
@@ -294,13 +240,9 @@
   runner.effect.stop()
 }
 
-<<<<<<< HEAD
 export let shouldTrack = true // 默认需要跟踪
-=======
-export let shouldTrack = true
 export let pauseScheduleStack = 0
 
->>>>>>> 261fb7ce
 const trackStack: boolean[] = []
 
 // 暂停跟踪 vue组件数据状态
@@ -330,47 +272,9 @@
   shouldTrack = last === undefined ? true : last //默认跟踪
 }
 
-<<<<<<< HEAD
-// 跟踪某个响应对象的某个属性 所依赖的组件effect（执行组件渲染函数期间、或执行watch/computed期间）
-// 如 const count = ref(1); track(toRaw(count), TrackOpTypes.GET, 'value')
-/**
- * Tracks access to a reactive property.
- *
- * This will check which effect is running at the moment and record it as dep
- * which records all effects that depend on the reactive property.
- *
- * @param target - Object holding the reactive property.
- * @param type - Defines the type of access to the reactive property.
- * @param key - Identifier of the reactive property to track.
- */
-export function track(target: object, type: TrackOpTypes, key: unknown) {
-  // targetMap: {
-  //    target - 响应式对象: {
-  //        key - 响应式对象属性: [
-  //          dep - 响应式对象属性 所依赖的组件effect
-  //        ]
-  //    }
-  // }
-  if (shouldTrack && activeEffect) {
-    // 收集响应式对象，如 响应式ref对象 const = count=ref(1)
-    let depsMap = targetMap.get(target) // ref 数据，如 ref(1)
-    if (!depsMap) {
-      targetMap.set(target, (depsMap = new Map()))
-    }
-    // 收集响应式对象 实际被依赖的属性（如ref对象的value属性）
-    let dep = depsMap.get(key)
-    if (!dep) {
-      depsMap.set(key, (dep = createDep()))
-    }
-
-    const eventInfo = __DEV__
-      ? { effect: activeEffect, target, type, key }
-      : undefined
-=======
 export function pauseScheduling() {
   pauseScheduleStack++
 }
->>>>>>> 261fb7ce
 
 export function resetScheduling() {
   pauseScheduleStack--
@@ -395,109 +299,6 @@
     } else {
       effect._depsLength++
     }
-<<<<<<< HEAD
-  } else {
-    // Full cleanup mode.
-    shouldTrack = !dep.has(activeEffect!)
-  }
-
-  if (shouldTrack) {
-    dep.add(activeEffect!)
-    activeEffect!.deps.push(dep) // 组件effect函数（或watch监听目标）依赖此响应式对象的这个属性
-    if (__DEV__ && activeEffect!.onTrack) {
-      activeEffect!.onTrack(
-        extend(
-          {
-            effect: activeEffect!
-          },
-          debuggerEventExtraInfo!
-        )
-      )
-    }
-  }
-}
-
-// 触发key 对应的 依赖的组件effect列表更新 deps
-/**
- * Finds all deps associated with the target (or a specific property) and
- * triggers the effects stored within.
- *
- * @param target - The reactive object.
- * @param type - Defines the type of the operation that needs to trigger effects.
- * @param key - Can be used to target a specific reactive property in the target object.
- */
-export function trigger(
-  target: object, // 修改的对象
-  type: TriggerOpTypes, // 触发方式 如 set 改值
-  key?: unknown, // 修改的对象的key
-  newValue?: unknown, // key: value
-  oldValue?: unknown,
-  oldTarget?: Map<unknown, unknown> | Set<unknown>
-) {
-  // 依赖属性
-
-  // depsMap: 响应式对象 所有被依赖收集的属性集合
-  const depsMap = targetMap.get(target) // 响应式对象的依赖收集
-  if (!depsMap) {
-    // never been tracked
-    // target 没有被响应式依赖收集
-    return
-  }
-
-  // 依赖组件
-
-  // 收集当前key 所依赖的组件effects
-
-  let deps: (Dep | undefined)[] = []
-  if (type === TriggerOpTypes.CLEAR) {
-    // 集合清空
-    // collection being cleared
-    // trigger all effects for target
-    deps = [...depsMap.values()]
-  } else if (key === 'length' && isArray(target)) {
-    // 数组清空
-    const newLength = Number(newValue)
-    depsMap.forEach((dep, key) => {
-      if (key === 'length' || (!isSymbol(key) && key >= newLength)) {
-        deps.push(dep)
-      }
-    })
-  } else {
-    // schedule runs for SET | ADD | DELETE
-    if (key !== void 0) {
-      // deps: 属性key 所依赖的组件effect列表
-      deps.push(depsMap.get(key))
-    }
-
-    // also run for iteration key on ADD | DELETE | Map.SET
-    switch (type) {
-      case TriggerOpTypes.ADD: // 添加新属性
-        if (!isArray(target)) {
-          deps.push(depsMap.get(ITERATE_KEY)) // iterate
-          if (isMap(target)) {
-            deps.push(depsMap.get(MAP_KEY_ITERATE_KEY))
-          }
-        } else if (isIntegerKey(key)) {
-          // 属性key 为数字
-          // new index added to array -> length changes
-          deps.push(depsMap.get('length'))
-        }
-        break
-      case TriggerOpTypes.DELETE:
-        if (!isArray(target)) {
-          deps.push(depsMap.get(ITERATE_KEY))
-          if (isMap(target)) {
-            deps.push(depsMap.get(MAP_KEY_ITERATE_KEY))
-          }
-        }
-        break
-      case TriggerOpTypes.SET:
-        if (isMap(target)) {
-          // 集合
-          deps.push(depsMap.get(ITERATE_KEY))
-        }
-        break
-=======
     if (__DEV__) {
       // eslint-disable-next-line no-restricted-syntax
       effect.onTrack?.(extend({ effect }, debuggerEventExtraInfo!))
@@ -541,7 +342,6 @@
         effect._shouldSchedule = true
       }
       effect._dirtyLevel = dirtyLevel
->>>>>>> 261fb7ce
     }
     if (
       effect._shouldSchedule &&
@@ -563,47 +363,5 @@
       }
     }
   }
-<<<<<<< HEAD
-}
-
-export function triggerEffects(
-  dep: Dep | ReactiveEffect[],
-  debuggerEventExtraInfo?: DebuggerEventExtraInfo
-) {
-  // spread into array for stabilization
-  const effects = isArray(dep) ? dep : [...dep]
-  for (const effect of effects) {
-    if (effect.computed) {
-      triggerEffect(effect, debuggerEventExtraInfo)
-    }
-  }
-  for (const effect of effects) {
-    if (!effect.computed) {
-      triggerEffect(effect, debuggerEventExtraInfo)
-    }
-  }
-}
-
-function triggerEffect(
-  effect: ReactiveEffect,
-  debuggerEventExtraInfo?: DebuggerEventExtraInfo
-) {
-  if (effect !== activeEffect || effect.allowRecurse) {
-    if (__DEV__ && effect.onTrigger) {
-      // 触发跟踪响应事件（用户自定义，如watch）
-      effect.onTrigger(extend({ effect }, debuggerEventExtraInfo))
-    }
-    if (effect.scheduler) {
-      effect.scheduler() // 执行组件effect
-    } else {
-      effect.run() // 依次触发key所依赖组件effect列表更新
-    }
-  }
-}
-
-export function getDepFromReactive(object: any, key: string | number | symbol) {
-  return targetMap.get(object)?.get(key)
-=======
   resetScheduling()
->>>>>>> 261fb7ce
 }