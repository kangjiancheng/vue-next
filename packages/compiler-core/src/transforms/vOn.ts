--- conflicted
+++ resolved
@@ -56,16 +56,12 @@
   let eventName: ExpressionNode
   if (arg.type === NodeTypes.SIMPLE_EXPRESSION) {
     if (arg.isStatic) {
-<<<<<<< HEAD
       // 静态指令，如 '<button @click="handleClick"></button>'
-      const rawName = arg.content // 指令名内容：'click'
-=======
-      let rawName = arg.content
+      let rawName = arg.content // 指令名内容：'click'
       // TODO deprecate @vnodeXXX usage
       if (rawName.startsWith('vue:')) {
         rawName = `vnode-${rawName.slice(4)}`
       }
->>>>>>> ae4b0783
       // for all event listeners, auto convert it to camelCase. See issue #2249
       // 创建指令名 对应的简单表达式节点
       // 如：eventName.content = 'onClick'
