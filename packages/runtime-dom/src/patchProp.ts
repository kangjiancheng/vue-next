--- conflicted
+++ resolved
@@ -12,15 +12,8 @@
 
 type DOMRendererOptions = RendererOptions<Node, Element>
 
-<<<<<<< HEAD
-// 必须更新的dom节点属性
-export const forcePatchProp: DOMRendererOptions['forcePatchProp'] = (_, key) =>
-  key === 'value'
-
 // 添加或更新 vnode dom实例el 的prop属性
 // 当属性值发生变化 会触发更新， dom的value属性强制更新
-=======
->>>>>>> 03abc257
 export const patchProp: DOMRendererOptions['patchProp'] = (
   el, // vnode dom实例
   key, // prop属性名
@@ -32,57 +25,16 @@
   parentSuspense,
   unmountChildren
 ) => {
-<<<<<<< HEAD
-  switch (key) {
-    // special
-    case 'class': // 添加 class属性
-      patchClass(el, nextValue, isSVG)
-      break
-    case 'style': // 添加 style属性
-      patchStyle(el, prevValue, nextValue)
-      break
-    default:
-      if (isOn(key)) {
-        // 添加 on开头的vue事件属性
-        // ignore v-model listeners
-        if (!isModelListener(key)) {
-          // 忽略 onUpdate:xxx 事件
-          // 为el绑定事件及事件处理函数
-          patchEvent(el, key, prevValue, nextValue, parentComponent)
-        }
-      } else if (shouldSetAsProp(el, key, nextValue, isSVG)) {
-        // dom 实例属性，如： innerHTML、id
-        patchDOMProp(
-          el,
-          key,
-          nextValue,
-          prevChildren,
-          parentComponent,
-          parentSuspense,
-          unmountChildren
-        )
-      } else {
-        // dom 标签属性(即一些非dom实例属性)： 即直接添加到标签到属性列表上，如value 或 一些自定义到属性 data-xxx
-        // special case for <input v-model type="checkbox"> with
-        // :true-value & :false-value
-        // store value as dom properties since non-string values will be
-        // stringified.
-        if (key === 'true-value') {
-          ;(el as any)._trueValue = nextValue
-        } else if (key === 'false-value') {
-          ;(el as any)._falseValue = nextValue
-        }
-        patchAttr(el, key, nextValue, isSVG, parentComponent)
-      }
-      break
-=======
   if (key === 'class') {
-    patchClass(el, nextValue, isSVG)
+    patchClass(el, nextValue, isSVG) // 添加 class属性
   } else if (key === 'style') {
-    patchStyle(el, prevValue, nextValue)
+    patchStyle(el, prevValue, nextValue) // 添加 style属性
   } else if (isOn(key)) {
+    // 添加 on开头的vue事件属性
     // ignore v-model listeners
     if (!isModelListener(key)) {
+      // 忽略 onUpdate:xxx 事件
+      // 为el绑定事件及事件处理函数
       patchEvent(el, key, prevValue, nextValue, parentComponent)
     }
   } else if (
@@ -92,6 +44,7 @@
       ? ((key = key.slice(1)), false)
       : shouldSetAsProp(el, key, nextValue, isSVG)
   ) {
+    // dom 实例属性，如： innerHTML、id
     patchDOMProp(
       el,
       key,
@@ -102,6 +55,7 @@
       unmountChildren
     )
   } else {
+    // dom 标签属性(即一些非dom实例属性)： 即直接添加到标签到属性列表上，如value 或 一些自定义到属性 data-xxx
     // special case for <input v-model type="checkbox"> with
     // :true-value & :false-value
     // store value as dom properties since non-string values will be
@@ -112,7 +66,6 @@
       ;(el as any)._falseValue = nextValue
     }
     patchAttr(el, key, nextValue, isSVG, parentComponent)
->>>>>>> 03abc257
   }
 }
 
