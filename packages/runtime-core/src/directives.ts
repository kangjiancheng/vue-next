/**
Runtime helper for applying directives to a vnode. Example usage:

const comp = resolveComponent('comp')
const foo = resolveDirective('foo')
const bar = resolveDirective('bar')

return withDirectives(h(comp), [
  [foo, this.x],
  [bar, this.y]
])
*/

import { VNode } from './vnode'
import { isFunction, EMPTY_OBJ, isBuiltInDirective } from '@vue/shared'
import { warn } from './warning'
import { ComponentInternalInstance, Data, getExposeProxy } from './component'
import { currentRenderingInstance } from './componentRenderContext'
import { callWithAsyncErrorHandling, ErrorCodes } from './errorHandling'
import { ComponentPublicInstance } from './componentPublicInstance'
import { mapCompatDirectiveHook } from './compat/customDirective'
import { pauseTracking, resetTracking } from '@vue/reactivity'
import { traverse } from './apiWatch'

export interface DirectiveBinding<V = any> {
  instance: ComponentPublicInstance | null
  value: V
  oldValue: V | null
  arg?: string
  modifiers: DirectiveModifiers
  dir: ObjectDirective<any, V>
}

export type DirectiveHook<T = any, Prev = VNode<any, T> | null, V = any> = (
  el: T,
  binding: DirectiveBinding<V>,
  vnode: VNode<any, T>,
  prevVNode: Prev
) => void

export type SSRDirectiveHook = (
  binding: DirectiveBinding,
  vnode: VNode
) => Data | undefined

export interface ObjectDirective<T = any, V = any> {
  created?: DirectiveHook<T, null, V>
  beforeMount?: DirectiveHook<T, null, V>
  mounted?: DirectiveHook<T, null, V>
  beforeUpdate?: DirectiveHook<T, VNode<any, T>, V>
  updated?: DirectiveHook<T, VNode<any, T>, V>
  beforeUnmount?: DirectiveHook<T, null, V>
  unmounted?: DirectiveHook<T, null, V>
  getSSRProps?: SSRDirectiveHook
  deep?: boolean
}

export type FunctionDirective<T = any, V = any> = DirectiveHook<T, any, V>

export type Directive<T = any, V = any> =
  | ObjectDirective<T, V>
  | FunctionDirective<T, V>

export type DirectiveModifiers = Record<string, boolean>

export function validateDirectiveName(name: string) {
  if (isBuiltInDirective(name)) {
    warn('Do not use built-in directive ids as custom directive id: ' + name)
  }
}

// Directive, value, argument, modifiers
export type DirectiveArguments = Array<
  | [Directive | undefined]
  | [Directive | undefined, any]
  | [Directive | undefined, any, string]
  | [Directive | undefined, any, string, DirectiveModifiers]
>

/**
 * Adds directives to a VNode.
 */
// 如 组件模版template: '<div class="my-directive" v-resize:editor.lazy="handleResizeEditor">自定义指令</div>'
// 则 渲染code:
// const _Vue = Vue
// const { createVNode: _createVNode } = _Vue
//
// const _hoisted_1 = { class: "my-directive" }
//
// return function render(_ctx, _cache) {
//   with (_ctx) {
//     const { resolveDirective: _resolveDirective, createVNode: _createVNode, withDirectives: _withDirectives, openBlock: _openBlock, createBlock: _createBlock } = _Vue
//
//     const _directive_resize = _resolveDirective("resize")  // 获取指令对象内容
//
//     return _withDirectives((_openBlock(), _createBlock("div", _hoisted_1, "自定义指令", 512 /* NEED_PATCH */)), [
//       [
//         _directive_resize,
//         handleResizeEditor,
//         "editor",
//         { lazy: true }
//       ]
//     ])
//   }
// }
// 为渲染节点vnode添加指令列表dirs
export function withDirectives<T extends VNode>(
  vnode: T, // 渲染节点vnode
  directives: DirectiveArguments // 指令参数列表
): T {
  const internalInstance = currentRenderingInstance // 组件渲染节点实例
  if (internalInstance === null) {
    __DEV__ && warn(`withDirectives can only be used inside render functions.`)
    return vnode
  }
  const instance =
    (getExposeProxy(internalInstance) as ComponentPublicInstance) ||
    internalInstance.proxy // （父）组件实例ctx
  const bindings: DirectiveBinding[] = vnode.dirs || (vnode.dirs = [])
  for (let i = 0; i < directives.length; i++) {
    // 指令内容、指令属性值、指令属性参数、指令属性修饰符
    let [dir, value, arg, modifiers = EMPTY_OBJ] = directives[i]
<<<<<<< HEAD
    if (isFunction(dir)) {
      // 函数指令
      dir = {
        mounted: dir,
        updated: dir
      } as ObjectDirective
    }
    if (dir.deep) {
      traverse(value)
    }
    bindings.push({
      dir, // 指令内容 - 即组件指令属性列表里的 指令对象
      instance, // （父）组件实例
      value, // 指令属性值
      oldValue: void 0, // vnode的旧指令
      arg, // 指令参数
      modifiers // 指令修饰符
    })
=======
    if (dir) {
      if (isFunction(dir)) {
        dir = {
          mounted: dir,
          updated: dir
        } as ObjectDirective
      }
      if (dir.deep) {
        traverse(value)
      }
      bindings.push({
        dir,
        instance,
        value,
        oldValue: void 0,
        arg,
        modifiers
      })
    }
>>>>>>> f3e4f038
  }
  return vnode
}

// 执行 自定义指令hook：在解析挂载vnode实例时，会解析vnode dirs
export function invokeDirectiveHook(
  vnode: VNode,
  prevVNode: VNode | null,
  instance: ComponentInternalInstance | null, // vnode 父组件节点实例
  name: keyof ObjectDirective // 指令hook：created、
) {
  const bindings = vnode.dirs!
  const oldBindings = prevVNode && prevVNode.dirs!
  for (let i = 0; i < bindings.length; i++) {
    const binding = bindings[i]
    if (oldBindings) {
      // 保存旧指令
      binding.oldValue = oldBindings[i].value
    }
    // 自定义指令hook方法：
    // created： vnode 刚创建对应dom实例el包括其子元素列表后，解析vnode指令：在render中的阶段 - mountElement()
    // beforeMount：vnode el节点属性props已添加完成
    // mounted：vnode el已挂载到相应父节点dom实例上（如根vnode 挂载到#app dom，子vnode挂载到父vnode的dom实例上）
    // beforeUpdate： vnode 更新之前 - props 更新之前
    // updated： vnode 更新后 - props、children 更新完后
    // beforeUnmount
    // unmounted
    let hook = binding.dir[name] as DirectiveHook | DirectiveHook[] | undefined
    if (__COMPAT__ && !hook) {
      hook = mapCompatDirectiveHook(name, binding.dir, instance)
    }
    if (hook) {
      // disable tracking inside all lifecycle hooks
      // since they can potentially be called inside effects.
      pauseTracking()
      callWithAsyncErrorHandling(hook, instance, ErrorCodes.DIRECTIVE_HOOK, [
        vnode.el, // vnode el 实例
        binding, // vnode 指令节点（包括：指令对象、指令属性值、指令属性参数、指令属性修饰符）
        vnode, // vnode 节点
        prevVNode // 旧vnode
      ])
      resetTracking()
    }
  }
}<|MERGE_RESOLUTION|>--- conflicted
+++ resolved
@@ -120,28 +120,9 @@
   for (let i = 0; i < directives.length; i++) {
     // 指令内容、指令属性值、指令属性参数、指令属性修饰符
     let [dir, value, arg, modifiers = EMPTY_OBJ] = directives[i]
-<<<<<<< HEAD
-    if (isFunction(dir)) {
-      // 函数指令
-      dir = {
-        mounted: dir,
-        updated: dir
-      } as ObjectDirective
-    }
-    if (dir.deep) {
-      traverse(value)
-    }
-    bindings.push({
-      dir, // 指令内容 - 即组件指令属性列表里的 指令对象
-      instance, // （父）组件实例
-      value, // 指令属性值
-      oldValue: void 0, // vnode的旧指令
-      arg, // 指令参数
-      modifiers // 指令修饰符
-    })
-=======
     if (dir) {
       if (isFunction(dir)) {
+        // 函数指令
         dir = {
           mounted: dir,
           updated: dir
@@ -151,15 +132,14 @@
         traverse(value)
       }
       bindings.push({
-        dir,
-        instance,
-        value,
-        oldValue: void 0,
-        arg,
-        modifiers
+        dir, // 指令内容 - 即组件指令属性列表里的 指令对象
+        instance, // （父）组件实例
+        value, // 指令属性值
+        oldValue: void 0, // vnode的旧指令
+        arg, // 指令参数
+        modifiers // 指令修饰符
       })
     }
->>>>>>> f3e4f038
   }
   return vnode
 }
