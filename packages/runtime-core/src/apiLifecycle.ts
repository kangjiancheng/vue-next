--- conflicted
+++ resolved
@@ -69,41 +69,28 @@
 // 创建生命周期函数
 export const createHook = <T extends Function = () => any>(
   lifecycle: LifecycleHooks
-<<<<<<< HEAD
 ) => (
   hook: T,
   target: ComponentInternalInstance | null = currentInstance // currentInstance 当前组件实例
 ) =>
-  // post-create lifecycle registrations are noops during SSR
-  !isInSSRComponentSetup && injectHook(lifecycle, hook, target) // 向组件实例添加生命周期函数
+  // post-create lifecycle registrations are noops during SSR (except for serverPrefetch)
+  (!isInSSRComponentSetup || lifecycle === LifecycleHooks.SERVER_PREFETCH) &&
+  injectHook(lifecycle, hook, target) // 向组件实例添加生命周期函数
 
 // 执行组件的渲染函数之前
-export const onBeforeMount = createHook(LifecycleHooks.BEFORE_MOUNT) // bm
+export const onBeforeMount = createHook(LifecycleHooks.BEFORE_MOUNT)
 
 // 挂载组件节点vnode el（即组件模版template vnode el）到父容器dom上：
 //    即执行组件的渲染模版函数 生成渲染模版 vnode，
 //    然后生成 vnode对应的el dom实例节点（包括其子节点），
 //    并挂载到父节点容器上，且确定了组件vnode节点的el 后。
-export const onMounted = createHook(LifecycleHooks.MOUNTED) // m
+export const onMounted = createHook(LifecycleHooks.MOUNTED)
 
-export const onBeforeUpdate = createHook(LifecycleHooks.BEFORE_UPDATE) // bu
-export const onUpdated = createHook(LifecycleHooks.UPDATED) // u
-export const onBeforeUnmount = createHook(LifecycleHooks.BEFORE_UNMOUNT) // bum
-export const onUnmounted = createHook(LifecycleHooks.UNMOUNTED) // um
-=======
-) => (hook: T, target: ComponentInternalInstance | null = currentInstance) =>
-  // post-create lifecycle registrations are noops during SSR (except for serverPrefetch)
-  (!isInSSRComponentSetup || lifecycle === LifecycleHooks.SERVER_PREFETCH) &&
-  injectHook(lifecycle, hook, target)
-
-export const onBeforeMount = createHook(LifecycleHooks.BEFORE_MOUNT)
-export const onMounted = createHook(LifecycleHooks.MOUNTED)
 export const onBeforeUpdate = createHook(LifecycleHooks.BEFORE_UPDATE)
 export const onUpdated = createHook(LifecycleHooks.UPDATED)
 export const onBeforeUnmount = createHook(LifecycleHooks.BEFORE_UNMOUNT)
 export const onUnmounted = createHook(LifecycleHooks.UNMOUNTED)
 export const onServerPrefetch = createHook(LifecycleHooks.SERVER_PREFETCH)
->>>>>>> 4f17be7b
 
 export type DebuggerHook = (e: DebuggerEvent) => void
 export const onRenderTriggered = createHook<DebuggerHook>(
