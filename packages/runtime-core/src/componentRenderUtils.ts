--- conflicted
+++ resolved
@@ -158,16 +158,9 @@
       const keys = Object.keys(fallthroughAttrs)
       const { shapeFlag } = root
       if (keys.length) {
-<<<<<<< HEAD
-        if (
-          shapeFlag & ShapeFlags.ELEMENT ||
-          shapeFlag & ShapeFlags.COMPONENT
-        ) {
+        if (shapeFlag & (ShapeFlags.ELEMENT | ShapeFlags.COMPONENT)) {
           // vnode节点上有形如："onUpdate:xxx"的属性props，即attrs属性列表里 是否存在 'onUpdate:' 开头的属性
           // 如 <hello-world v-model="helloMsg"></hello-world>
-=======
-        if (shapeFlag & (ShapeFlags.ELEMENT | ShapeFlags.COMPONENT)) {
->>>>>>> 03abc257
           if (propsOptions && keys.some(isModelListener)) {
             // If a v-model listener (onUpdate:xxx) has a corresponding declared
             // prop, it indicates this component expects to handle v-model and
