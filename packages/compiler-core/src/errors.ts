--- conflicted
+++ resolved
@@ -29,13 +29,8 @@
 ): InferCompilerError<T> {
   const msg =
     __DEV__ || !__BROWSER__
-<<<<<<< HEAD
       ? (messages || errorMessages)[code] + (additionalMessage || ``) // 错误范围
-      : code
-=======
-      ? (messages || errorMessages)[code] + (additionalMessage || ``)
       : `https://vuejs.org/error-reference/#compiler-${code}`
->>>>>>> 261fb7ce
   const error = new SyntaxError(String(msg)) as InferCompilerError<T>
   error.code = code
   error.loc = loc
