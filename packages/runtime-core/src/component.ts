import { VNode, VNodeChild, isVNode } from './vnode'
import {
  pauseTracking,
  resetTracking,
  shallowReadonly,
  proxyRefs,
  EffectScope,
  markRaw,
  track,
  TrackOpTypes
} from '@vue/reactivity'
import {
  ComponentPublicInstance,
  PublicInstanceProxyHandlers,
  createDevRenderContext,
  exposePropsOnRenderContext,
  exposeSetupStateOnRenderContext,
  ComponentPublicInstanceConstructor,
  publicPropertiesMap,
  RuntimeCompiledPublicInstanceProxyHandlers
} from './componentPublicInstance'
import {
  ComponentPropsOptions,
  NormalizedPropsOptions,
  initProps,
  normalizePropsOptions
} from './componentProps'
import { Slots, initSlots, InternalSlots } from './componentSlots'
import { warn } from './warning'
import { ErrorCodes, callWithErrorHandling, handleError } from './errorHandling'
import { AppContext, createAppContext, AppConfig } from './apiCreateApp'
import { Directive, validateDirectiveName } from './directives'
import {
  applyOptions,
  ComponentOptions,
  ComputedOptions,
  MethodOptions
} from './componentOptions'
import {
  EmitsOptions,
  ObjectEmitsOptions,
  EmitFn,
  emit,
  normalizeEmitsOptions
} from './componentEmits'
import {
  EMPTY_OBJ,
  isFunction,
  NOOP,
  isObject,
  NO,
  makeMap,
  isPromise,
  ShapeFlags,
  extend
} from '@vue/shared'
import { SuspenseBoundary } from './components/Suspense'
import { CompilerOptions } from '@vue/compiler-core'
import { markAttrsAccessed } from './componentRenderUtils'
import { currentRenderingInstance } from './componentRenderContext'
import { startMeasure, endMeasure } from './profiling'
import { convertLegacyRenderFn } from './compat/renderFn'
import { globalCompatConfig, validateCompatConfig } from './compat/compatConfig'
import { SchedulerJob } from './scheduler'

export type Data = Record<string, unknown>

/**
 * For extending allowed non-declared props on components in TSX
 */
export interface ComponentCustomProps {}

/**
 * Default allowed non-declared props on component in TSX
 */
export interface AllowedComponentProps {
  class?: unknown
  style?: unknown
}

// Note: can't mark this whole interface internal because some public interfaces
// extend it.
export interface ComponentInternalOptions {
  /**
   * @internal
   */
  __scopeId?: string
  /**
   * @internal
   */
  __cssModules?: Data
  /**
   * @internal
   */
  __hmrId?: string
  /**
   * Compat build only, for bailing out of certain compatibility behavior
   */
  __isBuiltIn?: boolean
  /**
   * This one should be exposed so that devtools can make use of it
   */
  __file?: string
}

export interface FunctionalComponent<P = {}, E extends EmitsOptions = {}>
  extends ComponentInternalOptions {
  // use of any here is intentional so it can be a valid JSX Element constructor
  (props: P, ctx: Omit<SetupContext<E>, 'expose'>): any
  props?: ComponentPropsOptions<P>
  emits?: E | (keyof E)[]
  inheritAttrs?: boolean
  displayName?: string
}

export interface ClassComponent {
  new (...args: any[]): ComponentPublicInstance<any, any, any, any, any>
  __vccOpts: ComponentOptions
}

/**
 * Concrete component type matches its actual value: it's either an options
 * object, or a function. Use this where the code expects to work with actual
 * values, e.g. checking if its a function or not. This is mostly for internal
 * implementation code.
 */
export type ConcreteComponent<
  Props = {},
  RawBindings = any,
  D = any,
  C extends ComputedOptions = ComputedOptions,
  M extends MethodOptions = MethodOptions
> =
  | ComponentOptions<Props, RawBindings, D, C, M>
  | FunctionalComponent<Props, any>

/**
 * A type used in public APIs where a component type is expected.
 * The constructor type is an artificial type returned by defineComponent().
 */
export type Component<
  Props = any,
  RawBindings = any,
  D = any,
  C extends ComputedOptions = ComputedOptions,
  M extends MethodOptions = MethodOptions
> =
  | ConcreteComponent<Props, RawBindings, D, C, M>
  | ComponentPublicInstanceConstructor<Props>

export { ComponentOptions }

type LifecycleHook<TFn = Function> = TFn[] | null

export const enum LifecycleHooks {
  BEFORE_CREATE = 'bc',
  CREATED = 'c',
  BEFORE_MOUNT = 'bm',
  MOUNTED = 'm',
  BEFORE_UPDATE = 'bu',
  UPDATED = 'u',
  BEFORE_UNMOUNT = 'bum',
  UNMOUNTED = 'um',
  DEACTIVATED = 'da',
  ACTIVATED = 'a',
  RENDER_TRIGGERED = 'rtg',
  RENDER_TRACKED = 'rtc',
  ERROR_CAPTURED = 'ec',
  SERVER_PREFETCH = 'sp'
}

export interface SetupContext<E = EmitsOptions> {
  attrs: Data
  slots: Slots
  emit: EmitFn<E>
  expose: (exposed?: Record<string, any>) => void
}

/**
 * @internal
 */
export type InternalRenderFunction = {
  (
    ctx: ComponentPublicInstance,
    cache: ComponentInternalInstance['renderCache'],
    // for compiler-optimized bindings
    $props: ComponentInternalInstance['props'],
    $setup: ComponentInternalInstance['setupState'],
    $data: ComponentInternalInstance['data'],
    $options: ComponentInternalInstance['ctx']
  ): VNodeChild
  _rc?: boolean // isRuntimeCompiled

  // __COMPAT__ only
  _compatChecked?: boolean // v3 and already checked for v2 compat
  _compatWrapped?: boolean // is wrapped for v2 compat
}

/**
 * We expose a subset of properties on the internal instance as they are
 * useful for advanced external libraries and tools.
 */
export interface ComponentInternalInstance {
  uid: number
  type: ConcreteComponent
  parent: ComponentInternalInstance | null
  root: ComponentInternalInstance
  appContext: AppContext
  /**
   * Vnode representing this component in its parent's vdom tree
   */
  vnode: VNode
  /**
   * The pending new vnode from parent updates
   * @internal
   */
  next: VNode | null
  /**
   * Root vnode of this component's own vdom tree
   */
  subTree: VNode
  /**
   * Bound effect runner to be passed to schedulers
   */
  update: SchedulerJob
  /**
   * The render function that returns vdom tree.
   * @internal
   */
  render: InternalRenderFunction | null
  /**
   * SSR render function
   * @internal
   */
  ssrRender?: Function | null
  /**
   * Object containing values this component provides for its descendents
   * @internal
   */
  provides: Data
  /**
   * Tracking reactive effects (e.g. watchers) associated with this component
   * so that they can be automatically stopped on component unmount
   * @internal
   */
  scope: EffectScope
  /**
   * cache for proxy access type to avoid hasOwnProperty calls
   * @internal
   */
  accessCache: Data | null
  /**
   * cache for render function values that rely on _ctx but won't need updates
   * after initialized (e.g. inline handlers)
   * @internal
   */
  renderCache: (Function | VNode)[]

  /**
   * Resolved component registry, only for components with mixins or extends
   * @internal
   */
  components: Record<string, ConcreteComponent> | null
  /**
   * Resolved directive registry, only for components with mixins or extends
   * @internal
   */
  directives: Record<string, Directive> | null
  /**
   * Resolved filters registry, v2 compat only
   * @internal
   */
  filters?: Record<string, Function>
  /**
   * resolved props options
   * @internal
   */
  propsOptions: NormalizedPropsOptions
  /**
   * resolved emits options
   * @internal
   */
  emitsOptions: ObjectEmitsOptions | null
  /**
   * resolved inheritAttrs options
   * @internal
   */
  inheritAttrs?: boolean
  /**
   * is custom element?
   */
  isCE?: boolean
  /**
   * custom element specific HMR method
   */
  ceReload?: (newStyles?: string[]) => void

  // the rest are only for stateful components ---------------------------------

  // main proxy that serves as the public instance (`this`)
  proxy: ComponentPublicInstance | null

  // exposed properties via expose()
  exposed: Record<string, any> | null
  exposeProxy: Record<string, any> | null

  /**
   * alternative proxy used only for runtime-compiled render functions using
   * `with` block
   * @internal
   */
  withProxy: ComponentPublicInstance | null
  /**
   * This is the target for the public instance proxy. It also holds properties
   * injected by user options (computed, methods etc.) and user-attached
   * custom properties (via `this.x = ...`)
   * @internal
   */
  ctx: Data

  // state
  data: Data
  props: Data
  attrs: Data
  slots: InternalSlots
  refs: Data
  emit: EmitFn
  /**
   * used for keeping track of .once event handlers on components
   * @internal
   */
  emitted: Record<string, boolean> | null
  /**
   * used for caching the value returned from props default factory functions to
   * avoid unnecessary watcher trigger
   * @internal
   */
  propsDefaults: Data
  /**
   * setup related
   * @internal
   */
  setupState: Data
  /**
   * devtools access to additional info
   * @internal
   */
  devtoolsRawSetupState?: any
  /**
   * @internal
   */
  setupContext: SetupContext | null

  /**
   * suspense related
   * @internal
   */
  suspense: SuspenseBoundary | null
  /**
   * suspense pending batch id
   * @internal
   */
  suspenseId: number
  /**
   * @internal
   */
  asyncDep: Promise<any> | null
  /**
   * @internal
   */
  asyncResolved: boolean

  // lifecycle
  isMounted: boolean
  isUnmounted: boolean
  isDeactivated: boolean
  /**
   * @internal
   */
  [LifecycleHooks.BEFORE_CREATE]: LifecycleHook
  /**
   * @internal
   */
  [LifecycleHooks.CREATED]: LifecycleHook
  /**
   * @internal
   */
  [LifecycleHooks.BEFORE_MOUNT]: LifecycleHook
  /**
   * @internal
   */
  [LifecycleHooks.MOUNTED]: LifecycleHook
  /**
   * @internal
   */
  [LifecycleHooks.BEFORE_UPDATE]: LifecycleHook
  /**
   * @internal
   */
  [LifecycleHooks.UPDATED]: LifecycleHook
  /**
   * @internal
   */
  [LifecycleHooks.BEFORE_UNMOUNT]: LifecycleHook
  /**
   * @internal
   */
  [LifecycleHooks.UNMOUNTED]: LifecycleHook
  /**
   * @internal
   */
  [LifecycleHooks.RENDER_TRACKED]: LifecycleHook
  /**
   * @internal
   */
  [LifecycleHooks.RENDER_TRIGGERED]: LifecycleHook
  /**
   * @internal
   */
  [LifecycleHooks.ACTIVATED]: LifecycleHook
  /**
   * @internal
   */
  [LifecycleHooks.DEACTIVATED]: LifecycleHook
  /**
   * @internal
   */
  [LifecycleHooks.ERROR_CAPTURED]: LifecycleHook
  /**
   * @internal
   */
  [LifecycleHooks.SERVER_PREFETCH]: LifecycleHook<() => Promise<unknown>>
}

const emptyAppContext = createAppContext()

let uid = 0

// 挂载前 mountComponent 时，初始化组件实例信息
export function createComponentInstance(
  vnode: VNode, // 组件初始化的vnode
  parent: ComponentInternalInstance | null, // 父组件实例
  suspense: SuspenseBoundary | null
) {
  // vnode.type 即组件
  const type = vnode.type as ConcreteComponent
  // 默认使用根组件的vnode.appContext，如果不是创建根组件，则继承父组件的app 上下文环境
  // 根组件的vnode.appContext 是在 mount()时 初始化。
  const appContext =
    (parent ? parent.appContext : vnode.appContext) || emptyAppContext

  const instance: ComponentInternalInstance = {
    uid: uid++, // 组件ID
    vnode, // 组件vnode
    type, // 即组件对象
    parent,
    appContext, // app 上下文
    root: null!, // to be immediately set
    next: null, // 更新组件时：组件新的渲染模版vnode
    subTree: null!, // 组件渲染模版的vnode， will be set synchronously right after creation
    update: null!, // will be set synchronously right after creation
    scope: new EffectScope(true /* detached */),
    render: null,
    proxy: null, // instance.ctx  =》PublicInstanceProxyHandlers
    exposed: null,
    exposeProxy: null,
    withProxy: null, // instance.ctx =》有vue模版编译得到的渲染函数 RuntimeCompiledPublicInstanceProxyHandlers
    provides: parent ? parent.provides : Object.create(appContext.provides),
    accessCache: null!,
    renderCache: [],

    // local resovled assets
    components: null,
    directives: null,

    // resolved props and emits options
    // 规范 组件的props属性选项格式，如转换为小驼峰、props不能已$开头、解析prop属性类型type、合并mixins里的props属性选项
    propsOptions: normalizePropsOptions(type, appContext),
    emitsOptions: normalizeEmitsOptions(type, appContext),

    // emit
    emit: null!, // to be set immediately
    emitted: null,

    // props default value
    propsDefaults: EMPTY_OBJ,

    // inheritAttrs
    inheritAttrs: type.inheritAttrs,

    // state
    ctx: EMPTY_OBJ, // 组件实例的上下文
    data: EMPTY_OBJ, // 2.x 支持
    props: EMPTY_OBJ, // 组件接收到有效props，已经进行类型、默认值处理，同时也赋值了。
    attrs: EMPTY_OBJ, // 存储 那些传给组件但组件未定义 的props属性
    slots: EMPTY_OBJ, // 组件节点 子元素slots列表
    refs: EMPTY_OBJ,
    setupState: EMPTY_OBJ, // 组件 setup 返回值
    setupContext: null,

    // suspense related
    suspense,
    suspenseId: suspense ? suspense.pendingId : 0,
    asyncDep: null,
    asyncResolved: false,

    // 生命周期函数回调事件
    // lifecycle hooks
    // not using enums here because it results in computed properties
    isMounted: false,
    isUnmounted: false,
    isDeactivated: false,
    bc: null,
    c: null,
    bm: null, // onBeforeMounted - 生命周期函数
    m: null, // onMounted - 生命周期函数
    bu: null,
    u: null,
    um: null,
    bum: null,
    da: null,
    a: null,
    rtg: null,
    rtc: null,
    ec: null,
    sp: null
  }
  if (__DEV__) {
    // 组件实例的上下文，包含：组件本身实例、组件公开的属性与方法、app全局配置
    instance.ctx = createDevRenderContext(instance)
  } else {
    instance.ctx = { _: instance }
  }
  instance.root = parent ? parent.root : instance // 绑定 root根组件的实例信息
  instance.emit = emit.bind(null, instance) // 组件实例的emit

  // apply custom element special handling
  if (vnode.ce) {
    vnode.ce(instance)
  }

  return instance
}

export let currentInstance: ComponentInternalInstance | null = null

export const getCurrentInstance: () => ComponentInternalInstance | null = () =>
  currentInstance || currentRenderingInstance

export const setCurrentInstance = (instance: ComponentInternalInstance) => {
  currentInstance = instance
  instance.scope.on()
}

export const unsetCurrentInstance = () => {
  currentInstance && currentInstance.scope.off()
  currentInstance = null
}

const isBuiltInTag = /*#__PURE__*/ makeMap('slot,component')

// 校验 组件name属性
export function validateComponentName(name: string, config: AppConfig) {
  const appIsNativeTag = config.isNativeTag || NO
  if (isBuiltInTag(name) || appIsNativeTag(name)) {
    warn(
      'Do not use built-in or reserved HTML elements as component id: ' + name
    )
  }
}

export function isStatefulComponent(instance: ComponentInternalInstance) {
  return instance.vnode.shapeFlag & ShapeFlags.STATEFUL_COMPONENT
}

export let isInSSRComponentSetup = false

/**
 * 解析组件信息，设置props、slots、setup方法返回值、组件的render方法
 */
export function setupComponent(
  instance: ComponentInternalInstance, // 组件的实例信息
  isSSR = false
) {
  isInSSRComponentSetup = isSSR

  // 组件的vnode，在 createVnode 初始化
  // 传递给组件的props，如：rootProps
  const { props, children } = instance.vnode
  // 组件式：4
  const isStateful = isStatefulComponent(instance)

  // 初始化组件实例的props，即得到最终真正有效的props、attrs 并进行props的类型检查、默认值处理等
  initProps(instance, props, isStateful, isSSR)

  // 初始化组件实例的slots列表
  initSlots(instance, children)

  // setup 方法的返回值
  const setupResult = isStateful
    ? setupStatefulComponent(instance, isSSR)
    : undefined
  isInSSRComponentSetup = false
  return setupResult
}

// 设置组件setup数据，并设置组件的render方法
function setupStatefulComponent(
  instance: ComponentInternalInstance, // 组件实例信息
  isSSR: boolean
) {
  // 组件对象
  const Component = instance.type as ComponentOptions

  // 组件对象的属性名校验
  if (__DEV__) {
    // 组件名  -  不可使用保留的关键字符串命名
    if (Component.name) {
      validateComponentName(Component.name, instance.appContext.config)
    }
    // 子组件名  -  不可使用保留的关键字符串命名
    if (Component.components) {
      const names = Object.keys(Component.components)
      for (let i = 0; i < names.length; i++) {
        validateComponentName(names[i], instance.appContext.config)
      }
    }
    // 自定义指令名  -  不能与官方内置指令一样：v-if、v-show...
    if (Component.directives) {
      const names = Object.keys(Component.directives)
      for (let i = 0; i < names.length; i++) {
        validateDirectiveName(names[i])
      }
    }
    if (Component.compilerOptions && isRuntimeOnly()) {
      warn(
        `"compilerOptions" is only supported when using a build of Vue that ` +
          `includes the runtime compiler. Since you are using a runtime-only ` +
          `build, the options should be passed via your build tool config instead.`
      )
    }
  }

  // 0. create render proxy property access cache
  // 缓存 相关属性归属 的范围  -  props、data、setup、组件上下文context
  instance.accessCache = Object.create(null) // 属性的所属范围
  // 1. create public instance / render proxy
  // also mark it raw so it's never observed
  // 拦截 instance.ctx 的访问get、设置set、判断has
  // get: data、setupState、props、全局属性、组件实例公开属性与方法 等等
  instance.proxy = markRaw(new Proxy(instance.ctx, PublicInstanceProxyHandlers))

  // 将组件的props选项列表添加到组件实例上下文ctx
  if (__DEV__) {
    // 绑定 组件props选项列表，并返回实际有效的props属性（已规范并赋值）
    exposePropsOnRenderContext(instance)
  }

  // 组件的 setup 方法
  // 2. call setup()
  const { setup } = Component
  if (setup) {
    // 设置setup方法的上下文
    const setupContext = (instance.setupContext =
      setup.length > 1 ? createSetupContext(instance) : null)

    setCurrentInstance(instance) // 当前正在挂载的组件实例
    // 在执行setup期间，停止对setup 内部数据变化的跟踪与收集
    pauseTracking()

    // 执行组件的setup方法，并返回结果： setupResult
    const setupResult = callWithErrorHandling(
      setup,
      instance,
      ErrorCodes.SETUP_FUNCTION, // 标志 报错时的范围
      // 传递给 setup(props, setupContext) 方法的参数列表：最终的instance.props、组件上下文
      [__DEV__ ? shallowReadonly(instance.props) : instance.props, setupContext] // setup(props, context) 接收的参数
    )

    // 恢复跟踪
    resetTracking()
    unsetCurrentInstance()

    // 客户端未实现 Promise
    if (isPromise(setupResult)) {
      setupResult.then(unsetCurrentInstance, unsetCurrentInstance)

      if (isSSR) {
        // return the promise so server-renderer can wait on it
        return setupResult
          .then((resolvedResult: unknown) => {
            handleSetupResult(instance, resolvedResult, isSSR)
          })
          .catch(e => {
            handleError(e, instance, ErrorCodes.SETUP_FUNCTION)
          })
      } else if (__FEATURE_SUSPENSE__) {
        // async setup returned Promise.
        // bail here and wait for re-entry.
        instance.asyncDep = setupResult
      } else if (__DEV__) {
        warn(
          `setup() returned a Promise, but the version of Vue you are using ` +
            `does not support it yet.`
        )
      }
    } else {
      // 设置setup方法的返回到组件实例上，并设置组件render方法
      handleSetupResult(instance, setupResult, isSSR)
    }
  } else {
    // 设置组件render方法
    finishComponentSetup(instance, isSSR)
  }
}

// 校验组件的setup方法的执行结果：返回值， 如果存在，则应该是对象 或 函数(转换为render)
export function handleSetupResult(
  instance: ComponentInternalInstance,
  setupResult: unknown, // setup() 返回值
  isSSR: boolean
) {
  if (isFunction(setupResult)) {
    // setup 可以返回一个渲染函数
    // setup returned an inline render function
    if (__SSR__ && (instance.type as ComponentOptions).__ssrInlineRender) {
      // when the function's name is `ssrRender` (compiled by SFC inline mode),
      // set it as ssrRender instead.
      instance.ssrRender = setupResult
    } else {
      instance.render = setupResult as InternalRenderFunction
    }
  } else if (isObject(setupResult)) {
    // setup 返回一个对象
    if (__DEV__ && isVNode(setupResult)) {
      // 不可以直接返回一个vnode，应该返回一个render函数
      warn(
        `setup() should not return VNodes directly - return a render function instead.`
      )
    }

    // setup returned bindings.
    // assuming a render function compiled from template is present.
    // 假设存在一个从模板编译的渲染函数
    if (__DEV__ || __FEATURE_PROD_DEVTOOLS__) {
      instance.devtoolsRawSetupState = setupResult
    }

    // 拦截 - 对setupResult进行响应式数据读取与访问
    // 如 读取时：对于响应式数据ref则 返回value值，对于原始数据即非响应式数据则 直接读取并返回
    instance.setupState = proxyRefs(setupResult)

    // 绑定 setupState
    if (__DEV__) {
      // 暴露 setup的返回值到 组件实例上下文ctx，同时限制属性名开头 '_' 、 '$'
      exposeSetupStateOnRenderContext(instance)
    }
  } else if (__DEV__ && setupResult !== undefined) {
    warn(
      `setup() should return an object. Received: ${
        setupResult === null ? 'null' : typeof setupResult
      }`
    )
  }
  finishComponentSetup(instance, isSSR)
}

type CompileFunction = (
  template: string | object,
  options?: CompilerOptions
) => InternalRenderFunction

// Vue 模版源码的编译器，生成渲染函数render
let compile: CompileFunction | undefined
let installWithProxy: (i: ComponentInternalInstance) => void

/**
 * For runtime-dom to register the compiler.
 * Note the exported method uses any to avoid d.ts relying on the compiler types.
 */
// 在 packages/vue/src/index.ts 时，调用执行赋值
export function registerRuntimeCompiler(_compile: any) {
  compile = _compile
  installWithProxy = i => {
    if (i.render!._rc) {
      i.withProxy = new Proxy(i.ctx, RuntimeCompiledPublicInstanceProxyHandlers)
    }
  }
}

// 设置组件的 render方法
// dev only
export const isRuntimeOnly = () => !compile

export function finishComponentSetup(
  instance: ComponentInternalInstance,
  isSSR: boolean,
  skipOptions?: boolean
) {
  const Component = instance.type as ComponentOptions // vnode.type，组件

  if (__COMPAT__) {
    convertLegacyRenderFn(instance)

    if (__DEV__ && Component.compatConfig) {
      validateCompatConfig(Component.compatConfig)
    }
  }

  // template / render function normalization
<<<<<<< HEAD
  if (__NODE_JS__ && isSSR) {
    // 1. the render function may already exist, returned by `setup`
    // 2. otherwise try to use the `Component.render`
    // 3. if the component doesn't have a render function,
    //    set `instance.render` to NOOP so that it can inherit the render
    //    function from mixins/extend
    instance.render = (instance.render ||
      Component.render ||
      NOOP) as InternalRenderFunction
  } else if (!instance.render) {
    // setup不存在； 或如果setup存在，且 setup 返回一个对象
    // 如果setup 返回的是一个 函数，则赋值为render，否则render不存在
    // 不存在render函数时，但组件存在模版代码时，需要进行编译从而得到render
    // could be set from setup()
    if (compile && !Component.render) {
=======
  // could be already set when returned from setup()
  if (!instance.render) {
    // only do on-the-fly compile if not in SSR - SSR on-the-fly compliation
    // is done by server-renderer
    if (!isSSR && compile && !Component.render) {
>>>>>>> 467e113b
      const template =
        (__COMPAT__ &&
          instance.vnode.props &&
          instance.vnode.props['inline-template']) ||
        Component.template
      if (template) {
        if (__DEV__) {
          startMeasure(instance, `compile`)
        }
        const { isCustomElement, compilerOptions } = instance.appContext.config
        const { delimiters, compilerOptions: componentCompilerOptions } =
          Component
        const finalCompilerOptions: CompilerOptions = extend(
          extend(
            {
              isCustomElement, // 用户自定义元素的方法
              delimiters // 用户自定义的插值模版，如： ['{{', '}}']
            },
            compilerOptions
          ),
          componentCompilerOptions
        )
        if (__COMPAT__) {
          // pass runtime compat config into the compiler
          finalCompilerOptions.compatConfig = Object.create(globalCompatConfig)
          if (Component.compatConfig) {
            extend(finalCompilerOptions.compatConfig, Component.compatConfig)
          }
        }
        // 编译vue源码模版template 得到 render函数
        Component.render = compile(template, finalCompilerOptions)
        if (__DEV__) {
          endMeasure(instance, `compile`)
        }
      }
    }

    instance.render = (Component.render || NOOP) as InternalRenderFunction

    // for runtime-compiled render functions using `with` blocks, the render
    // proxy used needs a different `has` handler which is more performant and
    // also only allows a whitelist of globals to fallthrough.
    // render的上下文ctx: 通过编译vue模版得到的渲染函数，渲染函数带有with作用域，需要引入has、get拦截方法
    if (installWithProxy) {
      installWithProxy(instance)
    }
  }

  // 针对 vue 2.x 版本的支持
  // 如设置 组件的 data 属性
  // support for 2.x options
  // rollup: isBundlerESMBuild ? `__VUE_OPTIONS_API__` : true
  if (__FEATURE_OPTIONS_API__ && !(__COMPAT__ && skipOptions)) {
    setCurrentInstance(instance)
    pauseTracking()
    applyOptions(instance)
    resetTracking()
    unsetCurrentInstance()
  }

  // warn missing template/render
  // the runtime compilation of template in SSR is done by server-render
  if (__DEV__ && !Component.render && instance.render === NOOP && !isSSR) {
    /* istanbul ignore if */
    if (!compile && Component.template) {
      // 当compile不存在，但存在template时，提示需要带有编译器版本的vue
      warn(
        `Component provided template option but ` +
          `runtime compilation is not supported in this build of Vue.` +
          (__ESM_BUNDLER__
            ? ` Configure your bundler to alias "vue" to "vue/dist/vue.esm-bundler.js".`
            : __ESM_BROWSER__
            ? ` Use "vue.esm-browser.js" instead.`
            : __GLOBAL__
            ? ` Use "vue.global.js" instead.`
            : ``) /* should not happen */
      )
    } else {
      warn(`Component is missing template or render function.`)
    }
  }
}

function createAttrsProxy(instance: ComponentInternalInstance): Data {
  return new Proxy(
    instance.attrs,
    __DEV__
      ? {
          get(target, key: string) {
            markAttrsAccessed()
            track(instance, TrackOpTypes.GET, '$attrs')
            return target[key]
          },
          set() {
            warn(`setupContext.attrs is readonly.`)
            return false
          },
          deleteProperty() {
            warn(`setupContext.attrs is readonly.`)
            return false
          }
        }
      : {
          get(target, key: string) {
            track(instance, TrackOpTypes.GET, '$attrs')
            return target[key]
          }
        }
  )
}

// 设置组件的setup方法的上下文
export function createSetupContext(
  instance: ComponentInternalInstance
): SetupContext {
  const expose: SetupContext['expose'] = exposed => {
    if (__DEV__ && instance.exposed) {
      warn(`expose() should be called only once per setup().`)
    }
    instance.exposed = exposed || {}
  }

  let attrs: Data
  if (__DEV__) {
    // We use getters in dev in case libs like test-utils overwrite instance
    // properties (overwrites should not be done in prod)
    return Object.freeze({
      get attrs() {
        return attrs || (attrs = createAttrsProxy(instance))
      },
      get slots() {
        return shallowReadonly(instance.slots)
      },
      get emit() {
        return (event: string, ...args: any[]) => instance.emit(event, ...args)
      },
      expose
    })
  } else {
    return {
      get attrs() {
        return attrs || (attrs = createAttrsProxy(instance))
      },
      slots: instance.slots,
      emit: instance.emit,
      expose
    }
  }
}

export function getExposeProxy(instance: ComponentInternalInstance) {
  if (instance.exposed) {
    return (
      instance.exposeProxy ||
      (instance.exposeProxy = new Proxy(proxyRefs(markRaw(instance.exposed)), {
        get(target, key: string) {
          if (key in target) {
            return target[key]
          } else if (key in publicPropertiesMap) {
            return publicPropertiesMap[key](instance)
          }
        }
      }))
    )
  }
}

const classifyRE = /(?:^|[-_])(\w)/g
const classify = (str: string): string =>
  str.replace(classifyRE, c => c.toUpperCase()).replace(/[-_]/g, '')

// 获取组件名
export function getComponentName(
  Component: ConcreteComponent
): string | undefined {
  return isFunction(Component)
    ? Component.displayName || Component.name
    : Component.name
}

/* istanbul ignore next */
export function formatComponentName(
  instance: ComponentInternalInstance | null,
  Component: ConcreteComponent,
  isRoot = false
): string {
  let name = getComponentName(Component)
  if (!name && Component.__file) {
    const match = Component.__file.match(/([^/\\]+)\.\w+$/)
    if (match) {
      name = match[1]
    }
  }

  if (!name && instance && instance.parent) {
    // try to infer the name based on reverse resolution
    const inferFromRegistry = (registry: Record<string, any> | undefined) => {
      for (const key in registry) {
        if (registry[key] === Component) {
          return key
        }
      }
    }
    name =
      inferFromRegistry(
        instance.components ||
          (instance.parent.type as ComponentOptions).components
      ) || inferFromRegistry(instance.appContext.components)
  }

  return name ? classify(name) : isRoot ? `App` : `Anonymous`
}

export function isClassComponent(value: unknown): value is ClassComponent {
  return isFunction(value) && '__vccOpts' in value
}<|MERGE_RESOLUTION|>--- conflicted
+++ resolved
@@ -808,29 +808,14 @@
   }
 
   // template / render function normalization
-<<<<<<< HEAD
-  if (__NODE_JS__ && isSSR) {
-    // 1. the render function may already exist, returned by `setup`
-    // 2. otherwise try to use the `Component.render`
-    // 3. if the component doesn't have a render function,
-    //    set `instance.render` to NOOP so that it can inherit the render
-    //    function from mixins/extend
-    instance.render = (instance.render ||
-      Component.render ||
-      NOOP) as InternalRenderFunction
-  } else if (!instance.render) {
+  // could be already set when returned from setup()
+  if (!instance.render) {
     // setup不存在； 或如果setup存在，且 setup 返回一个对象
     // 如果setup 返回的是一个 函数，则赋值为render，否则render不存在
     // 不存在render函数时，但组件存在模版代码时，需要进行编译从而得到render
-    // could be set from setup()
-    if (compile && !Component.render) {
-=======
-  // could be already set when returned from setup()
-  if (!instance.render) {
     // only do on-the-fly compile if not in SSR - SSR on-the-fly compliation
     // is done by server-renderer
     if (!isSSR && compile && !Component.render) {
->>>>>>> 467e113b
       const template =
         (__COMPAT__ &&
           instance.vnode.props &&
