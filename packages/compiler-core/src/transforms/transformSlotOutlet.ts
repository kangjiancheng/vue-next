import type { NodeTransform, TransformContext } from '../transform'
import {
  type CallExpression,
  type ExpressionNode,
  NodeTypes,
  type SlotOutletNode,
  createCallExpression,
  createFunctionExpression,
  createSimpleExpression,
} from '../ast'
import { isSlotOutlet, isStaticArgOf, isStaticExp } from '../utils'
import { type PropsExpression, buildProps } from './transformElement'
import { ErrorCodes, createCompilerError } from '../errors'
import { RENDER_SLOT } from '../runtimeHelpers'
import { camelize } from '@vue/shared'
import { processExpression } from './transformExpression'

// 处理标签slot元素组件：name属性、其它属性prop列表（处理方式buildProps，同transformElements）
export const transformSlotOutlet: NodeTransform = (node, context) => {
  if (isSlotOutlet(node)) {
    // 是否是slot标签的节点
    const { children, loc } = node

    // 解析slot元素的name属性、解析slot元素其它属性 buildProps
    // 如：'<slot name="header" item="hello world" :data-text="'123'"></slot>'
    const { slotName, slotProps } = processSlotOutlet(node, context)

    // codegen 的参数
    const slotArgs: CallExpression['arguments'] = [
      context.prefixIdentifiers ? `_ctx.$slots` : `$slots`,
      slotName,
      '{}',
      'undefined',
      'true',
    ]
    let expectedLen = 2

    // 处理属性列表
    if (slotProps) {
      // 向父组件传递props
      slotArgs[2] = slotProps
      expectedLen = 3
    }

    // 处理子节点列表
    if (children.length) {
      slotArgs[3] = createFunctionExpression([], children, false, false, loc)
      expectedLen = 4
    }

    // 返回codegen代码
    // 如：'<slot name="header" item="hello world" :data-text="'123'"></slot>'
    // _renderSlot($slots, "header", {
    //         item: "hello world",
    //         dataText: '123'
    //       })
    if (context.scopeId && !context.slotted) {
      expectedLen = 5
    }
    slotArgs.splice(expectedLen) // remove unused arguments

    node.codegenNode = createCallExpression(
      context.helper(RENDER_SLOT), // RENDER_SLOT = Symbol(__DEV__ ? `renderSlot` : ``)
      slotArgs,
      loc,
    )
  }
}

interface SlotOutletProcessResult {
  slotName: string | ExpressionNode
  slotProps: PropsExpression | undefined
}

// 解析slot元素的name属性、解析slot元素其它属性buildProps
export function processSlotOutlet(
  node: SlotOutletNode,
  context: TransformContext,
): SlotOutletProcessResult {
  let slotName: string | ExpressionNode = `"default"` // slot 插槽名 静态/动态：'<slot name="default"></slot>'
  let slotProps: PropsExpression | undefined = undefined // 经解析后的props列表（同transformElement中的元素/组件上prop解析过程）：已处理所有属性包括静态属性、静态/动态指令属性，并进行了合并去重处理

  // 除 静态/动态name属性节点 之外的prop节点列表，如：'<slot name="header" item="hello world" :data-text="'123'"></slot>'
  const nonNameProps = []

  for (let i = 0; i < node.props.length; i++) {
    const p = node.props[i]
    if (p.type === NodeTypes.ATTRIBUTE) {
      // 静态属性
      if (p.value) {
        if (p.name === 'name') {
          // 插槽名，如: '<slot name="default"></slot>'
          slotName = JSON.stringify(p.value.content)
        } else {
          // slot prop 属性列表，传递给组件，如: '<slot name="header" item="hello world"></slot>'
          p.name = camelize(p.name)
          nonNameProps.push(p) // 除name属性之外的prop列表
        }
      }
    } else {
      // 动态属性
      if (p.name === 'bind' && isStaticArgOf(p.arg, 'name')) {
<<<<<<< HEAD
        // 动态 name，如: '<slot :name="slotName"></slot>'
        if (p.exp) slotName = p.exp
=======
        if (p.exp) {
          slotName = p.exp
        } else if (p.arg && p.arg.type === NodeTypes.SIMPLE_EXPRESSION) {
          const name = camelize(p.arg.content)
          slotName = p.exp = createSimpleExpression(name, false, p.arg.loc)
          if (!__BROWSER__) {
            slotName = p.exp = processExpression(p.exp, context)
          }
        }
>>>>>>> 261fb7ce
      } else {
        // 非name
        if (p.name === 'bind' && p.arg && isStaticExp(p.arg)) {
          // prop参数名转换为小驼峰：camelCase
          // 如 <slot :data-text="'hello-world'"></slot>
          p.arg.content = camelize(p.arg.content)
        }
        nonNameProps.push(p)
      }
    }
  }

  if (nonNameProps.length > 0) {
    // 解析slot节点的 prop属性列表，包括指令属性等
    const { props, directives } = buildProps(
      node,
      context,
      nonNameProps,
      false,
      false,
    )
    slotProps = props // 解析后的props列表

    if (directives.length) {
      // 不可以添加用户自定义指令
      context.onError(
        createCompilerError(
<<<<<<< HEAD
          ErrorCodes.X_V_SLOT_UNEXPECTED_DIRECTIVE_ON_SLOT_OUTLET, // Unexpected custom directive on <slot> outlet.
          directives[0].loc
        )
=======
          ErrorCodes.X_V_SLOT_UNEXPECTED_DIRECTIVE_ON_SLOT_OUTLET,
          directives[0].loc,
        ),
>>>>>>> 261fb7ce
      )
    }
  }

  return {
<<<<<<< HEAD
    slotName, // slot 名字name
    slotProps // 经解析后的props列表（同transformElement中的prop解析过程）：已处理所有属性包括静态属性、静态/动态指令属性，并进行了合并去重处理
=======
    slotName,
    slotProps,
>>>>>>> 261fb7ce
  }
}<|MERGE_RESOLUTION|>--- conflicted
+++ resolved
@@ -100,10 +100,7 @@
     } else {
       // 动态属性
       if (p.name === 'bind' && isStaticArgOf(p.arg, 'name')) {
-<<<<<<< HEAD
         // 动态 name，如: '<slot :name="slotName"></slot>'
-        if (p.exp) slotName = p.exp
-=======
         if (p.exp) {
           slotName = p.exp
         } else if (p.arg && p.arg.type === NodeTypes.SIMPLE_EXPRESSION) {
@@ -113,7 +110,6 @@
             slotName = p.exp = processExpression(p.exp, context)
           }
         }
->>>>>>> 261fb7ce
       } else {
         // 非name
         if (p.name === 'bind' && p.arg && isStaticExp(p.arg)) {
@@ -141,26 +137,15 @@
       // 不可以添加用户自定义指令
       context.onError(
         createCompilerError(
-<<<<<<< HEAD
-          ErrorCodes.X_V_SLOT_UNEXPECTED_DIRECTIVE_ON_SLOT_OUTLET, // Unexpected custom directive on <slot> outlet.
-          directives[0].loc
-        )
-=======
           ErrorCodes.X_V_SLOT_UNEXPECTED_DIRECTIVE_ON_SLOT_OUTLET,
           directives[0].loc,
         ),
->>>>>>> 261fb7ce
       )
     }
   }
 
   return {
-<<<<<<< HEAD
     slotName, // slot 名字name
-    slotProps // 经解析后的props列表（同transformElement中的prop解析过程）：已处理所有属性包括静态属性、静态/动态指令属性，并进行了合并去重处理
-=======
-    slotName,
-    slotProps,
->>>>>>> 261fb7ce
+    slotProps, // 经解析后的props列表（同transformElement中的prop解析过程）：已处理所有属性包括静态属性、静态/动态指令属性，并进行了合并去重处理
   }
 }