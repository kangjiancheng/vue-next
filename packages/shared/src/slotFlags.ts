<<<<<<< HEAD
// 在解析组件 v-slot指令过程中

export const enum SlotFlags {
=======
export enum SlotFlags {
>>>>>>> 261fb7ce
  /**
   * Stable slots that only reference slot props or context state. The slot
   * can fully capture its own dependencies so when passed down the parent won't
   * need to force the child to update.
   */
  STABLE = 1, // 静态slot下， 组件节点的子孙元素中不存在元素标签为 slot
  /**
   * Slots that reference scope variables (v-for or an outer slot prop), or
   * has conditional structure (v-if, v-for). The parent will need to force
   * the child to update because the slot does not fully capture its dependencies.
   */
  DYNAMIC = 2, // 动态的slot: 是否存在嵌套的slot，根据 trackSlotScopes 插件; 或 slot指令是动态，v-slot:[xxx]；或template标签模版上带有v-slot 且 还带有 v-if或 v-for
  /**
   * `<slot/>` being forwarded into a child component. Whether the parent needs
   * to update the child is dependent on what kind of slots the parent itself
   * received. This has to be refined at runtime, when the child's vnode
   * is being created (in `normalizeChildren`)
   */
<<<<<<< HEAD
  FORWARDED = 3 // 静态slot下， 组件节点的子孙元素中存在元素标签为 slot
=======
  FORWARDED = 3,
>>>>>>> 261fb7ce
}

/**
 * Dev only
 */
export const slotFlagsText = {
  [SlotFlags.STABLE]: 'STABLE',
  [SlotFlags.DYNAMIC]: 'DYNAMIC',
  [SlotFlags.FORWARDED]: 'FORWARDED',
}<|MERGE_RESOLUTION|>--- conflicted
+++ resolved
@@ -1,10 +1,5 @@
-<<<<<<< HEAD
 // 在解析组件 v-slot指令过程中
-
-export const enum SlotFlags {
-=======
 export enum SlotFlags {
->>>>>>> 261fb7ce
   /**
    * Stable slots that only reference slot props or context state. The slot
    * can fully capture its own dependencies so when passed down the parent won't
@@ -23,11 +18,7 @@
    * received. This has to be refined at runtime, when the child's vnode
    * is being created (in `normalizeChildren`)
    */
-<<<<<<< HEAD
-  FORWARDED = 3 // 静态slot下， 组件节点的子孙元素中存在元素标签为 slot
-=======
-  FORWARDED = 3,
->>>>>>> 261fb7ce
+  FORWARDED = 3, // 静态slot下， 组件节点的子孙元素中存在元素标签为 slot
 }
 
 /**
