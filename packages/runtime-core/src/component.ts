import { VNode, VNodeChild, isVNode } from './vnode'
import {
  ReactiveEffect,
  pauseTracking,
  resetTracking,
  shallowReadonly,
  proxyRefs
} from '@vue/reactivity'
import {
  ComponentPublicInstance,
  PublicInstanceProxyHandlers,
  RuntimeCompiledPublicInstanceProxyHandlers,
  createRenderContext,
  exposePropsOnRenderContext,
  exposeSetupStateOnRenderContext,
  ComponentPublicInstanceConstructor
} from './componentPublicInstance'
import {
  ComponentPropsOptions,
  NormalizedPropsOptions,
  initProps,
  normalizePropsOptions
} from './componentProps'
import { Slots, initSlots, InternalSlots } from './componentSlots'
import { warn } from './warning'
import { ErrorCodes, callWithErrorHandling, handleError } from './errorHandling'
import { AppContext, createAppContext, AppConfig } from './apiCreateApp'
import { Directive, validateDirectiveName } from './directives'
import {
  applyOptions,
  ComponentOptions,
  ComputedOptions,
  MethodOptions
} from './componentOptions'
import {
  EmitsOptions,
  ObjectEmitsOptions,
  EmitFn,
  emit,
  normalizeEmitsOptions
} from './componentEmits'
import {
  EMPTY_OBJ,
  isFunction,
  NOOP,
  isObject,
  NO,
  makeMap,
  isPromise,
  ShapeFlags,
  extend
} from '@vue/shared'
import { SuspenseBoundary } from './components/Suspense'
import { CompilerOptions } from '@vue/compiler-core'
import { markAttrsAccessed } from './componentRenderUtils'
import { currentRenderingInstance } from './componentRenderContext'
import { startMeasure, endMeasure } from './profiling'
import { convertLegacyRenderFn } from './compat/renderFn'
import { globalCompatConfig, validateCompatConfig } from './compat/compatConfig'

export type Data = Record<string, unknown>

/**
 * For extending allowed non-declared props on components in TSX
 */
export interface ComponentCustomProps {}

/**
 * Default allowed non-declared props on component in TSX
 */
export interface AllowedComponentProps {
  class?: unknown
  style?: unknown
}

// Note: can't mark this whole interface internal because some public interfaces
// extend it.
export interface ComponentInternalOptions {
  /**
   * @internal
   */
  __props?: NormalizedPropsOptions
  /**
   * @internal
   */
  __emits?: ObjectEmitsOptions | null
  /**
   * @internal
   */
  __scopeId?: string
  /**
   * @internal
   */
  __cssModules?: Data
  /**
   * @internal
   */
  __hmrId?: string
  /**
   * Compat build only, for bailing out of certain compatibility behavior
   */
  __isBuiltIn?: boolean
  /**
   * This one should be exposed so that devtools can make use of it
   */
  __file?: string
}

export interface FunctionalComponent<P = {}, E extends EmitsOptions = {}>
  extends ComponentInternalOptions {
  // use of any here is intentional so it can be a valid JSX Element constructor
  (props: P, ctx: Omit<SetupContext<E>, 'expose'>): any
  props?: ComponentPropsOptions<P>
  emits?: E | (keyof E)[]
  inheritAttrs?: boolean
  displayName?: string
}

export interface ClassComponent {
  new (...args: any[]): ComponentPublicInstance<any, any, any, any, any>
  __vccOpts: ComponentOptions
}

/**
 * Concrete component type matches its actual value: it's either an options
 * object, or a function. Use this where the code expects to work with actual
 * values, e.g. checking if its a function or not. This is mostly for internal
 * implementation code.
 */
export type ConcreteComponent<
  Props = {},
  RawBindings = any,
  D = any,
  C extends ComputedOptions = ComputedOptions,
  M extends MethodOptions = MethodOptions
> =
  | ComponentOptions<Props, RawBindings, D, C, M>
  | FunctionalComponent<Props, any>

/**
 * A type used in public APIs where a component type is expected.
 * The constructor type is an artificial type returned by defineComponent().
 */
export type Component<
  Props = any,
  RawBindings = any,
  D = any,
  C extends ComputedOptions = ComputedOptions,
  M extends MethodOptions = MethodOptions
> =
  | ConcreteComponent<Props, RawBindings, D, C, M>
  | ComponentPublicInstanceConstructor<Props>

export { ComponentOptions }

type LifecycleHook<TFn = Function> = TFn[] | null

export const enum LifecycleHooks {
  BEFORE_CREATE = 'bc',
  CREATED = 'c',
  BEFORE_MOUNT = 'bm',
  MOUNTED = 'm',
  BEFORE_UPDATE = 'bu',
  UPDATED = 'u',
  BEFORE_UNMOUNT = 'bum',
  UNMOUNTED = 'um',
  DEACTIVATED = 'da',
  ACTIVATED = 'a',
  RENDER_TRIGGERED = 'rtg',
  RENDER_TRACKED = 'rtc',
  ERROR_CAPTURED = 'ec',
  SERVER_PREFETCH = 'sp'
}

export interface SetupContext<E = EmitsOptions> {
  attrs: Data
  slots: Slots
  emit: EmitFn<E>
  expose: (exposed: Record<string, any>) => void
}

/**
 * @internal
 */
export type InternalRenderFunction = {
  (
    ctx: ComponentPublicInstance,
    cache: ComponentInternalInstance['renderCache'],
    // for compiler-optimized bindings
    $props: ComponentInternalInstance['props'],
    $setup: ComponentInternalInstance['setupState'],
    $data: ComponentInternalInstance['data'],
    $options: ComponentInternalInstance['ctx']
  ): VNodeChild
  _rc?: boolean // isRuntimeCompiled

  // __COMPAT__ only
  _compatChecked?: boolean // v3 and already checked for v2 compat
  _compatWrapped?: boolean // is wrapped for v2 compat
}

/**
 * We expose a subset of properties on the internal instance as they are
 * useful for advanced external libraries and tools.
 */
export interface ComponentInternalInstance {
  uid: number
  type: ConcreteComponent
  parent: ComponentInternalInstance | null
  root: ComponentInternalInstance
  appContext: AppContext
  /**
   * Vnode representing this component in its parent's vdom tree
   */
  vnode: VNode
  /**
   * The pending new vnode from parent updates
   * @internal
   */
  next: VNode | null
  /**
   * Root vnode of this component's own vdom tree
   */
  subTree: VNode
  /**
   * The reactive effect for rendering and patching the component. Callable.
   */
  update: ReactiveEffect
  /**
   * The render function that returns vdom tree.
   * @internal
   */
  render: InternalRenderFunction | null
  /**
   * SSR render function
   * @internal
   */
  ssrRender?: Function | null
  /**
   * Object containing values this component provides for its descendents
   * @internal
   */
  provides: Data
  /**
   * Tracking reactive effects (e.g. watchers) associated with this component
   * so that they can be automatically stopped on component unmount
   * @internal
   */
  effects: ReactiveEffect[] | null
  /**
   * cache for proxy access type to avoid hasOwnProperty calls
   * @internal
   */
  accessCache: Data | null
  /**
   * cache for render function values that rely on _ctx but won't need updates
   * after initialized (e.g. inline handlers)
   * @internal
   */
  renderCache: (Function | VNode)[]

  /**
   * Resolved component registry, only for components with mixins or extends
   * @internal
   */
  components: Record<string, ConcreteComponent> | null
  /**
   * Resolved directive registry, only for components with mixins or extends
   * @internal
   */
  directives: Record<string, Directive> | null
  /**
   * Resolved filters registry, v2 compat only
   * @internal
   */
  filters?: Record<string, Function>
  /**
   * resolved props options
   * @internal
   */
  propsOptions: NormalizedPropsOptions
  /**
   * resolved emits options
   * @internal
   */
  emitsOptions: ObjectEmitsOptions | null

  // the rest are only for stateful components ---------------------------------

  // main proxy that serves as the public instance (`this`)
  proxy: ComponentPublicInstance | null

  // exposed properties via expose()
  exposed: Record<string, any> | null

  /**
   * alternative proxy used only for runtime-compiled render functions using
   * `with` block
   * @internal
   */
  withProxy: ComponentPublicInstance | null
  /**
   * This is the target for the public instance proxy. It also holds properties
   * injected by user options (computed, methods etc.) and user-attached
   * custom properties (via `this.x = ...`)
   * @internal
   */
  ctx: Data

  // state
  data: Data
  props: Data
  attrs: Data
  slots: InternalSlots
  refs: Data
  emit: EmitFn
  /**
   * used for keeping track of .once event handlers on components
   * @internal
   */
  emitted: Record<string, boolean> | null
  /**
   * used for caching the value returned from props default factory functions to
   * avoid unnecessary watcher trigger
   * @internal
   */
  propsDefaults: Data
  /**
   * setup related
   * @internal
   */
  setupState: Data
  /**
   * devtools access to additional info
   * @internal
   */
  devtoolsRawSetupState?: any
  /**
   * @internal
   */
  setupContext: SetupContext | null

  /**
   * suspense related
   * @internal
   */
  suspense: SuspenseBoundary | null
  /**
   * suspense pending batch id
   * @internal
   */
  suspenseId: number
  /**
   * @internal
   */
  asyncDep: Promise<any> | null
  /**
   * @internal
   */
  asyncResolved: boolean

  // lifecycle
  isMounted: boolean
  isUnmounted: boolean
  isDeactivated: boolean
  /**
   * @internal
   */
  [LifecycleHooks.BEFORE_CREATE]: LifecycleHook
  /**
   * @internal
   */
  [LifecycleHooks.CREATED]: LifecycleHook
  /**
   * @internal
   */
  [LifecycleHooks.BEFORE_MOUNT]: LifecycleHook
  /**
   * @internal
   */
  [LifecycleHooks.MOUNTED]: LifecycleHook
  /**
   * @internal
   */
  [LifecycleHooks.BEFORE_UPDATE]: LifecycleHook
  /**
   * @internal
   */
  [LifecycleHooks.UPDATED]: LifecycleHook
  /**
   * @internal
   */
  [LifecycleHooks.BEFORE_UNMOUNT]: LifecycleHook
  /**
   * @internal
   */
  [LifecycleHooks.UNMOUNTED]: LifecycleHook
  /**
   * @internal
   */
  [LifecycleHooks.RENDER_TRACKED]: LifecycleHook
  /**
   * @internal
   */
  [LifecycleHooks.RENDER_TRIGGERED]: LifecycleHook
  /**
   * @internal
   */
  [LifecycleHooks.ACTIVATED]: LifecycleHook
  /**
   * @internal
   */
  [LifecycleHooks.DEACTIVATED]: LifecycleHook
  /**
   * @internal
   */
  [LifecycleHooks.ERROR_CAPTURED]: LifecycleHook
  /**
   * @internal
   */
  [LifecycleHooks.SERVER_PREFETCH]: LifecycleHook<() => Promise<unknown>>
}

const emptyAppContext = createAppContext()

let uid = 0

// 挂载前 mountComponent 时，初始化组件实例信息
export function createComponentInstance(
  vnode: VNode, // 组件初始化的vnode
  parent: ComponentInternalInstance | null, // 父组件实例
  suspense: SuspenseBoundary | null
) {
  // vnode.type 即组件
  const type = vnode.type as ConcreteComponent
  // 默认使用根组件的vnode.appContext，如果不是创建根组件，则继承父组件的app 上下文环境
  // 根组件的vnode.appContext 是在 mount()时 初始化。
  const appContext =
    (parent ? parent.appContext : vnode.appContext) || emptyAppContext

  const instance: ComponentInternalInstance = {
    uid: uid++, // 组件ID
    vnode, // 组件vnode
    type, // 即组件对象
    parent,
    appContext, // app 上下文
    root: null!, // to be immediately set
    next: null, // 更新组件时：组件新的渲染模版vnode
    subTree: null!, // 组件渲染模版的vnode， will be set synchronously right after creation
    update: null!, // will be set synchronously right after creation
    render: null,
    proxy: null, // instance.ctx  =》PublicInstanceProxyHandlers
    exposed: null,
    withProxy: null, // instance.ctx =》有vue模版编译得到的渲染函数 RuntimeCompiledPublicInstanceProxyHandlers
    effects: null,
    provides: parent ? parent.provides : Object.create(appContext.provides),
    accessCache: null!,
    renderCache: [],

    // local resovled assets
    components: null,
    directives: null,

    // resolved props and emits options
    // 规范 组件的props属性选项格式，如转换为小驼峰、props不能已$开头、解析prop属性类型type、合并mixins里的props属性选项
    propsOptions: normalizePropsOptions(type, appContext),
    emitsOptions: normalizeEmitsOptions(type, appContext),

    // emit
    emit: null as any, // to be set immediately
    emitted: null,

    // props default value
    propsDefaults: EMPTY_OBJ,

    // state
    ctx: EMPTY_OBJ, // 组件实例的上下文
    data: EMPTY_OBJ, // 2.x 支持
    props: EMPTY_OBJ, // 组件接收到有效props，已经进行类型、默认值处理，同时也赋值了。
    attrs: EMPTY_OBJ, // 存储 那些传给组件但组件未定义 的props属性
    slots: EMPTY_OBJ, // 组件节点 子元素slots列表
    refs: EMPTY_OBJ,
    setupState: EMPTY_OBJ, // 组件 setup 返回值
    setupContext: null,

    // suspense related
    suspense,
    suspenseId: suspense ? suspense.pendingId : 0,
    asyncDep: null,
    asyncResolved: false,

    // 生命周期函数回调事件
    // lifecycle hooks
    // not using enums here because it results in computed properties
    isMounted: false,
    isUnmounted: false,
    isDeactivated: false,
    bc: null,
    c: null,
    bm: null, // onBeforeMounted - 生命周期函数
    m: null, // onMounted - 生命周期函数
    bu: null,
    u: null,
    um: null,
    bum: null,
    da: null,
    a: null,
    rtg: null,
    rtc: null,
    ec: null,
    sp: null
  }
  if (__DEV__) {
    // 组件实例的上下文，包含：组件本身实例、组件公开的属性与方法、app全局配置
    instance.ctx = createRenderContext(instance)
  } else {
    instance.ctx = { _: instance }
  }
  instance.root = parent ? parent.root : instance // 绑定 root根组件的实例信息
  instance.emit = emit.bind(null, instance) // 组件实例的emit

  return instance
}

export let currentInstance: ComponentInternalInstance | null = null

export const getCurrentInstance: () => ComponentInternalInstance | null = () =>
  currentInstance || currentRenderingInstance

export const setCurrentInstance = (
  instance: ComponentInternalInstance | null
) => {
  currentInstance = instance
}

const isBuiltInTag = /*#__PURE__*/ makeMap('slot,component')

// 校验 组件name属性
export function validateComponentName(name: string, config: AppConfig) {
  const appIsNativeTag = config.isNativeTag || NO
  if (isBuiltInTag(name) || appIsNativeTag(name)) {
    warn(
      'Do not use built-in or reserved HTML elements as component id: ' + name
    )
  }
}

export function isStatefulComponent(instance: ComponentInternalInstance) {
  return instance.vnode.shapeFlag & ShapeFlags.STATEFUL_COMPONENT
}

export let isInSSRComponentSetup = false

/**
 * 解析组件信息，设置props、slots、setup方法返回值、组件的render方法
 */
export function setupComponent(
  instance: ComponentInternalInstance, // 组件的实例信息
  isSSR = false
) {
  isInSSRComponentSetup = isSSR

  // 组件的vnode，在 createVnode 初始化
  // 传递给组件的props，如：rootProps
  const { props, children } = instance.vnode
  // 组件式：4
  const isStateful = isStatefulComponent(instance)

  // 初始化组件实例的props，即得到最终真正有效的props、attrs 并进行props的类型检查、默认值处理等
  initProps(instance, props, isStateful, isSSR)

  // 初始化组件实例的slots列表
  initSlots(instance, children)

  // setup 方法的返回值
  const setupResult = isStateful
    ? setupStatefulComponent(instance, isSSR)
    : undefined
  isInSSRComponentSetup = false
  return setupResult
}

// 设置组件setup数据，并设置组件的render方法
function setupStatefulComponent(
  instance: ComponentInternalInstance, // 组件实例信息
  isSSR: boolean
) {
  // 组件对象
  const Component = instance.type as ComponentOptions

  // 组件对象的属性名校验
  if (__DEV__) {
    // 组件名  -  不可使用保留的关键字符串命名
    if (Component.name) {
      validateComponentName(Component.name, instance.appContext.config)
    }
    // 子组件名  -  不可使用保留的关键字符串命名
    if (Component.components) {
      const names = Object.keys(Component.components)
      for (let i = 0; i < names.length; i++) {
        validateComponentName(names[i], instance.appContext.config)
      }
    }
    // 自定义指令名  -  不能与官方内置指令一样：v-if、v-show...
    if (Component.directives) {
      const names = Object.keys(Component.directives)
      for (let i = 0; i < names.length; i++) {
        validateDirectiveName(names[i])
      }
    }
    if (Component.compilerOptions && isRuntimeOnly()) {
      warn(
        `"compilerOptions" is only supported when using a build of Vue that ` +
          `includes the runtime compiler. Since you are using a runtime-only ` +
          `build, the options should be passed via your build tool config instead.`
      )
    }
  }

  // 缓存 相关属性归属 的范围  -  props、data、setup、组件上下文context
  instance.accessCache = Object.create(null) // 属性的所属范围

  // 拦截 instance.ctx 的访问get、设置set、判断has
  // get: data、setupState、props、全局属性、组件实例公开属性与方法 等等
  instance.proxy = new Proxy(instance.ctx, PublicInstanceProxyHandlers)

  // 将组件的props选项列表添加到组件实例上下文ctx
  if (__DEV__) {
    // 绑定 组件props选项列表，并返回实际有效的props属性（已规范并赋值）
    exposePropsOnRenderContext(instance)
  }

  // 组件的 setup 方法
  // 2. call setup()
  const { setup } = Component
  if (setup) {
    // 设置setup方法的上下文
    const setupContext = (instance.setupContext =
      setup.length > 1 ? createSetupContext(instance) : null)

    currentInstance = instance // 当前正在挂载的组件实例

    // 在执行setup期间，停止对setup 内部数据变化的跟踪与收集
    pauseTracking()

    // 执行组件的setup方法，并返回结果： setupResult
    const setupResult = callWithErrorHandling(
      setup,
      instance,
      ErrorCodes.SETUP_FUNCTION, // 标志 报错时的范围
      // 传递给 setup(props, setupContext) 方法的参数列表：最终的instance.props、组件上下文
      [__DEV__ ? shallowReadonly(instance.props) : instance.props, setupContext] // setup(props, context) 接收的参数
    )

    // 恢复跟踪
    resetTracking()
    currentInstance = null

    // 客户端未实现 Promise
    if (isPromise(setupResult)) {
      if (isSSR) {
        // return the promise so server-renderer can wait on it
        return setupResult
          .then((resolvedResult: unknown) => {
            handleSetupResult(instance, resolvedResult, isSSR)
          })
          .catch(e => {
            handleError(e, instance, ErrorCodes.SETUP_FUNCTION)
          })
      } else if (__FEATURE_SUSPENSE__) {
        // async setup returned Promise.
        // bail here and wait for re-entry.
        instance.asyncDep = setupResult
      } else if (__DEV__) {
        warn(
          `setup() returned a Promise, but the version of Vue you are using ` +
            `does not support it yet.`
        )
      }
    } else {
      // 设置setup方法的返回到组件实例上，并设置组件render方法
      handleSetupResult(instance, setupResult, isSSR)
    }
  } else {
    // 设置组件render方法
    finishComponentSetup(instance, isSSR)
  }
}

// 校验组件的setup方法的执行结果：返回值， 如果存在，则应该是对象 或 函数(转换为render)
export function handleSetupResult(
  instance: ComponentInternalInstance,
  setupResult: unknown, // setup() 返回值
  isSSR: boolean
) {
  if (isFunction(setupResult)) {
    // setup 可以返回一个渲染函数
    // setup returned an inline render function
    if (__NODE_JS__ && (instance.type as ComponentOptions).__ssrInlineRender) {
      // when the function's name is `ssrRender` (compiled by SFC inline mode),
      // set it as ssrRender instead.
      instance.ssrRender = setupResult
    } else {
      instance.render = setupResult as InternalRenderFunction
    }
  } else if (isObject(setupResult)) {
    // setup 返回一个对象
    if (__DEV__ && isVNode(setupResult)) {
      // 不可以直接返回一个vnode，应该返回一个render函数
      warn(
        `setup() should not return VNodes directly - return a render function instead.`
      )
    }

    // setup returned bindings.
    // assuming a render function compiled from template is present.
    // 假设存在一个从模板编译的渲染函数
    if (__DEV__ || __FEATURE_PROD_DEVTOOLS__) {
      instance.devtoolsRawSetupState = setupResult
    }

    // 拦截 - 对setupResult进行响应式数据读取与访问
    // 如 读取时：对于响应式数据ref则 返回value值，对于原始数据即非响应式数据则 直接读取并返回
    instance.setupState = proxyRefs(setupResult)

    // 绑定 setupState
    if (__DEV__) {
      // 暴露 setup的返回值到 组件实例上下文ctx，同时限制属性名开头 '_' 、 '$'
      exposeSetupStateOnRenderContext(instance)
    }
  } else if (__DEV__ && setupResult !== undefined) {
    warn(
      `setup() should return an object. Received: ${
        setupResult === null ? 'null' : typeof setupResult
      }`
    )
  }
  finishComponentSetup(instance, isSSR)
}

type CompileFunction = (
  template: string | object,
  options?: CompilerOptions
) => InternalRenderFunction

// Vue 模版源码的编译器，生成渲染函数render
let compile: CompileFunction | undefined

// dev only
export const isRuntimeOnly = () => !compile

/**
 * For runtime-dom to register the compiler.
 * Note the exported method uses any to avoid d.ts relying on the compiler types.
 */
// 在 packages/vue/src/index.ts 时，调用执行赋值
export function registerRuntimeCompiler(_compile: any) {
  compile = _compile
}

<<<<<<< HEAD
// 设置组件的 render方法
function finishComponentSetup(
=======
export function finishComponentSetup(
>>>>>>> 4f17be7b
  instance: ComponentInternalInstance,
  isSSR: boolean,
  skipOptions?: boolean
) {
  const Component = instance.type as ComponentOptions // vnode.type，组件

  if (__COMPAT__) {
    convertLegacyRenderFn(instance)

    if (__DEV__ && Component.compatConfig) {
      validateCompatConfig(Component.compatConfig)
    }
  }

  // template / render function normalization
  if (__NODE_JS__ && isSSR) {
    // 1. the render function may already exist, returned by `setup`
    // 2. otherwise try to use the `Component.render`
    // 3. if the component doesn't have a render function,
    //    set `instance.render` to NOOP so that it can inherit the render
    //    function from mixins/extend
    instance.render = (instance.render ||
      Component.render ||
      NOOP) as InternalRenderFunction
  } else if (!instance.render) {
<<<<<<< HEAD
    // setup不存在； 或如果setup存在，且 setup 返回一个对象
    // 如果setup 返回的是一个 函数，则赋值为render，否则render不存在

    // 不存在render函数时，但组件存在模版代码时，需要进行编译从而得到render
    if (compile && Component.template && !Component.render) {
      if (__DEV__) {
        startMeasure(instance, `compile`)
      }
      // 编译vue源码模版template 得到 render函数
      Component.render = compile(Component.template, {
        isCustomElement: instance.appContext.config.isCustomElement, // 用户自定义元素的方法
        delimiters: Component.delimiters // 用户自定义的插值模版，如： ['{{', '}}']
      })
      if (__DEV__) {
        endMeasure(instance, `compile`)
=======
    // could be set from setup()
    if (compile && !Component.render) {
      const template =
        (__COMPAT__ &&
          instance.vnode.props &&
          instance.vnode.props['inline-template']) ||
        Component.template
      if (template) {
        if (__DEV__) {
          startMeasure(instance, `compile`)
        }
        const { isCustomElement, compilerOptions } = instance.appContext.config
        const {
          delimiters,
          compilerOptions: componentCompilerOptions
        } = Component
        const finalCompilerOptions: CompilerOptions = extend(
          extend(
            {
              isCustomElement,
              delimiters
            },
            compilerOptions
          ),
          componentCompilerOptions
        )
        if (__COMPAT__) {
          // pass runtime compat config into the compiler
          finalCompilerOptions.compatConfig = Object.create(globalCompatConfig)
          if (Component.compatConfig) {
            extend(finalCompilerOptions.compatConfig, Component.compatConfig)
          }
        }
        Component.render = compile(template, finalCompilerOptions)
        if (__DEV__) {
          endMeasure(instance, `compile`)
        }
>>>>>>> 4f17be7b
      }
    }

    instance.render = (Component.render || NOOP) as InternalRenderFunction

    // for runtime-compiled render functions using `with` blocks, the render
    // proxy used needs a different `has` handler which is more performant and
    // also only allows a whitelist of globals to fallthrough.
    if (instance.render._rc) {
      // 通过编译vue模版得到的渲染函数，渲染函数带有with作用域，需要引入has、get拦截方法
      instance.withProxy = new Proxy(
        instance.ctx,
        RuntimeCompiledPublicInstanceProxyHandlers
      )
    }
  }

  // 针对 vue 2.x 版本的支持
  // 如设置 组件的 data 属性
  // support for 2.x options
<<<<<<< HEAD
  if (__FEATURE_OPTIONS_API__) {
    // rollup: isBundlerESMBuild ? `__VUE_OPTIONS_API__` : true
=======
  if (__FEATURE_OPTIONS_API__ && !(__COMPAT__ && skipOptions)) {
>>>>>>> 4f17be7b
    currentInstance = instance
    pauseTracking()
    applyOptions(instance, Component)
    resetTracking()
    currentInstance = null
  }

  // warn missing template/render
  // the runtime compilation of template in SSR is done by server-render
  if (__DEV__ && !Component.render && instance.render === NOOP && !isSSR) {
    /* istanbul ignore if */
    if (!compile && Component.template) {
      // 当compile不存在，但存在template时，提示需要带有编译器版本的vue
      warn(
        `Component provided template option but ` +
          `runtime compilation is not supported in this build of Vue.` +
          (__ESM_BUNDLER__
            ? ` Configure your bundler to alias "vue" to "vue/dist/vue.esm-bundler.js".`
            : __ESM_BROWSER__
              ? ` Use "vue.esm-browser.js" instead.`
              : __GLOBAL__
                ? ` Use "vue.global.js" instead.`
                : ``) /* should not happen */
      )
    } else {
      warn(`Component is missing template or render function.`)
    }
  }
}

const attrHandlers: ProxyHandler<Data> = {
  get: (target, key: string) => {
    if (__DEV__) {
      markAttrsAccessed()
    }
    return target[key]
  },
  set: () => {
    warn(`setupContext.attrs is readonly.`)
    return false
  },
  deleteProperty: () => {
    warn(`setupContext.attrs is readonly.`)
    return false
  }
}

// 设置组件的setup方法的上下文
export function createSetupContext(
  instance: ComponentInternalInstance
): SetupContext {
  const expose: SetupContext['expose'] = exposed => {
    if (__DEV__ && instance.exposed) {
      warn(`expose() should be called only once per setup().`)
    }
    instance.exposed = proxyRefs(exposed)
  }

  if (__DEV__) {
    // We use getters in dev in case libs like test-utils overwrite instance
    // properties (overwrites should not be done in prod)
    return Object.freeze({
      get attrs() {
        return new Proxy(instance.attrs, attrHandlers)
      },
      get slots() {
        return shallowReadonly(instance.slots)
      },
      get emit() {
        return (event: string, ...args: any[]) => instance.emit(event, ...args)
      },
      expose
    })
  } else {
    return {
      attrs: instance.attrs,
      slots: instance.slots,
      emit: instance.emit,
      expose
    }
  }
}

// record effects created during a component's setup() so that they can be
// stopped when the component unmounts
export function recordInstanceBoundEffect(
  effect: ReactiveEffect,
  instance = currentInstance
) {
  // 如 在setup中执行watch()，记录 监听目标getter的effect函数
  if (instance) {
    ;(instance.effects || (instance.effects = [])).push(effect)
  }
}

const classifyRE = /(?:^|[-_])(\w)/g
const classify = (str: string): string =>
  str.replace(classifyRE, c => c.toUpperCase()).replace(/[-_]/g, '')

// 获取组件名
export function getComponentName(
  Component: ConcreteComponent
): string | undefined {
  return isFunction(Component)
    ? Component.displayName || Component.name
    : Component.name
}

/* istanbul ignore next */
export function formatComponentName(
  instance: ComponentInternalInstance | null,
  Component: ConcreteComponent,
  isRoot = false
): string {
  let name = getComponentName(Component)
  if (!name && Component.__file) {
    const match = Component.__file.match(/([^/\\]+)\.\w+$/)
    if (match) {
      name = match[1]
    }
  }

  if (!name && instance && instance.parent) {
    // try to infer the name based on reverse resolution
    const inferFromRegistry = (registry: Record<string, any> | undefined) => {
      for (const key in registry) {
        if (registry[key] === Component) {
          return key
        }
      }
    }
    name =
      inferFromRegistry(
        instance.components ||
          (instance.parent.type as ComponentOptions).components
      ) || inferFromRegistry(instance.appContext.components)
  }

  return name ? classify(name) : isRoot ? `App` : `Anonymous`
}

export function isClassComponent(value: unknown): value is ClassComponent {
  return isFunction(value) && '__vccOpts' in value
}<|MERGE_RESOLUTION|>--- conflicted
+++ resolved
@@ -758,12 +758,8 @@
   compile = _compile
 }
 
-<<<<<<< HEAD
 // 设置组件的 render方法
-function finishComponentSetup(
-=======
 export function finishComponentSetup(
->>>>>>> 4f17be7b
   instance: ComponentInternalInstance,
   isSSR: boolean,
   skipOptions?: boolean
@@ -789,23 +785,9 @@
       Component.render ||
       NOOP) as InternalRenderFunction
   } else if (!instance.render) {
-<<<<<<< HEAD
     // setup不存在； 或如果setup存在，且 setup 返回一个对象
     // 如果setup 返回的是一个 函数，则赋值为render，否则render不存在
-
     // 不存在render函数时，但组件存在模版代码时，需要进行编译从而得到render
-    if (compile && Component.template && !Component.render) {
-      if (__DEV__) {
-        startMeasure(instance, `compile`)
-      }
-      // 编译vue源码模版template 得到 render函数
-      Component.render = compile(Component.template, {
-        isCustomElement: instance.appContext.config.isCustomElement, // 用户自定义元素的方法
-        delimiters: Component.delimiters // 用户自定义的插值模版，如： ['{{', '}}']
-      })
-      if (__DEV__) {
-        endMeasure(instance, `compile`)
-=======
     // could be set from setup()
     if (compile && !Component.render) {
       const template =
@@ -825,8 +807,8 @@
         const finalCompilerOptions: CompilerOptions = extend(
           extend(
             {
-              isCustomElement,
-              delimiters
+              isCustomElement, // 用户自定义元素的方法
+              delimiters // 用户自定义的插值模版，如： ['{{', '}}']
             },
             compilerOptions
           ),
@@ -839,11 +821,11 @@
             extend(finalCompilerOptions.compatConfig, Component.compatConfig)
           }
         }
+        // 编译vue源码模版template 得到 render函数
         Component.render = compile(template, finalCompilerOptions)
         if (__DEV__) {
           endMeasure(instance, `compile`)
         }
->>>>>>> 4f17be7b
       }
     }
 
@@ -864,12 +846,8 @@
   // 针对 vue 2.x 版本的支持
   // 如设置 组件的 data 属性
   // support for 2.x options
-<<<<<<< HEAD
-  if (__FEATURE_OPTIONS_API__) {
-    // rollup: isBundlerESMBuild ? `__VUE_OPTIONS_API__` : true
-=======
+  // rollup: isBundlerESMBuild ? `__VUE_OPTIONS_API__` : true
   if (__FEATURE_OPTIONS_API__ && !(__COMPAT__ && skipOptions)) {
->>>>>>> 4f17be7b
     currentInstance = instance
     pauseTracking()
     applyOptions(instance, Component)
