import {
  ComponentInternalInstance,
  Data,
  getExposeProxy,
  isStatefulComponent
} from './component'
import { nextTick, queueJob } from './scheduler'
import { instanceWatch, WatchOptions, WatchStopHandle } from './apiWatch'
import {
  EMPTY_OBJ,
  hasOwn,
  isGloballyWhitelisted,
  NOOP,
  extend,
  isString,
  isFunction
} from '@vue/shared'
import {
  toRaw,
  shallowReadonly,
  track,
  TrackOpTypes,
  ShallowUnwrapRef,
  UnwrapNestedRefs
} from '@vue/reactivity'
import {
  ExtractComputedReturns,
  ComponentOptionsBase,
  ComputedOptions,
  MethodOptions,
  ComponentOptionsMixin,
  OptionTypesType,
  OptionTypesKeys,
  resolveMergedOptions,
  shouldCacheAccess,
  MergedComponentOptionsOverride
} from './componentOptions'
import { EmitsOptions, EmitFn } from './componentEmits'
import { Slots } from './componentSlots'
import { markAttrsAccessed } from './componentRenderUtils'
import { currentRenderingInstance } from './componentRenderContext'
import { warn } from './warning'
import { UnionToIntersection } from './helpers/typeUtils'
import { installCompatInstanceProperties } from './compat/instance'

/**
 * Custom properties added to component instances in any way and can be accessed through `this`
 *
 * @example
 * Here is an example of adding a property `$router` to every component instance:
 * ```ts
 * import { createApp } from 'vue'
 * import { Router, createRouter } from 'vue-router'
 *
 * declare module '@vue/runtime-core' {
 *   interface ComponentCustomProperties {
 *     $router: Router
 *   }
 * }
 *
 * // effectively adding the router to every component instance
 * const app = createApp({})
 * const router = createRouter()
 * app.config.globalProperties.$router = router
 *
 * const vm = app.mount('#app')
 * // we can access the router from the instance
 * vm.$router.push('/')
 * ```
 */
export interface ComponentCustomProperties {}

type IsDefaultMixinComponent<T> = T extends ComponentOptionsMixin
  ? ComponentOptionsMixin extends T
    ? true
    : false
  : false

type MixinToOptionTypes<T> = T extends ComponentOptionsBase<
  infer P,
  infer B,
  infer D,
  infer C,
  infer M,
  infer Mixin,
  infer Extends,
  any,
  any,
  infer Defaults
>
  ? OptionTypesType<P & {}, B & {}, D & {}, C & {}, M & {}, Defaults & {}> &
      IntersectionMixin<Mixin> &
      IntersectionMixin<Extends>
  : never

// ExtractMixin(map type) is used to resolve circularly references
type ExtractMixin<T> = {
  Mixin: MixinToOptionTypes<T>
}[T extends ComponentOptionsMixin ? 'Mixin' : never]

type IntersectionMixin<T> = IsDefaultMixinComponent<T> extends true
  ? OptionTypesType<{}, {}, {}, {}, {}>
  : UnionToIntersection<ExtractMixin<T>>

type UnwrapMixinsType<
  T,
  Type extends OptionTypesKeys
> = T extends OptionTypesType ? T[Type] : never

type EnsureNonVoid<T> = T extends void ? {} : T

export type ComponentPublicInstanceConstructor<
  T extends ComponentPublicInstance<
    Props,
    RawBindings,
    D,
    C,
    M
  > = ComponentPublicInstance<any>,
  Props = any,
  RawBindings = any,
  D = any,
  C extends ComputedOptions = ComputedOptions,
  M extends MethodOptions = MethodOptions
> = {
  __isFragment?: never
  __isTeleport?: never
  __isSuspense?: never
  new (...args: any[]): T
}

export type CreateComponentPublicInstance<
  P = {},
  B = {},
  D = {},
  C extends ComputedOptions = {},
  M extends MethodOptions = {},
  Mixin extends ComponentOptionsMixin = ComponentOptionsMixin,
  Extends extends ComponentOptionsMixin = ComponentOptionsMixin,
  E extends EmitsOptions = {},
  PublicProps = P,
  Defaults = {},
  MakeDefaultsOptional extends boolean = false,
  PublicMixin = IntersectionMixin<Mixin> & IntersectionMixin<Extends>,
  PublicP = UnwrapMixinsType<PublicMixin, 'P'> & EnsureNonVoid<P>,
  PublicB = UnwrapMixinsType<PublicMixin, 'B'> & EnsureNonVoid<B>,
  PublicD = UnwrapMixinsType<PublicMixin, 'D'> & EnsureNonVoid<D>,
  PublicC extends ComputedOptions = UnwrapMixinsType<PublicMixin, 'C'> &
    EnsureNonVoid<C>,
  PublicM extends MethodOptions = UnwrapMixinsType<PublicMixin, 'M'> &
    EnsureNonVoid<M>,
  PublicDefaults = UnwrapMixinsType<PublicMixin, 'Defaults'> &
    EnsureNonVoid<Defaults>
> = ComponentPublicInstance<
  PublicP,
  PublicB,
  PublicD,
  PublicC,
  PublicM,
  E,
  PublicProps,
  PublicDefaults,
  MakeDefaultsOptional,
  ComponentOptionsBase<P, B, D, C, M, Mixin, Extends, E, string, Defaults>
>

// public properties exposed on the proxy, which is used as the render context
// in templates (as `this` in the render option)
export type ComponentPublicInstance<
  P = {}, // props type extracted from props option
  B = {}, // raw bindings returned from setup()
  D = {}, // return from data()
  C extends ComputedOptions = {},
  M extends MethodOptions = {},
  E extends EmitsOptions = {},
  PublicProps = P,
  Defaults = {},
  MakeDefaultsOptional extends boolean = false,
  Options = ComponentOptionsBase<any, any, any, any, any, any, any, any, any>
> = {
  $: ComponentInternalInstance
  $data: D
  $props: MakeDefaultsOptional extends true
    ? Partial<Defaults> & Omit<P & PublicProps, keyof Defaults>
    : P & PublicProps
  $attrs: Data
  $refs: Data
  $slots: Slots
  $root: ComponentPublicInstance | null
  $parent: ComponentPublicInstance | null
  $emit: EmitFn<E>
  $el: any
  $options: Options & MergedComponentOptionsOverride
  $forceUpdate: () => void
  $nextTick: typeof nextTick
  $watch(
    source: string | Function,
    cb: Function,
    options?: WatchOptions
  ): WatchStopHandle
} & P &
  ShallowUnwrapRef<B> &
  UnwrapNestedRefs<D> &
  ExtractComputedReturns<C> &
  M &
  ComponentCustomProperties

export type PublicPropertiesMap = Record<
  string,
  (i: ComponentInternalInstance) => any
>

/**
 * #2437 In Vue 3, functional components do not have a public instance proxy but
 * they exist in the internal parent chain. For code that relies on traversing
 * public $parent chains, skip functional ones and go to the parent instead.
 */
const getPublicInstance = (
  i: ComponentInternalInstance | null
): ComponentPublicInstance | ComponentInternalInstance['exposed'] | null => {
  if (!i) return null
  if (isStatefulComponent(i)) return getExposeProxy(i) || i.proxy
  return getPublicInstance(i.parent)
}

<<<<<<< HEAD
// instance.ctx: 公开组件实例部分属性与方法
export const publicPropertiesMap: PublicPropertiesMap = extend(
=======
export const publicPropertiesMap: PublicPropertiesMap = /*#__PURE__*/ extend(
>>>>>>> 03abc257
  Object.create(null),
  {
    // i 为component实例: instance
    $: i => i,
    $el: i => i.vnode.el,
    $data: i => i.data,
    $props: i => (__DEV__ ? shallowReadonly(i.props) : i.props),
    $attrs: i => (__DEV__ ? shallowReadonly(i.attrs) : i.attrs),
    $slots: i => (__DEV__ ? shallowReadonly(i.slots) : i.slots),
    $refs: i => (__DEV__ ? shallowReadonly(i.refs) : i.refs),
    $parent: i => getPublicInstance(i.parent),
    $root: i => getPublicInstance(i.root),
    $emit: i => i.emit,
    $options: i => (__FEATURE_OPTIONS_API__ ? resolveMergedOptions(i) : i.type),
    $forceUpdate: i => () => queueJob(i.update),
    $nextTick: i => nextTick.bind(i.proxy!),
    $watch: i => (__FEATURE_OPTIONS_API__ ? instanceWatch.bind(i) : NOOP)
  } as PublicPropertiesMap
)

if (__COMPAT__) {
  installCompatInstanceProperties(publicPropertiesMap)
}

const enum AccessTypes {
  SETUP,
  DATA,
  PROPS,
  CONTEXT,
  OTHER
}

export interface ComponentRenderContext {
  [key: string]: any
  _: ComponentInternalInstance
}

// 拦截组件实例的上下文：instance.ctx，并返回给instance.proxy
// ctx 为组件实例的上下文，包括了实例方法，实例data属性、实例props等
export const PublicInstanceProxyHandlers: ProxyHandler<any> = {
  // 访问instance.ctx的属性: key
  get({ _: instance }: ComponentRenderContext, key: string) {
    const { ctx, setupState, data, props, accessCache, type, appContext } =
      instance

    // for internal formatters to know that this is a Vue instance
    if (__DEV__ && key === '__isVue') {
      return true
    }

    // 当访问组件实例上下文ctx属性时，设置缓存所访问属性的范围：data / props / ctx，方便后续再次访问时可直接返回，避免重复判断等操作
    // 访问优先级：setup > data > props

    // prioritize <script setup> bindings during dev.
    // this allows even properties that start with _ or $ to be used - so that
    // it aligns with the production behavior where the render fn is inlined and
    // indeed has access to all declared variables.
    if (
      __DEV__ &&
      setupState !== EMPTY_OBJ &&
      setupState.__isScriptSetup &&
      hasOwn(setupState, key)
    ) {
      return setupState[key]
    }

    // data / props / ctx
    // This getter gets called for every property access on the render context
    // during render and is a major hotspot. The most expensive part of this
    // is the multiple hasOwn() calls. It's much faster to do a simple property
    // access on a plain object, so we use an accessCache object (with null
    // prototype) to memoize what access type a key corresponds to.
    let normalizedProps
    if (key[0] !== '$') {
      // 设置所访问属性的范围
      const n = accessCache![key]
      if (n !== undefined) {
        switch (n) {
          case AccessTypes.SETUP: // 在setup 方法中创建并返回的属性
            return setupState[key]
          case AccessTypes.DATA: // 在data 中定义的属性
            return data[key]
          case AccessTypes.CONTEXT: // 上下文属性：如全局属性
            return ctx[key]
          case AccessTypes.PROPS: // 组件接收到的有效props，已经进行类型、默认值处理，同时也赋值了。
            return props![key]
          // default: just fallthrough
        }
      } else if (setupState !== EMPTY_OBJ && hasOwn(setupState, key)) {
        accessCache![key] = AccessTypes.SETUP
        return setupState[key]
      } else if (data !== EMPTY_OBJ && hasOwn(data, key)) {
        // data 属性有 v2.x 添加
        accessCache![key] = AccessTypes.DATA
        return data[key]
      } else if (
        // only cache other properties when instance has declared (thus stable)
        // props
        (normalizedProps = instance.propsOptions[0]) &&
        hasOwn(normalizedProps, key)
      ) {
        accessCache![key] = AccessTypes.PROPS
        return props![key]
      } else if (ctx !== EMPTY_OBJ && hasOwn(ctx, key)) {
        accessCache![key] = AccessTypes.CONTEXT
        return ctx[key]
      } else if (!__FEATURE_OPTIONS_API__ || shouldCacheAccess) {
        accessCache![key] = AccessTypes.OTHER
      }
    }

    /**
     * 以 '$' 开头的属性，如 ：publicPropertiesMap、globalProperties、用户自定义
     */
    const publicGetter = publicPropertiesMap[key]
    let cssModule, globalProperties
    // 组件实例公开的 $xxx 属性，直接返回相应属性与方法
    if (publicGetter) {
      if (key === '$attrs') {
        track(instance, TrackOpTypes.GET, key)
        __DEV__ && markAttrsAccessed()
      }
      return publicGetter(instance)
    } else if (
      (cssModule = type.__cssModules) &&
      (cssModule = cssModule[key])
    ) {
      // todo: 待测试
      // css module (injected by vue-loader)
      // type 即 组件，在createVNode时初始化
      return cssModule
    } else if (ctx !== EMPTY_OBJ && hasOwn(ctx, key)) {
      // 上下文中 以 $ 开头的
      // user may set custom properties to `this` that start with `$`
      accessCache![key] = AccessTypes.CONTEXT
      return ctx[key]
    } else if (
      ((globalProperties = appContext.config.globalProperties),
      hasOwn(globalProperties, key))
    ) {
      if (__COMPAT__) {
        const desc = Object.getOwnPropertyDescriptor(globalProperties, key)!
        if (desc.get) {
          return desc.get.call(instance.proxy)
        } else {
          const val = globalProperties[key]
          return isFunction(val) ? val.bind(instance.proxy) : val
        }
      } else {
        // 全局属性
        return globalProperties[key]
      }
    } else if (
      __DEV__ &&
      currentRenderingInstance &&
      (!isString(key) ||
        // #1091 avoid internal isRef/isVNode checks on component instance leading to infinite warning loop
        key.indexOf('__v') !== 0)
    ) {
      // key 不是字符串 或 不是以 '__v' 开头
      if (
        data !== EMPTY_OBJ &&
        (key[0] === '$' || key[0] === '_') &&
        hasOwn(data, key)
      ) {
        // 如果在data中定义了 $xxx，在模板中使用时，则只能通过$data.$xxx访问
        // $id: '001' // 在模版中访问：$data.$id
        warn(
          `Property ${JSON.stringify(
            key
          )} must be accessed via $data because it starts with a reserved ` +
            `character ("$" or "_") and is not proxied on the render context.`
        )
      } else if (instance === currentRenderingInstance) {
        // 不可以使用未定义的属性
        // 除了data中定义的$xxx，如果setup中定义了$yyy, 则实际并没有定义，vue访问不到
        warn(
          `Property ${JSON.stringify(key)} was accessed during render ` +
            `but is not defined on instance.`
        )
      }
    }
  },

  set(
    { _: instance }: ComponentRenderContext,
    key: string,
    value: any
  ): boolean {
    // 修改组件的 data、setup 返回值、props
    const { data, setupState, ctx } = instance
    if (setupState !== EMPTY_OBJ && hasOwn(setupState, key)) {
      setupState[key] = value
    } else if (data !== EMPTY_OBJ && hasOwn(data, key)) {
      data[key] = value
    } else if (hasOwn(instance.props, key)) {
      // 禁止修改 props 属性
      __DEV__ &&
        warn(
          `Attempting to mutate prop "${key}". Props are readonly.`,
          instance
        )
      return false
    }

    // 禁止修改组件实例所公开的内置属性：$xxx
    if (key[0] === '$' && key.slice(1) in instance) {
      __DEV__ &&
        warn(
          `Attempting to mutate public property "${key}". Properties starting with $ are reserved and readonly.`,
          instance
        )
      return false
    } else {
      if (__DEV__ && key in instance.appContext.config.globalProperties) {
        // 修改全局属性
        Object.defineProperty(ctx, key, {
          enumerable: true,
          configurable: true,
          value
        })
      } else {
        ctx[key] = value
      }
    }
    return true
  },

  // 访问with里的数据时：判断所访问属性存在各个范围里
  has(
    {
      // ctx.instance
      _: { data, setupState, accessCache, ctx, appContext, propsOptions }
    }: ComponentRenderContext,
    key: string
  ) {
    let normalizedProps
    return (
      accessCache![key] !== undefined || // 访问属性的同时，会设置accessCache相应值
      (data !== EMPTY_OBJ && hasOwn(data, key)) ||
      (setupState !== EMPTY_OBJ && hasOwn(setupState, key)) ||
      ((normalizedProps = propsOptions[0]) && hasOwn(normalizedProps, key)) ||
      hasOwn(ctx, key) ||
      hasOwn(publicPropertiesMap, key) ||
      hasOwn(appContext.config.globalProperties, key)
    )
  }
}

// 别使用ownKeys()，生成环境下会不存在
if (__DEV__ && !__TEST__) {
  PublicInstanceProxyHandlers.ownKeys = (target: ComponentRenderContext) => {
    warn(
      `Avoid app logic that relies on enumerating keys on a component instance. ` +
        `The keys will be empty in production mode to avoid performance overhead.`
    )
    return Reflect.ownKeys(target)
  }
}

<<<<<<< HEAD
// 编译vue模版的render函数：instance.withProxy
export const RuntimeCompiledPublicInstanceProxyHandlers = extend(
=======
export const RuntimeCompiledPublicInstanceProxyHandlers = /*#__PURE__*/ extend(
>>>>>>> 03abc257
  {},
  PublicInstanceProxyHandlers,
  {
    get(target: ComponentRenderContext, key: string) {
      // fast path for unscopables when using `with` block
      if ((key as any) === Symbol.unscopables) {
        // 在with作用域下，排除在原型链上的属性，如 直接读出with里的ctx上属性
        return
      }
      return PublicInstanceProxyHandlers.get!(target, key, target)
    },
    // 执行render函数时，with(ctx) {...}, 访问一个变量时，会先判断这个has，然后 get
    has(_: ComponentRenderContext, key: string) {
      const has = key[0] !== '_' && !isGloballyWhitelisted(key)

      if (__DEV__ && !has && PublicInstanceProxyHandlers.has!(_, key)) {
        warn(
          `Property ${JSON.stringify(
            key
          )} should not start with _ which is a reserved prefix for Vue internals.`
        )
      }
      return has
    }
  }
)

<<<<<<< HEAD
// 创建组件实例的上下文，包含：组件本身实例、组件公开的属性、app上下文的全局属性
=======
// dev only
>>>>>>> 03abc257
// In dev mode, the proxy target exposes the same properties as seen on `this`
// for easier console inspection. In prod mode it will be an empty object so
// these properties definitions can be skipped.
export function createDevRenderContext(instance: ComponentInternalInstance) {
  const target: Record<string, any> = {}

  // expose internal instance for proxy handlers
  Object.defineProperty(target, `_`, {
    configurable: true,
    enumerable: false,
    get: () => instance
  })

  // expose public properties
  // 访问相关内置公开的实例属性，返回处理后的组件实例属性
  Object.keys(publicPropertiesMap).forEach(key => {
    Object.defineProperty(target, key, {
      configurable: true,
      enumerable: false,
      get: () => publicPropertiesMap[key](instance),
      // intercepted by the proxy so no need for implementation,
      // but needed to prevent set errors
      set: NOOP
    })
  })

  return target as ComponentRenderContext
}

// dev only
// 组件props属性列表 绑定到 组件实例上下文 ctx
export function exposePropsOnRenderContext(
  instance: ComponentInternalInstance
) {
  const {
    ctx,
    propsOptions: [propsOptions] // 规范后的组件的props属性
  } = instance
  if (propsOptions) {
    Object.keys(propsOptions).forEach(key => {
      Object.defineProperty(ctx, key, {
        enumerable: true,
        configurable: true,
        get: () => instance.props[key], // 组件节点vnode的props属性上的值（已规范并赋值）
        set: NOOP
      })
    })
  }
}

// dev only
// 绑定 组件的setup 返回值到 组件实例上下文ctx
export function exposeSetupStateOnRenderContext(
  instance: ComponentInternalInstance
) {
  // setupState 即 setupResult
  const { ctx, setupState } = instance

  // toRaw: 设置 setupState.__v_raw = setupState
  Object.keys(toRaw(setupState)).forEach(key => {
    if (!setupState.__isScriptSetup && (key[0] === '$' || key[0] === '_')) {
      // setup方法的返回值属性里不能以 $、_ 开头，这些是Vue的 内部属性预留前置代表
      warn(
        `setup() return property ${JSON.stringify(
          key
        )} should not start with "$" or "_" ` +
          `which are reserved prefixes for Vue internals.`
      )
      return
    }

    Object.defineProperty(ctx, key, {
      enumerable: true,
      configurable: true,
      get: () => setupState[key],
      set: NOOP
    })
  })
}<|MERGE_RESOLUTION|>--- conflicted
+++ resolved
@@ -223,12 +223,8 @@
   return getPublicInstance(i.parent)
 }
 
-<<<<<<< HEAD
 // instance.ctx: 公开组件实例部分属性与方法
-export const publicPropertiesMap: PublicPropertiesMap = extend(
-=======
 export const publicPropertiesMap: PublicPropertiesMap = /*#__PURE__*/ extend(
->>>>>>> 03abc257
   Object.create(null),
   {
     // i 为component实例: instance
@@ -489,12 +485,8 @@
   }
 }
 
-<<<<<<< HEAD
 // 编译vue模版的render函数：instance.withProxy
-export const RuntimeCompiledPublicInstanceProxyHandlers = extend(
-=======
 export const RuntimeCompiledPublicInstanceProxyHandlers = /*#__PURE__*/ extend(
->>>>>>> 03abc257
   {},
   PublicInstanceProxyHandlers,
   {
@@ -522,11 +514,8 @@
   }
 )
 
-<<<<<<< HEAD
 // 创建组件实例的上下文，包含：组件本身实例、组件公开的属性、app上下文的全局属性
-=======
 // dev only
->>>>>>> 03abc257
 // In dev mode, the proxy target exposes the same properties as seen on `this`
 // for easier console inspection. In prod mode it will be an empty object so
 // these properties definitions can be skipped.
