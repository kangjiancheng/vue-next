--- conflicted
+++ resolved
@@ -137,19 +137,12 @@
     }Modifiers`
     const { number, trim } = props[modifiersKey] || EMPTY_OBJ
     if (trim) {
-<<<<<<< HEAD
       // <hello-world v-model:user-name.trim="user.name" />
-      args = rawArgs.map(a => a.trim())
+      args = rawArgs.map(a => (isString(a) ? a.trim() : a))
     }
     if (number) {
       // <hello-world v-model:user-name.number="user.name" />
-      args = rawArgs.map(toNumber)
-=======
-      args = rawArgs.map(a => (isString(a) ? a.trim() : a))
-    }
-    if (number) {
       args = rawArgs.map(looseToNumber)
->>>>>>> f3e4f038
     }
   }
 
