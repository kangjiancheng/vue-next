import { isObject, toRawType, def } from '@vue/shared'
import {
  mutableHandlers,
  readonlyHandlers,
  shallowReactiveHandlers,
  shallowReadonlyHandlers
} from './baseHandlers'
import {
  mutableCollectionHandlers,
  readonlyCollectionHandlers,
  shallowCollectionHandlers,
  shallowReadonlyCollectionHandlers
} from './collectionHandlers'
import { UnwrapRefSimple, Ref } from './ref'

export const enum ReactiveFlags {
  SKIP = '__v_skip',
  IS_REACTIVE = '__v_isReactive',
  IS_READONLY = '__v_isReadonly',
  RAW = '__v_raw'
}

export interface Target {
  [ReactiveFlags.SKIP]?: boolean
  [ReactiveFlags.IS_REACTIVE]?: boolean
  [ReactiveFlags.IS_READONLY]?: boolean
  [ReactiveFlags.RAW]?: any
}

export const reactiveMap = new WeakMap<Target, any>()
export const shallowReactiveMap = new WeakMap<Target, any>() // 响应式对象集合
export const readonlyMap = new WeakMap<Target, any>()
export const shallowReadonlyMap = new WeakMap<Target, any>()

const enum TargetType {
  INVALID = 0,
  COMMON = 1,
  COLLECTION = 2
}

function targetTypeMap(rawType: string) {
  switch (rawType) {
    case 'Object':
    case 'Array':
      return TargetType.COMMON
    case 'Map':
    case 'Set':
    case 'WeakMap':
    case 'WeakSet':
      return TargetType.COLLECTION
    default:
      return TargetType.INVALID
  }
}

// 获取目标的类型分类
function getTargetType(value: Target) {
  // isExtensible 表示是否可以在对象上 添加新属性，默认 为 true
  // https://developer.mozilla.org/zh-CN/docs/Web/JavaScript/Reference/Global_Objects/Object/isExtensible
  // 禁止扩展：
  //    1、Object.preventExtensions(value)
  //    2、密封对象 - var sealed = Object.seal(value)，
  //    3、冻结对象 - var frozen = Object.freeze(value)，

  return value[ReactiveFlags.SKIP] || !Object.isExtensible(value)
    ? TargetType.INVALID
    : targetTypeMap(toRawType(value)) // 获取value原始类型, 并进行归类：COMMON、COLLECTION、INVALID
}

// only unwrap nested ref
export type UnwrapNestedRefs<T> = T extends Ref ? T : UnwrapRefSimple<T>

/**
 * Creates a reactive copy of the original object.
 *
 * The reactive conversion is "deep"—it affects all nested properties. In the
 * ES2015 Proxy based implementation, the returned proxy is **not** equal to the
 * original object. It is recommended to work exclusively with the reactive
 * proxy and avoid relying on the original object.
 *
 * A reactive object also automatically unwraps refs contained in it, so you
 * don't need to use `.value` when accessing and mutating their value:
 *
 * ```js
 * const count = ref(0)
 * const obj = reactive({
 *   count
 * })
 *
 * obj.count++
 * obj.count // -> 1
 * count.value // -> 1
 * ```
 */
// 将对象 转换为 响应式对象
export function reactive<T extends object>(target: T): UnwrapNestedRefs<T>
export function reactive(target: object) {
  // if trying to observe a readonly proxy, return the readonly version.
  if (target && (target as Target)[ReactiveFlags.IS_READONLY]) {
    return target
  }
  // 创建响应式对象
  return createReactiveObject(
    target,
    false,
    mutableHandlers, // proxy 普通对象 - COMMON： Array、Object
    mutableCollectionHandlers, // proxy 集合对象 - COLLECTION: Map、Set、WeakMap、WeakSet
    reactiveMap
  )
}

/**
 * Return a shallowly-reactive copy of the original object, where only the root
 * level properties are reactive. It also does not auto-unwrap refs (even at the
 * root level).
 */
// 不进行深层次代理响应：即如果访问该对象的属性时，如果属性值为对象，则直接返回结果，而不是进行响应转换该属性值，但会进行跟踪并收集依赖
export function shallowReactive<T extends object>(target: T): T {
  // 创建target 代理proxy响应式d对象
  return createReactiveObject(
    target,
    false, // reactiveMap
    shallowReactiveHandlers, // TargetType.COMMON，即target 类型为：Array、Object
    shallowCollectionHandlers, // TargetType.COLLECTION，即target 类型为：Map、Set、WeakMap、WeakSet
    shallowReactiveMap
  )
}

type Primitive = string | number | boolean | bigint | symbol | undefined | null
type Builtin = Primitive | Function | Date | Error | RegExp
export type DeepReadonly<T> = T extends Builtin
  ? T
  : T extends Map<infer K, infer V>
  ? ReadonlyMap<DeepReadonly<K>, DeepReadonly<V>>
  : T extends ReadonlyMap<infer K, infer V>
  ? ReadonlyMap<DeepReadonly<K>, DeepReadonly<V>>
  : T extends WeakMap<infer K, infer V>
  ? WeakMap<DeepReadonly<K>, DeepReadonly<V>>
  : T extends Set<infer U>
  ? ReadonlySet<DeepReadonly<U>>
  : T extends ReadonlySet<infer U>
  ? ReadonlySet<DeepReadonly<U>>
  : T extends WeakSet<infer U>
  ? WeakSet<DeepReadonly<U>>
  : T extends Promise<infer U>
  ? Promise<DeepReadonly<U>>
  : T extends {}
  ? { readonly [K in keyof T]: DeepReadonly<T[K]> }
  : Readonly<T>

/**
 * Creates a readonly copy of the original object. Note the returned copy is not
 * made reactive, but `readonly` can be called on an already reactive object.
 */
export function readonly<T extends object>(
  target: T
): DeepReadonly<UnwrapNestedRefs<T>> {
  return createReactiveObject(
    target,
    true,
    readonlyHandlers,
    readonlyCollectionHandlers,
    readonlyMap
  )
}

/**
 * Returns a reactive-copy of the original object, where only the root level
 * properties are readonly, and does NOT unwrap refs nor recursively convert
 * returned properties.
 * This is used for creating the props proxy object for stateful components.
 */
// 不进行深层次代理响应：即如果访问该对象的属性时，不会进行跟踪并收集依赖
export function shallowReadonly<T extends object>(
  target: T
): Readonly<{ [K in keyof T]: UnwrapNestedRefs<T[K]> }> {
  // setup (props = shallowReadonly(instance.props))
  return createReactiveObject(
    target,
    true,
    shallowReadonlyHandlers,
    shallowReadonlyCollectionHandlers,
    shallowReadonlyMap
  )
}

// 创建响应式对象，并收集该响应式对象
function createReactiveObject(
  target: Target,
  isReadonly: boolean,
  baseHandlers: ProxyHandler<any>, // proxy 普通对象 - COMMON： Array、Object
  collectionHandlers: ProxyHandler<any>, // proxy 集合对象 - COLLECTION: Map、Set、WeakMap、WeakSet
  proxyMap: WeakMap<Target, any> // 收集只读、响应式对象
) {
  if (!isObject(target)) {
    if (__DEV__) {
      console.warn(`value cannot be made reactive: ${String(target)}`)
    }
    return target
  }
  // target is already a Proxy, return it.
  // exception: calling readonly() on a reactive object
  if (
    target[ReactiveFlags.RAW] &&
    !(isReadonly && target[ReactiveFlags.IS_REACTIVE])
  ) {
    return target
  }
  // target already has corresponding Proxy
  const existingProxy = proxyMap.get(target)
  if (existingProxy) {
    // 如果已转换为响应式对象 则直接返回
    return existingProxy
  }
  // only a whitelist of value types can be observed.
  // 对目标类型进行分类：COMMON、COLLECTION、INVALID
  // COMMON： Array、Object
  // COLLECTION: Map、Set、WeakMap、WeakSet
  const targetType = getTargetType(target)
  if (targetType === TargetType.INVALID) {
    return target
  }

  // 代理响应式对象
  const proxy = new Proxy(
    target,
    targetType === TargetType.COLLECTION ? collectionHandlers : baseHandlers
  )
  proxyMap.set(target, proxy)
  return proxy
}

export function isReactive(value: unknown): boolean {
  if (isReadonly(value)) {
    // __v_isReadonly
    return isReactive((value as Target)[ReactiveFlags.RAW]) // __v_raw
  }
  return !!(value && (value as Target)[ReactiveFlags.IS_REACTIVE]) // __v_isReactive
}

export function isReadonly(value: unknown): boolean {
  return !!(value && (value as Target)[ReactiveFlags.IS_READONLY]) // __v_isReadonly
}

export function isProxy(value: unknown): boolean {
  return isReactive(value) || isReadonly(value)
}

// 返回__v_raw 或 原先值observed
export function toRaw<T>(observed: T): T {
<<<<<<< HEAD
  return (
    (observed && toRaw((observed as Target)[ReactiveFlags.RAW])) || observed // __v_raw
  )
=======
  const raw = observed && (observed as Target)[ReactiveFlags.RAW]
  return raw ? toRaw(raw) : observed
>>>>>>> 03abc257
}

// 标记为 __v_skip
export function markRaw<T extends object>(value: T): T {
  // Object.defineProperty =》 value.__v_skip = true
  def(value, ReactiveFlags.SKIP, true)
  return value
}<|MERGE_RESOLUTION|>--- conflicted
+++ resolved
@@ -248,14 +248,8 @@
 
 // 返回__v_raw 或 原先值observed
 export function toRaw<T>(observed: T): T {
-<<<<<<< HEAD
-  return (
-    (observed && toRaw((observed as Target)[ReactiveFlags.RAW])) || observed // __v_raw
-  )
-=======
-  const raw = observed && (observed as Target)[ReactiveFlags.RAW]
+  const raw = observed && (observed as Target)[ReactiveFlags.RAW] // __v_raw
   return raw ? toRaw(raw) : observed
->>>>>>> 03abc257
 }
 
 // 标记为 __v_skip
