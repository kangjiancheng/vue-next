import {
  type Component,
  type ComponentInternalInstance,
  type ConcreteComponent,
  type Data,
  getComponentPublicInstance,
  validateComponentName,
} from './component'
import type {
  ComponentOptions,
  MergedComponentOptions,
  RuntimeCompilerOptions,
} from './componentOptions'
import type {
  ComponentCustomProperties,
  ComponentPublicInstance,
} from './componentPublicInstance'
import { type Directive, validateDirectiveName } from './directives'
import type { ElementNamespace, RootRenderFunction } from './renderer'
import type { InjectionKey } from './apiInject'
import { warn } from './warning'
import { type VNode, cloneVNode, createVNode } from './vnode'
import type { RootHydrateFunction } from './hydration'
import { devtoolsInitApp, devtoolsUnmountApp } from './devtools'
import { NO, extend, isFunction, isObject } from '@vue/shared'
import { version } from '.'
import { installAppCompatProperties } from './compat/global'
import type { NormalizedPropsOptions } from './componentProps'
import type { ObjectEmitsOptions } from './componentEmits'
import type { DefineComponent } from './apiDefineComponent'

export interface App<HostElement = any> {
  version: string
  config: AppConfig

  use<Options extends unknown[]>(
    plugin: Plugin<Options>,
    ...options: Options
  ): this
  use<Options>(plugin: Plugin<Options>, options: Options): this

  mixin(mixin: ComponentOptions): this
  component(name: string): Component | undefined
  component(name: string, component: Component | DefineComponent): this
  directive<T = any, V = any>(name: string): Directive<T, V> | undefined
  directive<T = any, V = any>(name: string, directive: Directive<T, V>): this
  mount(
    rootContainer: HostElement | string,
    isHydrate?: boolean,
    namespace?: boolean | ElementNamespace,
  ): ComponentPublicInstance
  unmount(): void
  provide<T, K = InjectionKey<T> | string | number>(
    key: K,
    value: K extends InjectionKey<infer V> ? V : T,
  ): this

  /**
   * Runs a function with the app as active instance. This allows using of `inject()` within the function to get access
   * to variables provided via `app.provide()`.
   *
   * @param fn - function to run with the app as active instance
   */
  runWithContext<T>(fn: () => T): T

  // internal, but we need to expose these for the server-renderer and devtools
  _uid: number
  _component: ConcreteComponent
  _props: Data | null
  _container: HostElement | null
  _context: AppContext
  _instance: ComponentInternalInstance | null

  /**
   * v2 compat only
   */
  filter?(name: string): Function | undefined
  filter?(name: string, filter: Function): this

  /**
   * @internal v3 compat only
   */
  _createRoot?(options: ComponentOptions): ComponentPublicInstance
}

export type OptionMergeFunction = (to: unknown, from: unknown) => any

export interface AppConfig {
  // @private
  readonly isNativeTag: (tag: string) => boolean

  performance: boolean
  optionMergeStrategies: Record<string, OptionMergeFunction>
  globalProperties: ComponentCustomProperties & Record<string, any>
  errorHandler?: (
    err: unknown,
    instance: ComponentPublicInstance | null,
    info: string,
  ) => void
  warnHandler?: (
    msg: string,
    instance: ComponentPublicInstance | null,
    trace: string,
  ) => void

  /**
   * Options to pass to `@vue/compiler-dom`.
   * Only supported in runtime compiler build.
   */
  compilerOptions: RuntimeCompilerOptions

  /**
   * @deprecated use config.compilerOptions.isCustomElement
   */
  isCustomElement?: (tag: string) => boolean

  /**
   * TODO document for 3.5
   * Enable warnings for computed getters that recursively trigger itself.
   */
  warnRecursiveComputed?: boolean
}

export interface AppContext {
  app: App // for devtools
  config: AppConfig
  mixins: ComponentOptions[]
  components: Record<string, Component>
  directives: Record<string, Directive>
  provides: Record<string | symbol, any>

  /**
   * Cache for merged/normalized component options
   * Each app instance has its own cache because app-level global mixins and
   * optionMergeStrategies can affect merge behavior.
   * @internal
   */
  optionsCache: WeakMap<ComponentOptions, MergedComponentOptions>
  /**
   * Cache for normalized props options
   * @internal
   */
  propsCache: WeakMap<ConcreteComponent, NormalizedPropsOptions>
  /**
   * Cache for normalized emits options
   * @internal
   */
  emitsCache: WeakMap<ConcreteComponent, ObjectEmitsOptions | null>
  /**
   * HMR only
   * @internal
   */
  reload?: () => void
  /**
   * v2 compat only
   * @internal
   */
  filters?: Record<string, Function>
}

type PluginInstallFunction<Options = any[]> = Options extends unknown[]
  ? (app: App, ...options: Options) => any
  : (app: App, options: Options) => any

export type ObjectPlugin<Options = any[]> = {
  install: PluginInstallFunction<Options>
}
export type FunctionPlugin<Options = any[]> = PluginInstallFunction<Options> &
  Partial<ObjectPlugin<Options>>

export type Plugin<Options = any[]> =
  | FunctionPlugin<Options>
  | ObjectPlugin<Options>

export function createAppContext(): AppContext {
  return {
    app: null as any,
    config: {
      isNativeTag: NO,
      performance: false,
      globalProperties: {}, // 用户自定义的全局属性
      optionMergeStrategies: {},
      errorHandler: undefined,
      warnHandler: undefined,
      compilerOptions: {},
    },
    mixins: [],
    components: {},
    directives: {},
    provides: Object.create(null),
    optionsCache: new WeakMap(),
    propsCache: new WeakMap(),
    emitsCache: new WeakMap(),
  }
}

export type CreateAppFunction<HostElement> = (
  rootComponent: Component,
  rootProps?: Data | null,
) => App<HostElement>

let uid = 0

// 创建 一个 createApp() 函数，实际项目的入口
export function createAppAPI<HostElement>(
  render: RootRenderFunction<HostElement>,
  hydrate?: RootHydrateFunction,
): CreateAppFunction<HostElement> {
  // 返回 一个 createApp() 函数，实际项目的入口， rootComponent 基本组件 App， rootProps将传递给根组件的props
  return function createApp(rootComponent, rootProps = null) {
    if (!isFunction(rootComponent)) {
      rootComponent = extend({}, rootComponent)
    }

    if (rootProps != null && !isObject(rootProps)) {
      __DEV__ && warn(`root props passed to app.mount() must be an object.`)
      rootProps = null
    }

    // 初始化 app 的基本方法
    const context = createAppContext()
    const installedPlugins = new WeakSet()

    let isMounted = false

    // createApp() 返回的最终结果
    const app: App = (context.app = {
      _uid: uid++,
      _component: rootComponent as ConcreteComponent,
      _props: rootProps,
      _container: null, // 挂载目标dom实例，如：#app
      _context: context,
      _instance: null,

      version,

      get config() {
        return context.config
      },

      set config(v) {
        if (__DEV__) {
          warn(
            `app.config cannot be replaced. Modify individual options instead.`,
          )
        }
      },

      use(plugin: Plugin, ...options: any[]) {
        if (installedPlugins.has(plugin)) {
          __DEV__ && warn(`Plugin has already been applied to target app.`)
        } else if (plugin && isFunction(plugin.install)) {
          installedPlugins.add(plugin)
          plugin.install(app, ...options)
        } else if (isFunction(plugin)) {
          installedPlugins.add(plugin)
          plugin(app, ...options)
        } else if (__DEV__) {
          warn(
            `A plugin must either be a function or an object with an "install" ` +
              `function.`,
          )
        }
        return app
      },

      mixin(mixin: ComponentOptions) {
        if (__FEATURE_OPTIONS_API__) {
          if (!context.mixins.includes(mixin)) {
            context.mixins.push(mixin)
          } else if (__DEV__) {
            warn(
              'Mixin has already been applied to target app' +
                (mixin.name ? `: ${mixin.name}` : ''),
            )
          }
        } else if (__DEV__) {
          warn('Mixins are only available in builds supporting Options API')
        }
        return app
      },

      component(name: string, component?: Component): any {
        if (__DEV__) {
          validateComponentName(name, context.config)
        }
        if (!component) {
          return context.components[name]
        }
        if (__DEV__ && context.components[name]) {
          warn(`Component "${name}" has already been registered in target app.`)
        }
        context.components[name] = component
        return app
      },

      directive(name: string, directive?: Directive) {
        if (__DEV__) {
          validateDirectiveName(name)
        }

        if (!directive) {
          return context.directives[name] as any
        }
        if (__DEV__ && context.directives[name]) {
          warn(`Directive "${name}" has already been registered in target app.`)
        }
        context.directives[name] = directive
        return app
      },

      // 基本挂载方法
      // 在不同情景下实现各自的功能：客户端版的mount方法会在入口重新初始化
      mount(
        rootContainer: HostElement,
        isHydrate?: boolean,
        namespace?: boolean | ElementNamespace,
      ): any {
        // isMounted 避免对同一个Vue.createApp()结果, 即同一个app 多次调用mount()
        // 当然 可以重新 createApp 一个app，然后再调用mount
        if (!isMounted) {
          // 初始化 vnode 属性
          // vnode.type: rootComponent
          // vnode.props: rootProps
          // #5571
          if (__DEV__ && (rootContainer as any).__vue_app__) {
            warn(
              `There is already an app instance mounted on the host container.\n` +
                ` If you want to mount another app on the same host container,` +
                ` you need to unmount the previous app by calling \`app.unmount()\` first.`,
            )
          }
          const vnode = createVNode(rootComponent, rootProps)
          // store app context on the root VNode.
          // this will be set on the root instance on initial mount.
          vnode.appContext = context // app 的相关环境信息

<<<<<<< HEAD
          // 开发模式下，HMR root reload 热更新，重新渲染
=======
          if (namespace === true) {
            namespace = 'svg'
          } else if (namespace === false) {
            namespace = undefined
          }

          // HMR root reload
>>>>>>> 261fb7ce
          if (__DEV__) {
            context.reload = () => {
              // casting to ElementNamespace because TS doesn't guarantee type narrowing
              // over function boundaries
              render(
                cloneVNode(vnode),
                rootContainer,
                namespace as ElementNamespace,
              )
            }
          }

          // 开始 渲染
          if (isHydrate && hydrate) {
            // ssr
            hydrate(vnode as VNode<Node, Element>, rootContainer as any)
          } else {
<<<<<<< HEAD
            // 浏览器
            render(vnode, rootContainer, isSVG)
=======
            render(vnode, rootContainer, namespace)
>>>>>>> 261fb7ce
          }
          isMounted = true
          app._container = rootContainer // 挂在目标dom实例

          // for devtools and telemetry
          ;(rootContainer as any).__vue_app__ = app

          if (__DEV__ || __FEATURE_PROD_DEVTOOLS__) {
            app._instance = vnode.component
            devtoolsInitApp(app, version)
          }

<<<<<<< HEAD
          // 组件实例上下文ctx
          return getExposeProxy(vnode.component!) || vnode.component!.proxy // ts 类型断言：后缀 '!' 排除null或undefined
=======
          return getComponentPublicInstance(vnode.component!)
>>>>>>> 261fb7ce
        } else if (__DEV__) {
          // 开发环境下，如开发库（非*.prod.js）vue.global.js 或构建构建的 env != production
          warn(
            `App has already been mounted.\n` +
              `If you want to remount the same app, move your app creation logic ` +
              `into a factory function and create fresh app instances for each ` +
              `mount - e.g. \`const createMyApp = () => createApp(App)\``,
          )
        }
      },

      unmount() {
        if (isMounted) {
          render(null, app._container)
          if (__DEV__ || __FEATURE_PROD_DEVTOOLS__) {
            app._instance = null
            devtoolsUnmountApp(app)
          }
          delete app._container.__vue_app__
        } else if (__DEV__) {
          warn(`Cannot unmount an app that is not mounted.`)
        }
      },

      provide(key, value) {
        if (__DEV__ && (key as string | symbol) in context.provides) {
          warn(
            `App already provides property with key "${String(key)}". ` +
              `It will be overwritten with the new value.`,
          )
        }

        context.provides[key as string | symbol] = value

        return app
      },

      runWithContext(fn) {
        const lastApp = currentApp
        currentApp = app
        try {
          return fn()
        } finally {
          currentApp = lastApp
        }
      },
    })

    if (__COMPAT__) {
      installAppCompatProperties(app, context, render)
    }

    return app
  }
}

/**
 * @internal Used to identify the current app when using `inject()` within
 * `app.runWithContext()`.
 */
export let currentApp: App<unknown> | null = null<|MERGE_RESOLUTION|>--- conflicted
+++ resolved
@@ -335,9 +335,6 @@
           // this will be set on the root instance on initial mount.
           vnode.appContext = context // app 的相关环境信息
 
-<<<<<<< HEAD
-          // 开发模式下，HMR root reload 热更新，重新渲染
-=======
           if (namespace === true) {
             namespace = 'svg'
           } else if (namespace === false) {
@@ -345,7 +342,7 @@
           }
 
           // HMR root reload
->>>>>>> 261fb7ce
+          // 开发模式下，HMR root reload 热更新，重新渲染
           if (__DEV__) {
             context.reload = () => {
               // casting to ElementNamespace because TS doesn't guarantee type narrowing
@@ -363,12 +360,8 @@
             // ssr
             hydrate(vnode as VNode<Node, Element>, rootContainer as any)
           } else {
-<<<<<<< HEAD
             // 浏览器
-            render(vnode, rootContainer, isSVG)
-=======
             render(vnode, rootContainer, namespace)
->>>>>>> 261fb7ce
           }
           isMounted = true
           app._container = rootContainer // 挂在目标dom实例
@@ -381,12 +374,8 @@
             devtoolsInitApp(app, version)
           }
 
-<<<<<<< HEAD
           // 组件实例上下文ctx
-          return getExposeProxy(vnode.component!) || vnode.component!.proxy // ts 类型断言：后缀 '!' 排除null或undefined
-=======
           return getComponentPublicInstance(vnode.component!)
->>>>>>> 261fb7ce
         } else if (__DEV__) {
           // 开发环境下，如开发库（非*.prod.js）vue.global.js 或构建构建的 env != production
           warn(
