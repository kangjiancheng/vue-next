--- conflicted
+++ resolved
@@ -144,16 +144,11 @@
     // the solution is simple: we save the timestamp when a handler is attached,
     // and the handler would only fire if the event passed to it was fired
     // AFTER it was attached.
-<<<<<<< HEAD
     const timeStamp = e.timeStamp || _getNow() //  Date.now
-    if (timeStamp >= invoker.attached - 1) {
-      // 执行事件处理函数
-=======
-    const timeStamp = e.timeStamp || _getNow()
 
     if (skipTimestampCheck || timeStamp >= invoker.attached - 1) {
->>>>>>> 4fe4de0a
       callWithAsyncErrorHandling(
+        // 执行事件处理函数
         patchStopImmediatePropagation(e, invoker.value),
         instance,
         ErrorCodes.NATIVE_EVENT_HANDLER,
