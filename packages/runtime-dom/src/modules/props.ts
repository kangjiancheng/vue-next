--- conflicted
+++ resolved
@@ -44,17 +44,8 @@
     // compare against its attribute value instead.
     const oldValue = tag === 'OPTION' ? el.getAttribute('value') : el.value
     const newValue = value == null ? '' : value
-<<<<<<< HEAD
-    if (
-      el.value !== newValue || // 如果属性值不一样，旧替换
-      // #4956: always set for OPTION elements because its value falls back to
-      // textContent if no value attribute is present. And setting .value for
-      // OPTION has no side effect
-      el.tagName === 'OPTION'
-    ) {
-=======
     if (oldValue !== newValue) {
->>>>>>> a6503e3e
+      // 如果属性值不一样，就替换
       el.value = newValue
     }
     if (value == null) {
