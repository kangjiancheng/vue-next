--- conflicted
+++ resolved
@@ -146,17 +146,13 @@
   }
 }
 
-<<<<<<< HEAD
 // 不可遍历
-export const def = (obj: object, key: string | symbol, value: any) => {
-=======
 export const def = (
   obj: object,
   key: string | symbol,
   value: any,
   writable = false,
 ) => {
->>>>>>> 261fb7ce
   Object.defineProperty(obj, key, {
     configurable: true,
     enumerable: false,
