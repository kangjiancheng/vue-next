--- conflicted
+++ resolved
@@ -149,21 +149,13 @@
   // 设定 attrs.__vInternal = 1
   def(attrs, InternalObjectKey, 1)
 
-<<<<<<< HEAD
+  instance.propsDefaults = Object.create(null)
+
   // 完成组件props的赋值：
   //    将 vnode的props 与 其所定义的props选项 进行对比
   //    设置组件接收到的 props 和 attrs，并设置props的默认值
   setFullProps(instance, rawProps, props, attrs)
 
-  // validation
-  if (__DEV__) {
-    // 开发环境验证，验证prop的 required、type、validator
-    validateProps(props, instance)
-=======
-  instance.propsDefaults = Object.create(null)
-
-  setFullProps(instance, rawProps, props, attrs)
-
   // ensure all declared prop keys are present
   for (const key in instance.propsOptions[0]) {
     if (!(key in props)) {
@@ -173,8 +165,8 @@
 
   // validation
   if (__DEV__) {
+    // 开发环境验证，验证prop的 required、type、validator
     validateProps(rawProps || {}, props, instance)
->>>>>>> 4fe4de0a
   }
 
   if (isStateful) {
@@ -318,21 +310,13 @@
 
   if (rawProps) {
     for (const key in rawProps) {
-<<<<<<< HEAD
-      const value = rawProps[key] // vnode prop属性值
-
-=======
->>>>>>> 4fe4de0a
       // key, ref are reserved and never passed down
       if (isReservedProp(key)) {
         // 不处理vue 保留的关键 prop key，如：key、ref、或空字符串key，即不能传入这些到组件
         continue
       }
-<<<<<<< HEAD
-
-=======
-      const value = rawProps[key]
->>>>>>> 4fe4de0a
+
+      const value = rawProps[key] // vnode prop属性值
       // prop option names are camelized during normalization, so to support
       // kebab -> camel conversion here we need to camelize the key.
       let camelKey
@@ -386,12 +370,6 @@
       const defaultValue = opt.default
 
       if (opt.type !== Function && isFunction(defaultValue)) {
-<<<<<<< HEAD
-        // 默认属性值 - 函数返回值
-        setCurrentInstance(instance)
-        value = defaultValue(props)
-        setCurrentInstance(null)
-=======
         const { propsDefaults } = instance
         if (key in propsDefaults) {
           value = propsDefaults[key]
@@ -400,7 +378,6 @@
           value = propsDefaults[key] = defaultValue(props)
           setCurrentInstance(null)
         }
->>>>>>> 4fe4de0a
       } else {
         // 默认属性值
         // 默认值为一个函数：当 type = Function 时，说明该属性prop的 默认值 就是 一个函数
@@ -575,16 +552,8 @@
   expectedTypes: PropType<any> | void | null | true // prop的type值，即prop的值
 ): number {
   if (isArray(expectedTypes)) {
-<<<<<<< HEAD
     // 返回 指定类型的索引
-    for (let i = 0, len = expectedTypes.length; i < len; i++) {
-      if (isSameType(expectedTypes[i], type)) {
-        return i
-      }
-    }
-=======
     return expectedTypes.findIndex(t => isSameType(t, type))
->>>>>>> 4fe4de0a
   } else if (isFunction(expectedTypes)) {
     // 当只prop的type只是一个类型是，判断是否类型相等
     return isSameType(expectedTypes, type) ? 0 : -1
@@ -595,20 +564,13 @@
 /**
  * dev only
  */
-<<<<<<< HEAD
-function validateProps(props: Data, instance: ComponentInternalInstance) {
-  // props 为组件接收到的属性集合，且已规范格式和设置完默认值
-  const rawValues = toRaw(props)
-  const options = instance.propsOptions[0] // 已规范后的组件的props属性列表
-=======
 function validateProps(
   rawProps: Data,
-  props: Data,
+  props: Data, // props 为组件接收到的属性集合，且已规范格式和设置完默认值
   instance: ComponentInternalInstance
 ) {
   const resolvedValues = toRaw(props)
-  const options = instance.propsOptions[0]
->>>>>>> 4fe4de0a
+  const options = instance.propsOptions[0] // 已规范后的组件的props属性列表
   for (const key in options) {
     let opt = options[key]
     if (opt == null) continue
