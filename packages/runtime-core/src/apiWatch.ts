import {
  effect,
  stop,
  isRef,
  Ref,
  ComputedRef,
  ReactiveEffectOptions,
  isReactive
} from '@vue/reactivity'
import { SchedulerJob, queuePreFlushCb } from './scheduler'
import {
  EMPTY_OBJ,
  isObject,
  isArray,
  isFunction,
  isString,
  hasChanged,
  NOOP,
  remove,
  isMap,
  isSet,
  isPlainObject
} from '@vue/shared'
import {
  currentInstance,
  ComponentInternalInstance,
  isInSSRComponentSetup,
  recordInstanceBoundEffect
} from './component'
import {
  ErrorCodes,
  callWithErrorHandling,
  callWithAsyncErrorHandling
} from './errorHandling'
import { queuePostRenderEffect } from './renderer'
import { warn } from './warning'
import { DeprecationTypes } from './compat/compatConfig'
import { checkCompatEnabled, isCompatEnabled } from './compat/compatConfig'
import { ObjectWatchOptionItem } from './componentOptions'

export type WatchEffect = (onInvalidate: InvalidateCbRegistrator) => void

export type WatchSource<T = any> = Ref<T> | ComputedRef<T> | (() => T)

export type WatchCallback<V = any, OV = any> = (
  value: V,
  oldValue: OV,
  onInvalidate: InvalidateCbRegistrator
) => any

type MapSources<T, Immediate> = {
  [K in keyof T]: T[K] extends WatchSource<infer V>
    ? Immediate extends true ? (V | undefined) : V
    : T[K] extends object
      ? Immediate extends true ? (T[K] | undefined) : T[K]
      : never
}

type InvalidateCbRegistrator = (cb: () => void) => void

export interface WatchOptionsBase {
  flush?: 'pre' | 'post' | 'sync'
  onTrack?: ReactiveEffectOptions['onTrack']
  onTrigger?: ReactiveEffectOptions['onTrigger']
}

export interface WatchOptions<Immediate = boolean> extends WatchOptionsBase {
  immediate?: Immediate
  deep?: boolean
}

export type WatchStopHandle = () => void

// Simple effect.
export function watchEffect(
  effect: WatchEffect,
  options?: WatchOptionsBase
): WatchStopHandle {
  return doWatch(effect, null, options)
}

// initial value for watchers to trigger on undefined initial values
const INITIAL_WATCHER_VALUE = {}

type MultiWatchSources = (WatchSource<unknown> | object)[]

// overload: array of multiple sources + cb
export function watch<
  T extends MultiWatchSources,
  Immediate extends Readonly<boolean> = false
>(
  sources: [...T],
  cb: WatchCallback<MapSources<T, false>, MapSources<T, Immediate>>,
  options?: WatchOptions<Immediate>
): WatchStopHandle

// overload: multiple sources w/ `as const`
// watch([foo, bar] as const, () => {})
// somehow [...T] breaks when the type is readonly
export function watch<
  T extends Readonly<MultiWatchSources>,
  Immediate extends Readonly<boolean> = false
>(
  source: T,
  cb: WatchCallback<MapSources<T, false>, MapSources<T, Immediate>>,
  options?: WatchOptions<Immediate>
): WatchStopHandle

// overload: single source + cb
export function watch<T, Immediate extends Readonly<boolean> = false>(
  source: WatchSource<T>,
  cb: WatchCallback<T, Immediate extends true ? (T | undefined) : T>,
  options?: WatchOptions<Immediate>
): WatchStopHandle

// overload: watching reactive object w/ cb
export function watch<
  T extends object,
  Immediate extends Readonly<boolean> = false
>(
  source: T,
  cb: WatchCallback<T, Immediate extends true ? (T | undefined) : T>,
  options?: WatchOptions<Immediate>
): WatchStopHandle

// implementation
export function watch<T = any, Immediate extends Readonly<boolean> = false>(
  source: T | WatchSource<T>,
  cb: any,
  options?: WatchOptions<Immediate>
): WatchStopHandle {
  if (__DEV__ && !isFunction(cb)) {
    warn(
      `\`watch(fn, options?)\` signature has been moved to a separate API. ` +
        `Use \`watchEffect(fn, options?)\` instead. \`watch\` now only ` +
        `supports \`watch(source, cb, options?) signature.`
    )
  }
  // 初始化：执行source的effect，track 进行监听目标依赖项 收集与跟踪
  // 更新时：触发依赖目标，trigger 组件或watch更新

  // immediate: true - 依赖收集后，执行回调函数；false - 只进行依赖收集
  return doWatch(source as any, cb, options)
}

function doWatch(
  source: WatchSource | WatchSource[] | WatchEffect | object,
  cb: WatchCallback | null,
  { immediate, deep, flush, onTrack, onTrigger }: WatchOptions = EMPTY_OBJ,
  instance = currentInstance // 在执行组件的setup函数期间，会执行watch，所以instance为当前组件实例
): WatchStopHandle {
  if (__DEV__ && !cb) {
    // 当使用：watchEffect(effect, options)，immediate、deep 就不需要了

    if (immediate !== undefined) {
      // 仅适用于 watch()
      warn(
        `watch() "immediate" option is only respected when using the ` +
          `watch(source, callback, options?) signature.`
      )
    }
    if (deep !== undefined) {
      // 仅适用于 watch()
      warn(
        `watch() "deep" option is only respected when using the ` +
          `watch(source, callback, options?) signature.`
      )
    }
  }

  // 校验监听目标：ref、reactive对象 或 包含这类对象当数组
  const warnInvalidSource = (s: unknown) => {
    warn(
      `Invalid watch source: `,
      s,
      `A watch source can only be a getter/effect function, a ref, ` +
        `a reactive object, or an array of these types.`
    )
  }

  let getter: () => any // ref、reactive、数组、getter => ...
  let forceTrigger = false
  let isMultiSource = false

  if (isRef(source)) {
    // ref 引用 __v_isRef
    getter = () => (source as Ref).value // 访问时，依赖项value被跟踪
    forceTrigger = !!(source as Ref)._shallow
  } else if (isReactive(source)) {
    // reactive 响应对象 __v_isReactive
    getter = () => source
    deep = true
  } else if (isArray(source)) {
<<<<<<< HEAD
    // 数组 转换为 getter函数
=======
    isMultiSource = true
    forceTrigger = source.some(isReactive)
>>>>>>> 4f17be7b
    getter = () =>
      source.map(s => {
        if (isRef(s)) {
          return s.value
        } else if (isReactive(s)) {
          return traverse(s) // 遍历访问所有数据，为了响应式依赖收集
        } else if (isFunction(s)) {
          return callWithErrorHandling(s, instance, ErrorCodes.WATCH_GETTER, [
            instance && (instance.proxy as any)
          ])
        } else {
          __DEV__ && warnInvalidSource(s)
        }
      })
  } else if (isFunction(source)) {
    if (cb) {
      // getter with cb
      getter = () =>
        callWithErrorHandling(source, instance, ErrorCodes.WATCH_GETTER, [
          instance && (instance.proxy as any)
        ])
    } else {
      // no cb -> simple effect
      getter = () => {
        if (instance && instance.isUnmounted) {
          return
        }
        if (cleanup) {
          cleanup()
        }
        return callWithAsyncErrorHandling(
          source, // getter
          instance,
          ErrorCodes.WATCH_CALLBACK,
          [onInvalidate]
        )
      }
    }
  } else {
    getter = NOOP
    __DEV__ && warnInvalidSource(source)
  }

<<<<<<< HEAD
  // 深层次响应式依赖收集
=======
  // 2.x array mutation watch compat
  if (__COMPAT__ && cb && !deep) {
    const baseGetter = getter
    getter = () => {
      const val = baseGetter()
      if (
        isArray(val) &&
        checkCompatEnabled(DeprecationTypes.WATCH_ARRAY, instance)
      ) {
        traverse(val)
      }
      return val
    }
  }

>>>>>>> 4f17be7b
  if (cb && deep) {
    const baseGetter = getter
    // 执行watch监听目标的effect函数即该getter函数时，遍历访问数据，并进行依赖收集
    getter = () => traverse(baseGetter())
  }

  let cleanup: () => void
  let onInvalidate: InvalidateCbRegistrator = (fn: () => void) => {
    cleanup = runner.options.onStop = () => {
      callWithErrorHandling(fn, instance, ErrorCodes.WATCH_CLEANUP)
    }
  }

  // in SSR there is no need to setup an actual effect, and it should be noop
  // unless it's eager
  if (__NODE_JS__ && isInSSRComponentSetup) {
    // we will also not call the invalidate callback (+ runner is not set up)
    onInvalidate = NOOP
    if (!cb) {
      getter()
    } else if (immediate) {
      callWithAsyncErrorHandling(cb, instance, ErrorCodes.WATCH_CALLBACK, [
        getter(),
        undefined,
        onInvalidate
      ])
    }
    return NOOP
  }

<<<<<<< HEAD
  // 记录 old value
  let oldValue = isArray(source) ? [] : INITIAL_WATCHER_VALUE // {}

  // 执行runner
=======
  let oldValue = isMultiSource ? [] : INITIAL_WATCHER_VALUE
>>>>>>> 4f17be7b
  const job: SchedulerJob = () => {
    if (!runner.active) {
      // 当执行stop后
      return
    }
    if (cb) {
      // watch(source, cb)
<<<<<<< HEAD
      const newValue = runner() // 执行source的effect函数 - 对监听目标进行依赖跟踪与收集
      if (deep || forceTrigger || hasChanged(newValue, oldValue)) {
=======
      const newValue = runner()
      if (
        deep ||
        forceTrigger ||
        (isMultiSource
          ? (newValue as any[]).some((v, i) =>
              hasChanged(v, (oldValue as any[])[i])
            )
          : hasChanged(newValue, oldValue)) ||
        (__COMPAT__ &&
          isArray(newValue) &&
          isCompatEnabled(DeprecationTypes.WATCH_ARRAY, instance))
      ) {
>>>>>>> 4f17be7b
        // cleanup before running cb again
        if (cleanup) {
          cleanup() // 下一次更新回调函数之前，会再触发一次回调函数
        }
        // 执行 watch cb 回调函数
        callWithAsyncErrorHandling(cb, instance, ErrorCodes.WATCH_CALLBACK, [
          newValue,
          // pass undefined as the old value when it's changed for the first time
          oldValue === INITIAL_WATCHER_VALUE ? undefined : oldValue, // 首次改变时
          onInvalidate // 当执行监听目标getter的effect函数时，调用effect stop事件时
        ])
        oldValue = newValue // 执行完回调后，该值变为旧值，为下一次更新做准备
      }
    } else {
      // watchEffect
      runner()
    }
  }

  // important: mark the job as a watcher callback so that scheduler knows
  // it is allowed to self-trigger (#1727)
  job.allowRecurse = !!cb

  // 任务调度机：修改watch监听目标值时，trigger触发更新任务列表
  let scheduler: ReactiveEffectOptions['scheduler']
  if (flush === 'sync') {
    scheduler = job // 同步执行：当监听目标值改变时，立刻执行
  } else if (flush === 'post') {
    // 更新时：同步任务后，在组件执行渲染函数effect任务之后
    scheduler = () => queuePostRenderEffect(job, instance && instance.suspense)
  } else {
    // default: 'pre' // 更新组件时：同步任务后，在执行组件渲染函数effect任务之前，触发watch
    scheduler = () => {
      if (!instance || instance.isMounted) {
        // 组件已挂载，更新监听目标依赖项
        queuePreFlushCb(job) // 渲染函数之前
      } else {
        // 首次挂载组件时，默认先执行该组件setup中watch目标的effect函数，之后在执行组件渲染函数的effect函数
        // with 'pre' option, the first call must happen before
        // the component is mounted so it is called synchronously.
        job()
      }
    }
  }

  // 创建监听目标getter的effect函数 - runner
  // 当执行effect函数时，会开启对 getter函数里的依赖项 进行跟踪与收集
  const runner = effect(getter, {
    lazy: true, // 不马上执行getter，只返回getter的effect函数
    onTrack,
    onTrigger,
    scheduler // 修改getter值时，在trigger中触发更新订阅目标cb
  })

  // 记录组件执行setup期间，组件实例所依赖的effect函数
  recordInstanceBoundEffect(runner, instance)

  // initial run
  if (cb) {
    if (immediate) {
      job() // 立刻执行任务job，执行其中watch cb回调函数
    } else {
      oldValue = runner() // 一开始只记录旧值：在之后 触发更新值时，执行job时，会进行比较
    }
  } else if (flush === 'post') {
    // 初次运行时，渲染函数后即挂载组件之后 执行
    queuePostRenderEffect(runner, instance && instance.suspense)
  } else {
    // watchEffect，会立刻执行getter，同时会进行依赖收集
    runner()
  }

  // 返回一个可以停止监听的函数
  return () => {
    stop(runner) // 停止active，并在此effect的依赖列表中deps - 移除 对此监听目标依赖项数据 的该依赖effect
    if (instance) {
      remove(instance.effects!, runner)
    }
  }
}

// this.$watch
export function instanceWatch(
  this: ComponentInternalInstance,
  source: string | Function,
  value: WatchCallback | ObjectWatchOptionItem,
  options?: WatchOptions
): WatchStopHandle {
  const publicThis = this.proxy as any
  const getter = isString(source)
    ? source.includes('.')
      ? createPathGetter(publicThis, source)
      : () => publicThis[source]
    : source.bind(publicThis)
  let cb
  if (isFunction(value)) {
    cb = value
  } else {
    cb = value.handler as Function
    options = value
  }
  return doWatch(getter, cb.bind(publicThis), options, this)
}

<<<<<<< HEAD
// 遍历访问数据，并进行依赖收集
=======
export function createPathGetter(ctx: any, path: string) {
  const segments = path.split('.')
  return () => {
    let cur = ctx
    for (let i = 0; i < segments.length && cur; i++) {
      cur = cur[segments[i]]
    }
    return cur
  }
}

>>>>>>> 4f17be7b
function traverse(value: unknown, seen: Set<unknown> = new Set()) {
  if (!isObject(value) || seen.has(value)) {
    return value
  }
  seen.add(value)
  if (isRef(value)) {
    // ref 引用
    traverse(value.value, seen)
  } else if (isArray(value)) {
    // Array 数组
    for (let i = 0; i < value.length; i++) {
      traverse(value[i], seen)
    }
  } else if (isSet(value) || isMap(value)) {
    // Set集合、Map字典
    value.forEach((v: any) => {
      traverse(v, seen)
    })
<<<<<<< HEAD
  } else {
    // 默认对象
=======
  } else if (isPlainObject(value)) {
>>>>>>> 4f17be7b
    for (const key in value) {
      traverse((value as any)[key], seen)
    }
  }
  return value
}<|MERGE_RESOLUTION|>--- conflicted
+++ resolved
@@ -191,12 +191,9 @@
     getter = () => source
     deep = true
   } else if (isArray(source)) {
-<<<<<<< HEAD
-    // 数组 转换为 getter函数
-=======
     isMultiSource = true
     forceTrigger = source.some(isReactive)
->>>>>>> 4f17be7b
+    // 数组 转换为 getter函数
     getter = () =>
       source.map(s => {
         if (isRef(s)) {
@@ -240,9 +237,6 @@
     __DEV__ && warnInvalidSource(source)
   }
 
-<<<<<<< HEAD
-  // 深层次响应式依赖收集
-=======
   // 2.x array mutation watch compat
   if (__COMPAT__ && cb && !deep) {
     const baseGetter = getter
@@ -258,7 +252,7 @@
     }
   }
 
->>>>>>> 4f17be7b
+  // 深层次响应式依赖收集
   if (cb && deep) {
     const baseGetter = getter
     // 执行watch监听目标的effect函数即该getter函数时，遍历访问数据，并进行依赖收集
@@ -289,14 +283,9 @@
     return NOOP
   }
 
-<<<<<<< HEAD
   // 记录 old value
-  let oldValue = isArray(source) ? [] : INITIAL_WATCHER_VALUE // {}
-
+  let oldValue = isMultiSource ? [] : INITIAL_WATCHER_VALUE
   // 执行runner
-=======
-  let oldValue = isMultiSource ? [] : INITIAL_WATCHER_VALUE
->>>>>>> 4f17be7b
   const job: SchedulerJob = () => {
     if (!runner.active) {
       // 当执行stop后
@@ -304,11 +293,7 @@
     }
     if (cb) {
       // watch(source, cb)
-<<<<<<< HEAD
       const newValue = runner() // 执行source的effect函数 - 对监听目标进行依赖跟踪与收集
-      if (deep || forceTrigger || hasChanged(newValue, oldValue)) {
-=======
-      const newValue = runner()
       if (
         deep ||
         forceTrigger ||
@@ -321,7 +306,6 @@
           isArray(newValue) &&
           isCompatEnabled(DeprecationTypes.WATCH_ARRAY, instance))
       ) {
->>>>>>> 4f17be7b
         // cleanup before running cb again
         if (cleanup) {
           cleanup() // 下一次更新回调函数之前，会再触发一次回调函数
@@ -426,9 +410,7 @@
   return doWatch(getter, cb.bind(publicThis), options, this)
 }
 
-<<<<<<< HEAD
 // 遍历访问数据，并进行依赖收集
-=======
 export function createPathGetter(ctx: any, path: string) {
   const segments = path.split('.')
   return () => {
@@ -440,7 +422,6 @@
   }
 }
 
->>>>>>> 4f17be7b
 function traverse(value: unknown, seen: Set<unknown> = new Set()) {
   if (!isObject(value) || seen.has(value)) {
     return value
@@ -459,12 +440,7 @@
     value.forEach((v: any) => {
       traverse(v, seen)
     })
-<<<<<<< HEAD
-  } else {
-    // 默认对象
-=======
   } else if (isPlainObject(value)) {
->>>>>>> 4f17be7b
     for (const key in value) {
       traverse((value as any)[key], seen)
     }
