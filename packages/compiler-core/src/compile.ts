--- conflicted
+++ resolved
@@ -1,15 +1,6 @@
-<<<<<<< HEAD
 /**
  * 编译template模板，得到render函数
  */
-
-import { CompilerOptions } from './options'
-import { baseParse } from './parse'
-import { transform, NodeTransform, DirectiveTransform } from './transform'
-import { generate, CodegenResult } from './codegen'
-import { RootNode } from './ast'
-import { isString, extend } from '@vue/shared'
-=======
 import type { CompilerOptions } from './options'
 import { baseParse } from './parser'
 import {
@@ -20,7 +11,6 @@
 import { type CodegenResult, generate } from './codegen'
 import type { RootNode } from './ast'
 import { extend, isString } from '@vue/shared'
->>>>>>> 261fb7ce
 import { transformIf } from './transforms/vIf'
 import { transformFor } from './transforms/vFor'
 import { transformExpression } from './transforms/transformExpression'
@@ -61,32 +51,18 @@
         : __BROWSER__ && __DEV__
           ? [transformExpression] // 处理插值表达式内容，指令属性节点值表达式，排除v-for和v-on:arg属性节点，在浏览器中只需要节点验证表达式值的js语法规则：validateBrowserExpression
           : []),
-<<<<<<< HEAD
       transformSlotOutlet, // 处理插值表达式内容，指令属性节点值表达式，排除v-for和v-on:arg属性节点，在浏览器中只需要节点验证表达式值的js语法规则：validateBrowserExpression
       transformElement, // 处理html元素节点或组件节点，解析元素节点的prop属性列表（on/bind/model/text/html/show/is）、v-slot指令与默认/具名插槽转换、patchFlag信息、用户定义的指令等，为当前节点的ast生成对应的codegen vnode执行函数节点
       trackSlotScopes, // 处理并跟踪节点的slot指令，通过计数来识别出是否内嵌了slot指令，为transformElement检测是否定义了动态slot，创建对应的patchflag信息
-      transformText // 处理 连续子文本节点/表达式节点 的合并；或 如果即包含文本又包含其它类型节点时，则需要设置该子节点文本/表达式的diff patch codegenNode 信息，同时也重新定义当前节点的子节点配置
-=======
-      transformSlotOutlet,
-      transformElement,
-      trackSlotScopes,
-      transformText,
->>>>>>> 261fb7ce
+      transformText, // 处理 连续子文本节点/表达式节点 的合并；或 如果即包含文本又包含其它类型节点时，则需要设置该子节点文本/表达式的diff patch codegenNode 信息，同时也重新定义当前节点的子节点配置
     ],
     // 默认 directiveTransforms
     // transformElement阶段
     {
-<<<<<<< HEAD
       on: transformOn, // 转换指令属性名、校验属性值、属性值节点为codegen节点，校验属性值js语法
       bind: transformBind, // 转换v-bind指令属性节点，如转换属性名为小驼峰、校验属性值
-      model: transformModel // 解析dom/组件节点上 v-model指令，返回 { props: [属性名节点、属性值节点、修饰符节点]}，如校验属性值节点不能为空，属性值内容格式必须是一个有效的js变量应用：$_abc[foo][bar] 或 $_abc.foo.bar
-    }
-=======
-      on: transformOn,
-      bind: transformBind,
-      model: transformModel,
+      model: transformModel, // 解析dom/组件节点上 v-model指令，返回 { props: [属性名节点、属性值节点、修饰符节点]}，如校验属性值节点不能为空，属性值内容格式必须是一个有效的js变量应用：$_abc[foo][bar] 或 $_abc.foo.bar
     },
->>>>>>> 261fb7ce
   ]
 }
 
@@ -123,16 +99,11 @@
     onError(createCompilerError(ErrorCodes.X_SCOPE_ID_NOT_SUPPORTED))
   }
 
-<<<<<<< HEAD
-  // 解析 vue模版源码 => vue模版源码ast
-  const ast = isString(template) ? baseParse(template, options) : template
-
-=======
   const resolvedOptions = extend({}, options, {
     prefixIdentifiers,
   })
+  // 解析 vue模版源码 => vue模版源码ast
   const ast = isString(source) ? baseParse(source, resolvedOptions) : source
->>>>>>> 261fb7ce
   const [nodeTransforms, directiveTransforms] =
     getBaseTransformPreset(prefixIdentifiers)
 
@@ -148,13 +119,8 @@
     ast,
     extend({}, resolvedOptions, {
       nodeTransforms: [
-<<<<<<< HEAD
         ...nodeTransforms, // 默认需要调整的配置
-        ...(options.nodeTransforms || []) // user transforms，不同环境下，用户可能需要额外调整，如删减style/script标签节点、将元素节点的静态style属性转换为指令属性
-=======
-        ...nodeTransforms,
-        ...(options.nodeTransforms || []), // user transforms
->>>>>>> 261fb7ce
+        ...(options.nodeTransforms || []), // user transforms，不同环境下，用户可能需要额外调整，如删减style/script标签节点、将元素节点的静态style属性转换为指令属性
       ],
       directiveTransforms: extend(
         // 处理指令
@@ -165,15 +131,6 @@
     }),
   )
 
-<<<<<<< HEAD
   // js渲染源码ast =>  js渲染源码
-  return generate(
-    ast,
-    extend({}, options, {
-      prefixIdentifiers
-    })
-  )
-=======
   return generate(ast, resolvedOptions)
->>>>>>> 261fb7ce
 }