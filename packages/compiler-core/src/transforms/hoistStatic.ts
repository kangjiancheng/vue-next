--- conflicted
+++ resolved
@@ -72,7 +72,6 @@
   // stringficiation threshold is met.
   let canStringify = true // NOT_CONSTANT、CAN_STRINGIFY、
 
-<<<<<<< HEAD
   // ConstantTypes {
   //   NOT_CONSTANT = 0,
   //   CAN_SKIP_PATCH,
@@ -81,12 +80,9 @@
   // }
 
   const { children } = node // ast子节点列表
-=======
-  const { children } = node
   const originalCount = children.length
   let hoistedCount = 0
 
->>>>>>> 03abc257
   for (let i = 0; i < children.length; i++) {
     const child = children[i]
     // only plain elements & text calls are eligible for hoisting.
@@ -215,14 +211,10 @@
     }
   }
 
-<<<<<<< HEAD
   // ConstantTypes = CAN_STRINGIFY
   // 如，template: '<div>123</div><div>abc</div>'
-  if (canStringify && hasHoistedNode && context.transformHoist) {
+  if (canStringify && hoistedCount && context.transformHoist) {
     // transformHoist: __BROWSER__ ? null : stringifyStatic
-=======
-  if (canStringify && hoistedCount && context.transformHoist) {
->>>>>>> 03abc257
     context.transformHoist(children, context, node)
   }
 
