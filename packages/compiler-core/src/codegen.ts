import { CodegenOptions } from './options'
import {
  RootNode,
  TemplateChildNode,
  TextNode,
  CommentNode,
  ExpressionNode,
  NodeTypes,
  JSChildNode,
  CallExpression,
  ArrayExpression,
  ObjectExpression,
  Position,
  InterpolationNode,
  CompoundExpressionNode,
  SimpleExpressionNode,
  FunctionExpression,
  ConditionalExpression,
  CacheExpression,
  locStub,
  SSRCodegenNode,
  TemplateLiteral,
  IfStatement,
  AssignmentExpression,
  ReturnStatement,
  VNodeCall,
  SequenceExpression
} from './ast'
import { SourceMapGenerator, RawSourceMap } from 'source-map'
import {
  advancePositionWithMutation,
  assert,
  isSimpleIdentifier,
  toValidAssetId
} from './utils'
import { isString, isArray, isSymbol } from '@vue/shared'
import {
  helperNameMap,
  TO_DISPLAY_STRING,
  CREATE_VNODE,
  RESOLVE_COMPONENT,
  RESOLVE_DIRECTIVE,
  SET_BLOCK_TRACKING,
  CREATE_COMMENT,
  CREATE_TEXT,
  PUSH_SCOPE_ID,
  POP_SCOPE_ID,
  WITH_SCOPE_ID,
  WITH_DIRECTIVES,
  CREATE_BLOCK,
  OPEN_BLOCK,
  CREATE_STATIC,
  WITH_CTX,
  RESOLVE_FILTER
} from './runtimeHelpers'
import { ImportItem } from './transform'

// 注意注意！最好别在源码注释中添加字符串：/*#__PURE__*/
// 否则！可能会导致源码不能正常调试，浏览器无法执行该注释之后的代码，无法进行断点设置
const PURE_ANNOTATION = `/*#__PURE__*/` // treeShake 代码优化
const WITH_ID = `_withId`

type CodegenNode = TemplateChildNode | JSChildNode | SSRCodegenNode

export interface CodegenResult {
  code: string
  preamble: string
  ast: RootNode
  map?: RawSourceMap
}

export interface CodegenContext
  extends Omit<
      Required<CodegenOptions>,
      'bindingMetadata' | 'inline' | 'isTS'
    > {
  source: string
  code: string
  line: number
  column: number
  offset: number
  indentLevel: number
  pure: boolean
  map?: SourceMapGenerator
  helper(key: symbol): string
  push(code: string, node?: CodegenNode): void
  indent(): void
  deindent(withoutNewLine?: boolean): void
  newline(): void
}

function createCodegenContext(
  ast: RootNode,
  {
    mode = 'function',
    prefixIdentifiers = mode === 'module', // false
    sourceMap = false,
    filename = `template.vue.html`,
    scopeId = null,
    optimizeImports = false,
    runtimeGlobalName = `Vue`,
    runtimeModuleName = `vue`,
    ssr = false
  }: CodegenOptions
): CodegenContext {
  const context: CodegenContext = {
    mode, // function
    prefixIdentifiers, // false
    sourceMap, // false
    filename, // template.vue.html
    scopeId, // null
    optimizeImports, // false
    runtimeGlobalName, // Vue
    runtimeModuleName, // Vue
    ssr, // false
    source: ast.loc.source, // 模版template源码
    code: ``, // 渲染源码
    column: 1,
    line: 1,
    offset: 0,
    indentLevel: 0, // 当前缩进量
    pure: false, // 源码函数前是否添加注释： PURE_ANNOTATION
    map: undefined,
    helper(key) {
      return `_${helperNameMap[key]}`
    },
    // 增加 渲染源码片段
    push(code, node) {
      context.code += code
      if (!__BROWSER__ && context.map) {
        if (node) {
          let name
          if (node.type === NodeTypes.SIMPLE_EXPRESSION && !node.isStatic) {
            const content = node.content.replace(/^_ctx\./, '')
            if (content !== node.content && isSimpleIdentifier(content)) {
              name = content
            }
          }
          addMapping(node.loc.start, name)
        }
        advancePositionWithMutation(context, code)
        if (node && node.loc !== locStub) {
          addMapping(node.loc.end)
        }
      }
    },
    // 添加缩进
    indent() {
      newline(++context.indentLevel)
    },
    // 减少缩进
    deindent(withoutNewLine = false) {
      if (withoutNewLine) {
        --context.indentLevel
      } else {
        newline(--context.indentLevel)
      }
    },
    // 换行并保持缩进
    newline() {
      newline(context.indentLevel)
    }
  }

  // 换行并缩进
  function newline(n: number) {
    context.push('\n' + `  `.repeat(n))
  }

  function addMapping(loc: Position, name?: string) {
    context.map!.addMapping({
      name,
      source: context.filename,
      original: {
        line: loc.line,
        column: loc.column - 1 // source-map column is 0 based
      },
      generated: {
        line: context.line,
        column: context.column - 1
      }
    })
  }

  if (!__BROWSER__ && sourceMap) {
    // lazy require source-map implementation, only in non-browser builds
    context.map = new SourceMapGenerator()
    context.map!.setSourceContent(filename, context.source)
  }

  return context
}

/**
 * 解析vue模版ast对应的 js渲染源码ast，生成 渲染源码的code
 *
 * 生成顺序如下：
 *    1、前置函数变量，如 code: '_Vue = Vue'
 *    2、静态节点、静态属性、静态文本
 *    3、渲染函数render
 *        1、函数名、函数参数、with 更改 this
 *        2、函数内部的 前置函数变量：_Vue 内部辅助函数引入、指令、组件
 *        3、函数的返回值，依次遍历整个 渲染源码的ast，生成 VNode code
 *            1、ast 节点类型：VNODE_CALL、JS_CALL_EXPRESSION、JS_PROPERTY、IF_BRANCH 等
 *
 */
export function generate(
  ast: RootNode, // js渲染源码ast
  options: CodegenOptions & {
    onContextCreated?: (context: CodegenContext) => void
  } = {}
): CodegenResult {
  // 初始化codegen上下文
  const context = createCodegenContext(ast, options)
  if (options.onContextCreated) options.onContextCreated(context)

  const {
    mode, // 'function'
    push, // context.code += code
    prefixIdentifiers, // false
    indent,
    deindent,
    newline,
    scopeId,
    ssr
  } = context

  // 渲染函数中需要使用的 Vue 辅助函数列表，如: createVNode、createTextVNode 等
  const hasHelpers = ast.helpers.length > 0
  // 使用关键字 with，调整当前作用域的 this 指向，变量默认指向 with的指定
  const useWithBlock = !prefixIdentifiers && mode !== 'module' // true
  const genScopeId = !__BROWSER__ && scopeId != null && mode === 'module'
  const isSetupInlined = !__BROWSER__ && !!options.inline

  // 生成 前置变量、静态节点

  // preambles
  // in setup() inline mode, the preamble is generated in a sub context
  // and returned separately.
  const preambleContext = isSetupInlined
    ? createCodegenContext(ast, options)
    : context
  if (!__BROWSER__ && mode === 'module') {
    // TODO: cfs - analyze
    genModulePreamble(ast, preambleContext, genScopeId, isSetupInlined)
  } else {
    // 针对存在静态提升节点，如：<div><i :class="red">1</i>abc</div>
    // 解析其中静态提升文本节点abc
    genFunctionPreamble(ast, preambleContext)
    // 结果为：context.code +=
    // 'const _Vue = Vue'
    // 'const { createTextVNode: _createTextVNode } = _Vue'
    // ''
    // 'const _hoisted_1 = /*#__PURE__*/_createTextVNode("abc")'
    // ''
    // 'return '
  }

  // 开始生成渲染函数代码
  // 渲染函数的 函数名与参数 code

  // enter render function
  const functionName = ssr ? `ssrRender` : `render` // render
  const args = ssr ? ['_ctx', '_push', '_parent', '_attrs'] : ['_ctx', '_cache']
  // TODO: cfs - analyze
  if (!__BROWSER__ && options.bindingMetadata && !options.inline) {
    // binding optimization args
    args.push('$props', '$setup', '$data', '$options')
  }
  // TODO: cfs - analyze
  const signature =
    !__BROWSER__ && options.isTS
      ? args.map(arg => `${arg}: any`).join(',')
      : args.join(', ') // '_ctx, _cache'，即 'function render('_ctx, _catch') { ... }'

  if (genScopeId && !isSetupInlined) {
    // root-level _withId wrapping is no longer necessary after 3.0.8 and is
    // a noop, it's only kept so that code compiled with 3.0.8+ can run with
    // runtime < 3.0.8.
    // TODO: consider removing in 3.1
    push(`const ${functionName} = ${PURE_ANNOTATION}${WITH_ID}(`)
  }
  if (isSetupInlined || genScopeId) {
    push(`(${signature}) => {`)
  } else {
    // 'function render(_ctx, _cache) {'
    push(`function ${functionName}(${signature}) {`)
  }
  indent() // 换行并缩进

  // 渲染函数体 内部变量 的 code

  if (useWithBlock) {
    // 非module环境下，默认function，则设置当前作用域为: _ctx
    push(`with (_ctx) {`)
    indent()

    // 引入 定义辅助函数 的源码，如 'const { createVNode: _createVNode, createTextVNode: _createTextVNode } = _Vue'
    // function mode const declarations should be inside with block
    // also they should be renamed to avoid collision with user properties
    if (hasHelpers) {
      push(
        `const { ${ast.helpers
          .map(s => `${helperNameMap[s]}: _${helperNameMap[s]}`)
          .join(', ')} } = _Vue`
      )
      push(`\n`)
      newline() // 换行并保持缩进
    }

    // 针对存在静态提升节点，如：<div><i :class="red">1</i>abc</div>
    // 解析结果为：
    // 'const _Vue = Vue'
    // 'const { createTextVNode: _createTextVNode } = _Vue'
    // ''
    // 'const _hoisted_1 = /*#__PURE__*/_createTextVNode("abc")'
    // ''
    // 'return function render(_ctx, _cache) {'
    // '  with (_ctx) {'
    // '    const { createVNode: _createVNode, createTextVNode: _createTextVNode, openBlock: _openBlock, createBlock: _createBlock } = _Vue\n\n'
  }

  // 生成 组件定义 源码
  // 如：'const _component_hello__world = _resolveComponent("hello-world")' // 解析组件
  // generate asset resolution statements
  if (ast.components.length) {
    // 自定义组件列表，在transformElement中初始化
    // 如 template: '<div><hello-world></hello-world><good-bye></good-bye></div>'
    // code:
    // 'const _component_hello__world = _resolveComponent("hello-world")'
    // 'const _component_good_bye = _resolveComponent("good-bye")'
    genAssets(ast.components, 'component', context)

    // 换行
    if (ast.directives.length || ast.temps > 0) {
      newline() // 添加新行并缩进
    }
  }

  // 生成指令定义源码，解析自定义指令
  if (ast.directives.length) {
    // 自定义指令，如 '<div v-click-out-layer></div>
    // 'const _directive_click_out_layer = _resolveDirective("click-out-layer")'
    genAssets(ast.directives, 'directive', context)
    if (ast.temps > 0) {
      newline() // 添加新行并缩进
    }
  }
<<<<<<< HEAD
  // 生成临时变量源码，如：code: 'let _temp1, _temp2, _temp3...'
=======
  if (__COMPAT__ && ast.filters && ast.filters.length) {
    newline()
    genAssets(ast.filters, 'filter', context)
    newline()
  }

>>>>>>> 4f17be7b
  if (ast.temps > 0) {
    push(`let `)
    for (let i = 0; i < ast.temps; i++) {
      push(`${i > 0 ? `, ` : ``}_temp${i}`)
    }
  }
  if (ast.components.length || ast.directives.length || ast.temps) {
    push(`\n`) // 不用缩进
    newline() // 添加新行并缩进
  }

  // 渲染函数 返回值 code (即vnode)

  // 遍历 渲染函数源码的 ast树，生成渲染函数的vnode code
  // generate the VNode tree expression
  if (!ssr) {
    push(`return `)
    // 解析结束
    // 'const _Vue = Vue'
    // ... // 静态节点提升
    // 'return function render(_ctx, _cache) {'
    // '  with (_ctx) {'
    // '    // 节点生成函数
    // '    const { createVNode: _createVNode, createTextVNode: _createTextVNode, openBlock: _openBlock, createBlock: _createBlock } = _Vue'
    // ''
    // '    const _component_hello__world = _resolveComponent("hello-world")'
    // '    const _directive_click_out_layer = _resolveDirective("click-out-layer")'
    // '    let _temp1, _temp2, _temp3...'
    // ''
    // '    return '
  }
  if (ast.codegenNode) {
    // ast树的codegenNode: 由transform最后阶段的createRootCodegen
    // 混合文本节点，如 template: 'hello {{ who }} !'，则code += '"hello " + _toDisplayString(who) + " !'

    // 如 标签节点template: <div style="color: blue;" :class="red" @click="handleClick">hello {{ someone }} !</div>
    // 则 code += '(_openBlock(), _createBlock("div", {\n   style: "color: blue;",\n   class: "red",\n   onClick: "handleClick"}, "hello " + _toDisplayString(someone) + " !, 11 /* TEXT, CLASS, PROPS */, ["onClick"]))'
    // 如果有自定义指令， '_withDirectives((_openBlock(), _createBlock(...)), 自定义指令属性节点code... )'
    // 最终：code =
    // 'const _Vue = Vue
    //
    // return function render(_ctx, _cache) {
    //   with (_ctx) {
    //     const { toDisplayString: _toDisplayString, createVNode: _createVNode, openBlock: _openBlock, createBlock: _createBlock } = _Vue
    //
    //     return (_openBlock(), _createBlock("div", {
    //       style: {"color":"blue"},
    //       class: red,
    //       onClick: handleClick
    //     }, "hello " + _toDisplayString(someone) + " !", 11 /* TEXT, CLASS, PROPS */, ["onClick"]))
    //   }
    // }'
    // 生成节点对应的渲染源码（会遍历所有属性、子节点列表）
    genNode(ast.codegenNode, context)
  } else {
    push(`null`)
  }

  if (useWithBlock) {
    deindent()
    push(`}`)
  }

  deindent()
  push(`}`)

  if (genScopeId && !isSetupInlined) {
    push(`)`)
  }

  return {
    ast,
    code: context.code,
    preamble: isSetupInlined ? preambleContext.code : ``, // TODO: cfs
    // SourceMapGenerator does have toJSON() method but it's not in the types
    map: context.map ? (context.map as any).toJSON() : undefined // TODO: cfs
  }
}

// 生成codegen前置变量，主要针对静态节点的提升
function genFunctionPreamble(ast: RootNode, context: CodegenContext) {
  const {
    ssr, // false
    prefixIdentifiers, // false
    push, // function (code) { context.code += code }
    newline, // function
    runtimeModuleName, // 'Vue'
    runtimeGlobalName // 'Vue'
  } = context
  // 绑定变量Vue，如：const _Vue = Vue
  const VueBinding =
    !__BROWSER__ && ssr
      ? `require(${JSON.stringify(runtimeModuleName)})` // TODO: cfs - !BROWSER
      : runtimeGlobalName // 'Vue'

  // 重新赋值helpers的名字，e.g: CREATE_TEXT 对应的 Symbol('createTextVNode') 则 '{createTextVNode: _createTextVNode} = _Vue'
  const aliasHelper = (s: symbol) => `${helperNameMap[s]}: _${helperNameMap[s]}`

  // 静态部分：引入 函数变量 的代码 ast code:
  // 'const _Vue = Vue'
  // 'const { createVNode: _createVNode, createTextVNode: _createTextVNode } = _Vue'

  // 生成 定义辅助函数 的代码，如：'{createTextVNode: _createTextVNode} = _Vue'
  // Generate const declaration for helpers
  // In prefix mode, we place the const declaration at top so it's done
  // only once; But if we not prefixing, we place the declaration inside the
  // with block so it doesn't incur the `in` check cost for every helper access.
  if (ast.helpers.length > 0) {
    if (!__BROWSER__ && prefixIdentifiers) {
      // TODO: cfs - !__BROWSER__
      push(
        `const { ${ast.helpers.map(aliasHelper).join(', ')} } = ${VueBinding}\n`
      )
    } else {
      // "with" mode.

      // save Vue in a separate variable to avoid collision
      // context.code = 'const _Vue = Vue\n'
      push(`const _Vue = ${VueBinding}\n`) // context.code += code

      // in "with" mode, helpers are declared inside the with block to avoid
      // has check cost, but hoists are lifted out of the function - we need
      // to provide the helper here.
      if (ast.hoists.length) {
        // 存在 ast 静态提升节点列表
        // 先执行静态节点生成 变量函数
        // e.g:
        // template:
        //    <div class="btn-click" @click="handleClick">
        //      <i class="loading"></i> 点击 {{ count }}
        //      <div :class="hello">
        //        <div>123 {{ count }}</div>
        //        abc
        //      </div>
        //    </div>
        // 此时提升静态节点：标签i节点 '<i class="loading"></i>' 和 文本节点 'abc'
        //
        // ast helpers: runtimeHelpers.ts
        //    [CREATE_VNODE, CTO_DISPLAY_STRING, CREATE_TEXT, OPEN_BLOCK, CREATE_BLOCK]
        //
        // 即: [Symbol('createVNode'), Symbol('toDisplayString'), Symbol('createTextVNode'), Symbol('openBlock'), Symbol('createBlock')]

        const staticHelpers = [
          CREATE_VNODE, // Symbol(__DEV__ ? `createVNode` : ``)  // 静态节点
          CREATE_COMMENT, // Symbol(__DEV__ ? `createCommentVNode` : ``) // 静态注释
          CREATE_TEXT, // Symbol(__DEV__ ? `createTextVNode` : ``)  // 静态文本
          CREATE_STATIC // Symbol(__DEV__ ? `createStaticVNode` : ``) // 非Browser, transform stringifyStatic
        ]
          .filter(helper => ast.helpers.includes(helper))
          .map(aliasHelper)
          .join(', ') // 如：'createVNode: _createVNode, createTextVNode: _createTextVNode'

        // ast code:
        // 'const _Vue = Vue\n' +
        // 'const { createVNode: _createVNode, createTextVNode: _createTextVNode } = _Vue\n'
        push(`const { ${staticHelpers} } = _Vue\n`)
      }
    }
  }

  // TODO: analyze cfs - !__BROWSER__
  // generate variables for ssr helpers
  if (!__BROWSER__ && ast.ssrHelpers && ast.ssrHelpers.length) {
    // ssr guarantees prefixIdentifier: true
    push(
      `const { ${ast.ssrHelpers
        .map(aliasHelper)
        .join(', ')} } = require("@vue/server-renderer")\n`
    )
  }

  // 引入 静态vnode变量 的代码 ast code：
  // 'const _hoisted_1 = /*#__PURE__*/_createTextVNode("abc")'
  genHoists(ast.hoists, context)
  newline()
  push(`return `) // 紧接之后 渲染函数render

  // 针对存在静态提升节点，如：<div><i :class="red">1</i>abc</div>
  // 解析结果为：
  // 'const _Vue = Vue'
  // 'const { createTextVNode: _createTextVNode } = _Vue'
  // ''
  // 'const _hoisted_1 = /*#__PURE__*/_createTextVNode("abc")'
  // ''
  // 'return '
}

function genModulePreamble(
  ast: RootNode,
  context: CodegenContext,
  genScopeId: boolean,
  inline?: boolean
) {
  const {
    push,
    newline,
    optimizeImports,
    runtimeModuleName,
    scopeId,
    helper
  } = context

  if (genScopeId) {
    ast.helpers.push(WITH_SCOPE_ID)
    if (ast.hoists.length) {
      ast.helpers.push(PUSH_SCOPE_ID, POP_SCOPE_ID)
    }
  }

  // generate import statements for helpers
  if (ast.helpers.length) {
    if (optimizeImports) {
      // when bundled with webpack with code-split, calling an import binding
      // as a function leads to it being wrapped with `Object(a.b)` or `(0,a.b)`,
      // incurring both payload size increase and potential perf overhead.
      // therefore we assign the imports to variables (which is a constant ~50b
      // cost per-component instead of scaling with template size)
      push(
        `import { ${ast.helpers
          .map(s => helperNameMap[s])
          .join(', ')} } from ${JSON.stringify(runtimeModuleName)}\n`
      )
      push(
        `\n// Binding optimization for webpack code-split\nconst ${ast.helpers
          .map(s => `_${helperNameMap[s]} = ${helperNameMap[s]}`)
          .join(', ')}\n`
      )
    } else {
      push(
        `import { ${ast.helpers
          .map(s => `${helperNameMap[s]} as _${helperNameMap[s]}`)
          .join(', ')} } from ${JSON.stringify(runtimeModuleName)}\n`
      )
    }
  }

  if (ast.ssrHelpers && ast.ssrHelpers.length) {
    push(
      `import { ${ast.ssrHelpers
        .map(s => `${helperNameMap[s]} as _${helperNameMap[s]}`)
        .join(', ')} } from "@vue/server-renderer"\n`
    )
  }

  if (ast.imports.length) {
    genImports(ast.imports, context)
    newline()
  }

  // we technically don't need this anymore since `withCtx` already sets the
  // correct scopeId, but this is necessary for backwards compat
  // TODO: consider removing in 3.1
  if (genScopeId) {
    push(
      `const ${WITH_ID} = ${PURE_ANNOTATION}${helper(
        WITH_SCOPE_ID
      )}("${scopeId}")`
    )
    newline()
  }

  genHoists(ast.hoists, context)
  newline()

  if (!inline) {
    push(`export `)
  }
}

// 生成 - 自定义组件与自定义指令 的渲染代码 ast code
// 如: 'const _component_hello__world = _resolveComponent("hello-world")'
function genAssets(
<<<<<<< HEAD
  assets: string[], // 自定义组件标签名
  type: 'component' | 'directive',
=======
  assets: string[],
  type: 'component' | 'directive' | 'filter',
>>>>>>> 4f17be7b
  { helper, push, newline }: CodegenContext
) {
  const resolver = helper(
    __COMPAT__ && type === 'filter'
      ? RESOLVE_FILTER
      : type === 'component'
        ? RESOLVE_COMPONENT
        : RESOLVE_DIRECTIVE
  )
  for (let i = 0; i < assets.length; i++) {
    let id = assets[i]
    // potential component implicit self-reference inferred from SFC filename
    const maybeSelfReference = id.endsWith('__self')
    if (maybeSelfReference) {
      id = id.slice(0, -6)
    }
    push(
      // 如 template: '<hello-world></hello-world>'
      // code: 'const _component_hello__world = _resolveComponent("hello-world")()'
      `const ${toValidAssetId(id, type)} = ${resolver}(${JSON.stringify(id)}${
        maybeSelfReference ? `, true` : ``
      })`
    )
    // 换行
    if (i < assets.length - 1) {
      newline()
    }
  }
}

// 生产 静态提升节点 的渲染代码 ast code:
// hoists： 静态节点的codegenNode、节点的静态属性列表、静态纯文本节点的codegenNode
// 在之后ast生成该节点的渲染片段时，可以直接用这个变量替换对应位置的渲染片段，
// 同时生成渲染函数时，可以先执行这个静态节点，得到对应vnode，在执行渲染函数时，不必花时间去执行生成这个vnode
function genHoists(hoists: (JSChildNode | null)[], context: CodegenContext) {
  if (!hoists.length) {
    return
  }

  context.pure = true
  const { push, newline, helper, scopeId, mode } = context
  // TODO: analyze cfs - !__BROWSER__
  const genScopeId = !__BROWSER__ && scopeId != null && mode !== 'function'
  newline() // 换行 context.code + '\n'

  // TODO: analyze cfs - !__BROWSER__
  // push scope Id before initializing hoisted vnodes so that these vnodes
  // get the proper scopeId as well.
  if (genScopeId) {
    push(`${helper(PUSH_SCOPE_ID)}("${scopeId}")`)
    newline()
  }

  // exp: 静态节点的codegenNode、节点的静态属性列表props、静态纯文本节点的codegenNode
  hoists.forEach((exp, i) => {
    if (exp) {
      // exp 为节点的codegenNode，注意此codegenNode为静态提升前的codegenNode，不是静态提升后的ast节点的codegenNode
      push(`const _hoisted_${i + 1} = `) // 'const _hoisted_1 = ' 按添加顺序命名
      genNode(exp, context) // 生成静态节点的渲染源码
      newline()
    }
    // 解析其中静态提升文本节点abc，即得到了vnode节点: 'const _hoisted_1 = /*#__PURE__*/_createTextVNode("abc")\n'
    // 在之后ast生成该节点的渲染片段时，可以直接用这个变量替换对应位置的渲染片段，同时生成渲染函数时，可以先执行这个静态节点，得到对应vnode，在执行渲染函数时，不必花时间去执行生成这个vnode
  })

  // TODO: analyze cfs - !__BROWSER__
  if (genScopeId) {
    push(`${helper(POP_SCOPE_ID)}()`)
    newline()
  }
  context.pure = false
}

function genImports(importsOptions: ImportItem[], context: CodegenContext) {
  if (!importsOptions.length) {
    return
  }
  importsOptions.forEach(imports => {
    context.push(`import `)
    genNode(imports.exp, context)
    context.push(` from '${imports.path}'`)
    context.newline()
  })
}

// 判断是否是 js ast 文本节点
function isText(n: string | CodegenNode) {
  return (
    isString(n) ||
    n.type === NodeTypes.SIMPLE_EXPRESSION ||
    n.type === NodeTypes.TEXT ||
    n.type === NodeTypes.INTERPOLATION ||
    n.type === NodeTypes.COMPOUND_EXPRESSION
  )
}

// 生成 数组格式 的渲染代码js ast code
// 如 生成元素节点 多个的class属性列表code，'["red", "blue"]'
function genNodeListAsArray(
  nodes: (string | CodegenNode | TemplateChildNode[])[],
  context: CodegenContext
) {
  const multilines =
    nodes.length > 3 ||
    ((!__BROWSER__ || __DEV__) && nodes.some(n => isArray(n) || !isText(n)))
  context.push(`[`)
  multilines && context.indent()
  genNodeList(nodes, context, multilines)
  multilines && context.deindent()
  context.push(`]`)
}

// 生成 多个节点 的渲染代码片段
// 如在 genVNodeCall中生成一个元素节点：标签节点、属性节点、子节点、patchFlag、dynamicProps节点 的渲染代码片段
// template: <div style="color: blue;" :class="red" @click="handleClick">hello {{ someone }} !</div>
// 则 nodes：
//    tag: '"div"',                                                     // code += '"div"'
//    props: style、class、onClick                                       // code += '{\n   style: {"color": "blue"},\n   class: red,\n   onClick: "handleClick"}'
//    children: 该children类型为 COMPOUND_EXPRESSION 'hello {{ someone }} !'  // code += '"hello " + _toDisplayString(someone) + " !'
//    patchFlag: '11 /* TEXT, CLASS, PROPS */'                          // code += '11 /* TEXT, CLASS, PROPS */'
//    dynamicProps: '["onClick"]' 动态属性                                // code += '["onClick"]'
// 其中 children：多个时，会经过 genNodeListAsArray 处理，如果children存在静态提升标记时，会直接使用对应静态提升变量
// 其中 props 类型可能为：
//    JS_OBJECT_EXPRESSION：不存在v-on/v-bind 无参数属性， 默认
//    JS_CALL_EXPRESSION： 只有v-on无参数 或 元素节点属性存在多个属性，且含有v-on/v-bind （无参数）指令属性，如 <div style="color: blue;" :class="red" v-on="{...}"></div>
//    SIMPLE_EXPRESSION：只有v-bind无参数属性值节点 或则 props 都是静态时，被静态标记，如 <div style="color: blue;" class="red">hello {{ someone }} !</div>
// 结果为 code +=
// '"div", {\n   style: {"color": "blue"},\n   class: red,\n   onClick: handleClick}, "hello " + _toDisplayString(someone) + " !, 11 /* TEXT, CLASS, PROPS */, ["onClick"]'
function genNodeList(
  nodes: (string | symbol | CodegenNode | TemplateChildNode[])[], // genVNodeCall中 [tag, props, children, patchFlag, dynamicProps]
  context: CodegenContext,
  multilines: boolean = false,
  comma: boolean = true
) {
  const { push, newline } = context
  for (let i = 0; i < nodes.length; i++) {
    const node = nodes[i]
    if (isString(node)) {
      push(node)
    } else if (isArray(node)) {
      // 如果 标签有多个children, 如 <div style="color: blue;" :class="red" @click="handleClick">hello {{ someone }} ! <i>123</i></div>
      // children对应的code 则为 code +=
      //          '[
      //             _createTextVNode("hello " + _toDisplayString(someone) + " ! ", 1 /* TEXT */),
      //             _hoisted_1    // 此为对应的静态提升变量 <i>123</i>
      //           ]'
      genNodeListAsArray(node, context)
    } else {
      genNode(node, context)
    }
    if (i < nodes.length - 1) {
      if (multilines) {
        comma && push(',')
        newline()
      } else {
        comma && push(', ')
      }
    }
  }
}

// 遍历 渲染源码的js ast节点，生成相应ast节点对应的 js 渲染源码
// node：ast节点的 codegenNode
function genNode(node: CodegenNode | symbol | string, context: CodegenContext) {
  if (isString(node)) {
    context.push(node)
    return
  }

  // 如 Symbol(Transition) : <transition>..</transition>
  if (isSymbol(node)) {
    context.push(context.helper(node))
    return
  }

  switch (node.type) {
    case NodeTypes.ELEMENT:
    case NodeTypes.IF:
    case NodeTypes.FOR:
      __DEV__ &&
        assert(
          node.codegenNode != null,
          `Codegen node is missing for element/if/for node. ` +
            `Apply appropriate transforms first.`
        )
      // <div style="color: blue;" :class="red" @click="handleClick">hello {{ someone }} ! <i>123</i></div>
      // 如genNodeList 解析其中子元素时，解析其 i 标签元素
      // 注意 这个i标签元素已经静态提升 node.codegenNode.content = '_hoisted_1'，则code += '_hoisted_1'
      genNode(node.codegenNode!, context)
      break
    case NodeTypes.TEXT:
      // JSON.stringify(node.content)
      genText(node, context)
      break
    case NodeTypes.SIMPLE_EXPRESSION:
      // 如ast插值节点的node.content
      // 如v-on动态指令的指令参数节点
      // 如静态属性 <div style="color: blue;" :class="red" @click="handleClick">hello {{ someone }} !</div>，其中的style属性值解析
      genExpression(node, context)
      break
    case NodeTypes.INTERPOLATION:
      // 插值节点
      genInterpolation(node, context)
      break
    case NodeTypes.TEXT_CALL:
      // 不纯的文本节点，既有文本又有其它类型：template: 'hello <span>world</span>'
      genNode(node.codegenNode, context)
      break
    case NodeTypes.COMPOUND_EXPRESSION:
      // 如：混合文本节点，此时node即为 transformText转换后的节点：
      // {
      //    type: NodeTypes.COMPOUND_EXPRESSION, // 合成表达式节点
      //    loc: child.loc, // 第一个信息
      //    children: [child1, ` + `, ....] // 混合文本节点列表
      // }
      // e.g: template: 'hello {{ foo }} !'
      genCompoundExpression(node, context)
      break
    case NodeTypes.COMMENT:
      genComment(node, context)
      break
    case NodeTypes.VNODE_CALL:
      // 标签节点 transformElements、forNode.codegenNode、ifNode.codegenNode
      // 如 标签节点，template: '<div>123 {{ "abc" }}</div>'
      genVNodeCall(node, context)
      break

    case NodeTypes.JS_CALL_EXPRESSION:
      // 如：静态提升文本节点: 'abc'
      genCallExpression(node, context)
      break
    case NodeTypes.JS_OBJECT_EXPRESSION:
      // 生成节点的属性props节点列表的渲染片段， 对象格式
      // <div style="color: blue;" :class="red" @click="handleClick">hello {{ someone }} !</div>
      // 则 '{\n   style: "color: blue;",\n   class: "red",\n   onClick: "handleClick"} '
      genObjectExpression(node, context)
      break
    case NodeTypes.JS_ARRAY_EXPRESSION:
      // 处理合并属性节点 <div class="blue" :class="red">hello</div>
      genArrayExpression(node, context)
      break
    case NodeTypes.JS_FUNCTION_EXPRESSION:
      genFunctionExpression(node, context)
      break
    case NodeTypes.JS_CONDITIONAL_EXPRESSION:
      genConditionalExpression(node, context)
      break
    case NodeTypes.JS_CACHE_EXPRESSION:
      genCacheExpression(node, context)
      break

    // SSR only types
    case NodeTypes.JS_BLOCK_STATEMENT:
      !__BROWSER__ && genNodeList(node.body, context, true, false)
      break
    case NodeTypes.JS_TEMPLATE_LITERAL:
      !__BROWSER__ && genTemplateLiteral(node, context)
      break
    case NodeTypes.JS_IF_STATEMENT:
      !__BROWSER__ && genIfStatement(node, context)
      break
    case NodeTypes.JS_ASSIGNMENT_EXPRESSION:
      !__BROWSER__ && genAssignmentExpression(node, context)
      break
    case NodeTypes.JS_SEQUENCE_EXPRESSION:
      !__BROWSER__ && genSequenceExpression(node, context)
      break
    case NodeTypes.JS_RETURN_STATEMENT:
      !__BROWSER__ && genReturnStatement(node, context)
      break

    /* istanbul ignore next */
    case NodeTypes.IF_BRANCH:
      // noop
      break
    default:
      if (__DEV__) {
        assert(false, `unhandled codegen node type: ${(node as any).type}`)
        // make sure we exhaust all possible types
        const exhaustiveCheck: never = node
        return exhaustiveCheck
      }
  }
}

// 生成 文本节点 的渲染代码片段
function genText(
  node: TextNode | SimpleExpressionNode,
  context: CodegenContext
) {
  context.push(JSON.stringify(node.content), node)
}

// 生成 字符串或某个变量 的渲染片段表达式
function genExpression(node: SimpleExpressionNode, context: CodegenContext) {
  const { content, isStatic } = node
  // 如<div style="color: blue;" :class="red" data-test="123">hello {{ someone }} !</div>
  // 其中style属性值 "color: blue;"， isStatic 为false
  // 其中data-test属性值 "123"， isStatic 为true
  context.push(isStatic ? JSON.stringify(content) : content, node)
}

// 生成 文本插值 的渲染源码代码
// 如：template = 'hello {{ who }} !'，生成其中 '{{ who }}' 节点的渲染代码片段
// 则：context.code += '_toDisplayString(who)'
function genInterpolation(node: InterpolationNode, context: CodegenContext) {
  const { push, helper, pure } = context
  if (pure) push(PURE_ANNOTATION) // `/*#__PURE__*/`
  push(`${helper(TO_DISPLAY_STRING)}(`) // '_toDisplayString('
  // 此node.content ast的 type: NodeTypes.SIMPLE_EXPRESSION
  genNode(node.content, context) // 插值文本内容（不需要字符串stringify）
  push(`)`) // ')'
}

// 生成混合文本节点的渲染代码、生成v-on动态指令的动态参数名节点的渲染代码
// 此时node即为 transformText转换后的节点：
// {
//    type: NodeTypes.COMPOUND_EXPRESSION, // 合成表达式节点
//    loc: child.loc, // 第一个信息
//    children: [child1, ` + `, ....] // 混合文本节点列表， NodeTypes.INTERPOLATION 、 NodeTypes.TEXT
// }
// e.g: template = 'hello {{ foo }} !'
// 则： context.code += '"hello " + _toDisplayString(who) + " !'
function genCompoundExpression(
  node: CompoundExpressionNode,
  context: CodegenContext
) {
  for (let i = 0; i < node.children!.length; i++) {
    const child = node.children![i]
    if (isString(child)) {
      // 如 ' + '
      context.push(child)
    } else {
      // TEXT: push(JSON.stringify(node.content))
      // INTERPOLATION: push('_toDisplayString(who)')
      // SIMPLE_EXPRESSION: 动态v-on参数名ast节点 arg
      genNode(child, context)
    }
  }
}

// 生成 对象属性名key 的渲染源码片段
// 如：混合静态属性/静态指令节点、动态v-on参数节点、动态v-bind参数节点
// 如果标签元素只有静态属性节点，则会被静态标记，不走该流程
function genExpressionAsPropertyKey(
  node: ExpressionNode,
  context: CodegenContext
) {
  const { push } = context
  if (node.type === NodeTypes.COMPOUND_EXPRESSION) {
    // 如在生成动态v-on指令参数节点 - 属性值节点 渲染片段，如 template: <div @[someEvent]="handleEvent">hello {{ someone }} !</div>
    // 其中 属性值@[someEvent] 所对应的节点为 createCompoundExpression，在v-on transform 中解析
    // node.children: ['_toHandlerKey(', arg, ')'] // 指令名参数ast节点
    // 则 code += '[_toHandlerKey(someEvent)]'
    push(`[`)
    genCompoundExpression(node, context) // 则 code += '_toHandlerKey(someEvent)'
    push(`]`)
  } else if (node.isStatic) {
    // only quote keys if necessary
    // 如 静态属性/静态指令节点 template: '<div class="red" :style="\'color:blue;\'" @click="handleClick">hello {{ someone }} !</div>'
    // 其中的静态class属性名节点，注意 如果没有动态属性的话，都是静态属性，则在transform阶段会发生props静态提升转换，则不会走该流程，props被标记为静态类型 SIMPLE_EXPRESSION，content: "_hoisted_X"
    const text = isSimpleIdentifier(node.content) // 非数字开头，且都是'[\$A-Za-z0-9_]'，如：'$foo_123'
      ? node.content // 'class'、'style'、onClick
      : JSON.stringify(node.content)
    push(text, node)
  } else {
    // 处理动态指令参数
    // 如：<div class="red" :[attrObjs]="someAttrs">hello {{ someone }} !</div>
    // 则：node.content = 'attrObjs || ""'
    // 则 code += '['attrObjs || ""']'
    push(`[${node.content}]`, node)
  }
}

function genComment(node: CommentNode, context: CodegenContext) {
  const { push, helper, pure } = context
  if (pure) {
    push(PURE_ANNOTATION)
  }
  push(`${helper(CREATE_COMMENT)}(${JSON.stringify(node.content)})`, node)
}

// 生成 标签元素节点 的渲染源码片段 code
// 如 标签元素、if节点、for节点等 其中的标签、子元素列表、属性列表、事件列表、自定义指令列表
function genVNodeCall(node: VNodeCall, context: CodegenContext) {
  const { push, helper, pure } = context
  const {
    tag,
    props,
    children,
    patchFlag,
    dynamicProps, // 动态属性，不包括 ref、class、style，如 '<input :class="red" style="..." :placeholder="xxx" @click="handleClick" />' 其中的 placeholder、onClick属性
    directives,
    isBlock,
    disableTracking
  } = node
  if (directives) {
    // 需要在运行时，重新处理的指令，如：v-model、v-show、用户自定义指令
    // e.g template: '<div v-user-directive>hello {{ who }} !</div>', 则 '_withDirectives('
    push(helper(WITH_DIRECTIVES) + `(`) //
  }
  if (isBlock) {
    // disableTracking 默认false
    // e.g template: '<div v-user-directive>hello {{ who }} !</div>', 则 '_openBlock(), '
    // e.g template: '<div v-for="item in items">hello {{ item }} !</div>', 则 '_openBlock(true), '
    push(`(${helper(OPEN_BLOCK)}(${disableTracking ? `true` : ``}), `) // '_openBlock(
  }
  if (pure) {
    // 默认false
    push(PURE_ANNOTATION)
  }
  // 如 template: '<div>hello {{ item }}</div>', 则 '_createBlock('
  push(helper(isBlock ? CREATE_BLOCK : CREATE_VNODE) + `(`, node)

  // 生成 标签节点、属性节点、子节点、patchFlag、dynamicProps节点的 渲染代码
  // 如 template: <div style="color: blue;" :class="red" @click="handleClick">hello {{ someone }} !</div>
  // 则：tag: '"div"',
  //    props:
  //        '{
  //            style: {"color": "blue"},
  //            class: red,
  //            onClick: handleClick
  //         }'
  //    children: '"hello " + _toDisplayString(someone) + " !'
  //    patchFlag: 11 /* TEXT, CLASS, PROPS */'
  //    dynamicProps: '["onClick"]'  // 动态属性
  // 则结果为： code +=
  // '"div", {\n   style: "color: blue;",\n   class: red,\n   onClick: "handleClick"}, "hello " + _toDisplayString(someone) + " !, 11 /* TEXT, CLASS, PROPS */, ["onClick"]'
  genNodeList(
    // 生成 null值参数 的渲染代码
    // genNullableArgs(arg1, arg2, arg3, null), 则 [arg1, arg2, arg3] // 最后的直接截断
    // genNullableArgs(arg1, arg2, null, arg3), 则 [arg1, arg2, 'null', arg3]
    genNullableArgs([tag, props, children, patchFlag, dynamicProps]),
    context
  )
  push(`)`)
  if (isBlock) {
    push(`)`)
  }

  // '_withDirectives((..., ...) ...)'
  if (directives) {
    push(`, `)
    genNode(directives, context)
    push(`)`)
  }
}

// 生成参数null值的渲染代码
function genNullableArgs(args: any[]): CallExpression['arguments'] {
  let i = args.length
  while (i--) {
    if (args[i] != null) break
  }
  // genNullableArgs(arg1, arg2, arg3, null), 则 [arg1, arg2, arg3]
  // genNullableArgs(arg1, arg2, null, arg3), 则 [arg1, arg2, 'null', arg3]
  return args.slice(0, i + 1).map(arg => arg || `null`)
}

// 生成 函数执行 的渲染源码片段code
function genCallExpression(node: CallExpression, context: CodegenContext) {
  const { push, helper, pure } = context
  // 如提升静态文本节点，template: <div><i :class="red">1</i>abc</div>
  // 此时解析静态提升节点：'abc'
  // 则 node.callee为 CREATE_TEXT = Symbol('createTextVNode')
  const callee = isString(node.callee) ? node.callee : helper(node.callee)
  if (pure) {
    // 静态提升、单独使用函数时
    push(PURE_ANNOTATION) // context.code += `/*#_PURE__*/`   // 注意 此注释 __PURE__ 故意写错，否则导致源码不能调试，即之后的一行push(...) 没有执行
  }
  push(callee + `(`, node)
  // 转换参数个数，如静态节点 'abc'
  // context.code += 'abc'
  genNodeList(node.arguments, context) // 待执行函数 的参数列表
  push(`)`)

  // 最终
  // context.code += '/*#__PURE__*/_createTextVNode("abc")'
}

// 生成 对象 的渲染源码片段
function genObjectExpression(node: ObjectExpression, context: CodegenContext) {
  const { push, indent, deindent, newline } = context

  // 如 template: <div style="color: blue;" :class="red" @click="handleClick">hello {{ someone }} !</div>
  // 则 properties 包含: style、class、onClick
  // 则 解析结果为 code += '{\n   style: "color: blue;",\n   class: "red",\n   onClick: "handleClick"}'

  const { properties } = node // node 为 props节点，注意去重合并的prop节点类型为JS_ARRAY_EXPRESSION
  if (!properties.length) {
    push(`{}`, node)
    return
  }
  const multilines =
    properties.length > 1 ||
    ((!__BROWSER__ || __DEV__) &&
      properties.some(p => p.value.type !== NodeTypes.SIMPLE_EXPRESSION))
  push(multilines ? `{` : `{ `)
  multilines && indent() // 换行并缩进

  // 生成 对象属性列表 的渲染源码
  for (let i = 0; i < properties.length; i++) {
    const { key, value } = properties[i]
    // 对象属性的 key

    // 1、动态v-on, 则 code += '_toHandlerKey(someEvent)'
    // 2、静态属性/指令 isStatic true, 则 code += 'class' 或 'style' 或 ...
    // 3、动态指令 isStatic false, 则 code += '['attrObjs || ""']'
    // 4、动态属性可能要考虑驼峰转换 'Symbol('camelize')(prop-name || "")'
    genExpressionAsPropertyKey(key, context)
    push(`: `)

    // 对象属性的 value

    // 1、静态属性节点：SIMPLE_EXPRESSION，如 <div style="color: blue;" :class="red" @click="handleClick">hello {{ someone }} !</div>
    // 静态style属性值节点内容 code += '{"color": "blue"}' // 注意经过transformStyle处理
    // 静态指令属性class属性值节点内容 code += 'red'  // 这个是动态的 isStatic false
    // 静态指令click属性值节点内容，需要考虑单语句、多行表达式、修饰符， code += 'handleClick'
    // 2、指令: on、bind、model、html、text、show、cloak，注意其它指令v-if/v-for/slot等 transform会注入特有属性injectProps，比如key
    // 3、注意去重合并的prop节点类型为value.type = JS_ARRAY_EXPRESSION， value.elements = [mergeProp1.value, mergeProp2.value, ...]
    // 如 <div class="blue" :class="red">hello</div>，则 code += '["blue", red]'
    genNode(value, context) // value解析过程主要在 buildProps、injectProps
    if (i < properties.length - 1) {
      // will only reach this if it's multilines
      push(`,`)
      newline()
    }
  }
  multilines && deindent()
  push(multilines ? `}` : ` }`)
}

// 生成 数组 的渲染源码片段code
// 如：处理合并属性节点 <div class="blue" :class="red">hello</div>
// 其中，去重合并的prop节点类型为value.type = JS_ARRAY_EXPRESSION， value.elements = [mergeProp1.value, mergeProp2.value, ...]
// 结果为： code += '[blue, red]'
function genArrayExpression(node: ArrayExpression, context: CodegenContext) {
  genNodeListAsArray(node.elements, context) // 数组包裹起来
}

// 生成 箭头函数 的渲染源码片段code：
// 如 template slot v-for 中的箭头函数代码：
//       _renderList(items, (value, index) => {
//         return {
//           name: "body",
//           fn: _withCtx(() => [
//             ...
//           ])
//         }
//       })
function genFunctionExpression(
  node: FunctionExpression,
  context: CodegenContext
) {
  const { push, indent, deindent, scopeId, mode } = context
  const { params, returns, body, newline, isSlot } = node
  // slot functions also need to push scopeId before rendering its content
  const genScopeId =
    !__BROWSER__ && isSlot && scopeId != null && mode !== 'function'

  if (isSlot) {
    // _withCtx
    // wrap slot functions with owner context
    push(genScopeId ? `${WITH_ID}(` : `_${helperNameMap[WITH_CTX]}(`)
  }

  // 箭头函数

  push(`(`, node)
  if (isArray(params)) {
    genNodeList(params, context)
  } else if (params) {
    genNode(params, context)
  }
  push(`) => `)

  // 函数体

  if (newline || body) {
    push(`{`)
    indent()
  }
  if (returns) {
    if (newline) {
      push(`return `)
    }
    if (isArray(returns)) {
      genNodeListAsArray(returns, context)
    } else {
      genNode(returns, context)
    }
  } else if (body) {
    genNode(body, context)
  }
  if (newline || body) {
    deindent()
    push(`}`)
  }
  if (isSlot) {
    if (__COMPAT__ && node.isNonScopedSlot) {
      push(`, undefined, true`)
    }
    push(`)`)
  }
}

// 生成 条件表达式 的渲染源码片段
// 如 组件的 slot v-if： boolean条件 ? true... : false...
function genConditionalExpression(
  node: ConditionalExpression,
  context: CodegenContext
) {
  const { test, consequent, alternate, newline: needNewline } = node
  const { push, indent, deindent, newline } = context

  // 条件表达式 判断部分

  if (test.type === NodeTypes.SIMPLE_EXPRESSION) {
    const needsParens = !isSimpleIdentifier(test.content)
    needsParens && push(`(`)
    genExpression(test, context)
    needsParens && push(`)`)
  } else {
    push(`(`)
    genNode(test, context)
    push(`)`)
  }
  needNewline && indent()
  context.indentLevel++
  needNewline || push(` `)

  push(`? `)

  // 条件表达式 为 true 的code

  genNode(consequent, context)
  context.indentLevel--
  needNewline && newline()
  needNewline || push(` `)

  push(`: `)

  // 条件表达式 为 false 的code

  // 多重条件表达式，if... else if... else if... else...
  const isNested = alternate.type === NodeTypes.JS_CONDITIONAL_EXPRESSION
  if (!isNested) {
    context.indentLevel++
  }
  genNode(alternate, context)
  if (!isNested) {
    context.indentLevel--
  }
  needNewline && deindent(true /* without newline */)
}

// 生成 缓存表达式 的渲染源码片段
// 如 template: '<span v-once>{{ msg }}</span>'
// 则 渲染 code:
// "const _Vue = Vue
//
// return function render(_ctx, _cache) {
//   with (_ctx) {
//     const { setBlockTracking: _setBlockTracking, toDisplayString: _toDisplayString, createVNode: _createVNode } = _Vue
//
//     return _cache[1] || (
//       _setBlockTracking(-1),
//       _cache[1] = _createVNode("span", null, _toDisplayString(msg), 1 /* TEXT */),
//       _setBlockTracking(1),
//       _cache[1]
//     )
//   }
// }"
function genCacheExpression(node: CacheExpression, context: CodegenContext) {
  const { push, helper, indent, deindent, newline } = context

  // 缓存 变量名
  push(`_cache[${node.index}] || (`)
  if (node.isVNode) {
    indent()
    push(`${helper(SET_BLOCK_TRACKING)}(-1),`)
    newline()
  }
  push(`_cache[${node.index}] = `)

  // 缓存 渲染执行结果
  genNode(node.value, context)

  if (node.isVNode) {
    push(`,`)
    newline()
    push(`${helper(SET_BLOCK_TRACKING)}(1),`)
    newline()
    push(`_cache[${node.index}]`)
    deindent()
  }
  push(`)`)
}

/*** SSR ***/
function genTemplateLiteral(node: TemplateLiteral, context: CodegenContext) {
  const { push, indent, deindent } = context
  push('`')
  const l = node.elements.length
  const multilines = l > 3
  for (let i = 0; i < l; i++) {
    const e = node.elements[i]
    if (isString(e)) {
      push(e.replace(/(`|\$|\\)/g, '\\$1'))
    } else {
      push('${')
      if (multilines) indent()
      genNode(e, context)
      if (multilines) deindent()
      push('}')
    }
  }
  push('`')
}

/*** SSR ***/
function genIfStatement(node: IfStatement, context: CodegenContext) {
  const { push, indent, deindent } = context
  const { test, consequent, alternate } = node
  push(`if (`)
  genNode(test, context)
  push(`) {`)
  indent()
  genNode(consequent, context)
  deindent()
  push(`}`)
  if (alternate) {
    push(` else `)
    if (alternate.type === NodeTypes.JS_IF_STATEMENT) {
      genIfStatement(alternate, context)
    } else {
      push(`{`)
      indent()
      genNode(alternate, context)
      deindent()
      push(`}`)
    }
  }
}

/*** SSR ***/
function genAssignmentExpression(
  node: AssignmentExpression,
  context: CodegenContext
) {
  genNode(node.left, context)
  context.push(` = `)
  genNode(node.right, context)
}

/*** SSR ***/
function genSequenceExpression(
  node: SequenceExpression,
  context: CodegenContext
) {
  context.push(`(`)
  genNodeList(node.expressions, context)
  context.push(`)`)
}

/*** SSR ***/
function genReturnStatement(
  { returns }: ReturnStatement,
  context: CodegenContext
) {
  context.push(`return `)
  if (isArray(returns)) {
    genNodeListAsArray(returns, context)
  } else {
    genNode(returns, context)
  }
}<|MERGE_RESOLUTION|>--- conflicted
+++ resolved
@@ -346,16 +346,14 @@
       newline() // 添加新行并缩进
     }
   }
-<<<<<<< HEAD
-  // 生成临时变量源码，如：code: 'let _temp1, _temp2, _temp3...'
-=======
+
   if (__COMPAT__ && ast.filters && ast.filters.length) {
     newline()
     genAssets(ast.filters, 'filter', context)
     newline()
   }
 
->>>>>>> 4f17be7b
+  // 生成临时变量源码，如：code: 'let _temp1, _temp2, _temp3...'
   if (ast.temps > 0) {
     push(`let `)
     for (let i = 0; i < ast.temps; i++) {
@@ -625,16 +623,11 @@
   }
 }
 
-// 生成 - 自定义组件与自定义指令 的渲染代码 ast code
+// 生成 - 自定义组件与自定义指令、过滤器 的渲染代码 ast code
 // 如: 'const _component_hello__world = _resolveComponent("hello-world")'
 function genAssets(
-<<<<<<< HEAD
   assets: string[], // 自定义组件标签名
-  type: 'component' | 'directive',
-=======
-  assets: string[],
   type: 'component' | 'directive' | 'filter',
->>>>>>> 4f17be7b
   { helper, push, newline }: CodegenContext
 ) {
   const resolver = helper(
