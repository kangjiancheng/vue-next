import { isObject, toRawType, def } from '@vue/shared'
import {
  mutableHandlers,
  readonlyHandlers,
  shallowReactiveHandlers,
  shallowReadonlyHandlers
} from './baseHandlers'
import {
  mutableCollectionHandlers,
  readonlyCollectionHandlers,
  shallowCollectionHandlers,
  shallowReadonlyCollectionHandlers
} from './collectionHandlers'
import type { UnwrapRefSimple, Ref, RawSymbol } from './ref'

export const enum ReactiveFlags {
  SKIP = '__v_skip',
  IS_REACTIVE = '__v_isReactive',
  IS_READONLY = '__v_isReadonly',
  IS_SHALLOW = '__v_isShallow',
  RAW = '__v_raw'
}

export interface Target {
  [ReactiveFlags.SKIP]?: boolean
  [ReactiveFlags.IS_REACTIVE]?: boolean
  [ReactiveFlags.IS_READONLY]?: boolean
  [ReactiveFlags.IS_SHALLOW]?: boolean
  [ReactiveFlags.RAW]?: any
}

export const reactiveMap = new WeakMap<Target, any>()
export const shallowReactiveMap = new WeakMap<Target, any>() // 响应式对象集合
export const readonlyMap = new WeakMap<Target, any>()
export const shallowReadonlyMap = new WeakMap<Target, any>()

const enum TargetType {
  INVALID = 0,
  COMMON = 1,
  COLLECTION = 2
}

function targetTypeMap(rawType: string) {
  switch (rawType) {
    case 'Object':
    case 'Array':
      return TargetType.COMMON
    case 'Map':
    case 'Set':
    case 'WeakMap':
    case 'WeakSet':
      return TargetType.COLLECTION
    default:
      return TargetType.INVALID
  }
}

// 获取目标的类型分类
function getTargetType(value: Target) {
  // isExtensible 表示是否可以在对象上 添加新属性，默认 为 true
  // https://developer.mozilla.org/zh-CN/docs/Web/JavaScript/Reference/Global_Objects/Object/isExtensible
  // 禁止扩展：
  //    1、Object.preventExtensions(value)
  //    2、密封对象 - var sealed = Object.seal(value)，
  //    3、冻结对象 - var frozen = Object.freeze(value)，

  return value[ReactiveFlags.SKIP] || !Object.isExtensible(value)
    ? TargetType.INVALID
    : targetTypeMap(toRawType(value)) // 获取value原始类型, 并进行归类：COMMON、COLLECTION、INVALID
}

// only unwrap nested ref
export type UnwrapNestedRefs<T> = T extends Ref ? T : UnwrapRefSimple<T>

/**
 * Returns a reactive proxy of the object.
 *
 * The reactive conversion is "deep": it affects all nested properties. A
 * reactive object also deeply unwraps any properties that are refs while
 * maintaining reactivity.
 *
 * @example
 * ```js
 * const obj = reactive({ count: 0 })
 * ```
 *
 * @param target - The source object.
 * @see {@link https://vuejs.org/api/reactivity-core.html#reactive}
 */
// 将对象 转换为 响应式对象
export function reactive<T extends object>(target: T): UnwrapNestedRefs<T>
export function reactive(target: object) {
  // if trying to observe a readonly proxy, return the readonly version.
  if (isReadonly(target)) {
    return target
  }
  // 创建响应式对象
  return createReactiveObject(
    target,
    false,
    mutableHandlers, // proxy 普通对象 - COMMON： Array、Object
    mutableCollectionHandlers, // proxy 集合对象 - COLLECTION: Map、Set、WeakMap、WeakSet
    reactiveMap
  )
}

export declare const ShallowReactiveMarker: unique symbol

export type ShallowReactive<T> = T & { [ShallowReactiveMarker]?: true }

/**
 * Shallow version of {@link reactive()}.
 *
 * Unlike {@link reactive()}, there is no deep conversion: only root-level
 * properties are reactive for a shallow reactive object. Property values are
 * stored and exposed as-is - this also means properties with ref values will
 * not be automatically unwrapped.
 *
 * @example
 * ```js
 * const state = shallowReactive({
 *   foo: 1,
 *   nested: {
 *     bar: 2
 *   }
 * })
 *
 * // mutating state's own properties is reactive
 * state.foo++
 *
 * // ...but does not convert nested objects
 * isReactive(state.nested) // false
 *
 * // NOT reactive
 * state.nested.bar++
 * ```
 *
 * @param target - The source object.
 * @see {@link https://vuejs.org/api/reactivity-advanced.html#shallowreactive}
 */
// 不进行深层次代理响应：即如果访问该对象的属性时，如果属性值为对象，则直接返回结果，而不是进行响应转换该属性值，但会进行跟踪并收集依赖
export function shallowReactive<T extends object>(
  // 创建target 代理proxy响应式d对象
  target: T
): ShallowReactive<T> {
  return createReactiveObject(
    target,
    false, // reactiveMap
    shallowReactiveHandlers, // TargetType.COMMON，即target 类型为：Array、Object
    shallowCollectionHandlers, // TargetType.COLLECTION，即target 类型为：Map、Set、WeakMap、WeakSet
    shallowReactiveMap
  )
}

type Primitive = string | number | boolean | bigint | symbol | undefined | null
type Builtin = Primitive | Function | Date | Error | RegExp
export type DeepReadonly<T> = T extends Builtin
  ? T
  : T extends Map<infer K, infer V>
    ? ReadonlyMap<DeepReadonly<K>, DeepReadonly<V>>
    : T extends ReadonlyMap<infer K, infer V>
      ? ReadonlyMap<DeepReadonly<K>, DeepReadonly<V>>
      : T extends WeakMap<infer K, infer V>
        ? WeakMap<DeepReadonly<K>, DeepReadonly<V>>
        : T extends Set<infer U>
          ? ReadonlySet<DeepReadonly<U>>
          : T extends ReadonlySet<infer U>
            ? ReadonlySet<DeepReadonly<U>>
            : T extends WeakSet<infer U>
              ? WeakSet<DeepReadonly<U>>
              : T extends Promise<infer U>
                ? Promise<DeepReadonly<U>>
                : T extends Ref<infer U>
                  ? Readonly<Ref<DeepReadonly<U>>>
                  : T extends {}
                    ? { readonly [K in keyof T]: DeepReadonly<T[K]> }
                    : Readonly<T>

/**
 * Takes an object (reactive or plain) or a ref and returns a readonly proxy to
 * the original.
 *
 * A readonly proxy is deep: any nested property accessed will be readonly as
 * well. It also has the same ref-unwrapping behavior as {@link reactive()},
 * except the unwrapped values will also be made readonly.
 *
 * @example
 * ```js
 * const original = reactive({ count: 0 })
 *
 * const copy = readonly(original)
 *
 * watchEffect(() => {
 *   // works for reactivity tracking
 *   console.log(copy.count)
 * })
 *
 * // mutating original will trigger watchers relying on the copy
 * original.count++
 *
 * // mutating the copy will fail and result in a warning
 * copy.count++ // warning!
 * ```
 *
 * @param target - The source object.
 * @see {@link https://vuejs.org/api/reactivity-core.html#readonly}
 */
export function readonly<T extends object>(
  target: T
): DeepReadonly<UnwrapNestedRefs<T>> {
  return createReactiveObject(
    target,
    true,
    readonlyHandlers,
    readonlyCollectionHandlers,
    readonlyMap
  )
}

/**
 * Shallow version of {@link readonly()}.
 *
 * Unlike {@link readonly()}, there is no deep conversion: only root-level
 * properties are made readonly. Property values are stored and exposed as-is -
 * this also means properties with ref values will not be automatically
 * unwrapped.
 *
 * @example
 * ```js
 * const state = shallowReadonly({
 *   foo: 1,
 *   nested: {
 *     bar: 2
 *   }
 * })
 *
 * // mutating state's own properties will fail
 * state.foo++
 *
 * // ...but works on nested objects
 * isReadonly(state.nested) // false
 *
 * // works
 * state.nested.bar++
 * ```
 *
 * @param target - The source object.
 * @see {@link https://vuejs.org/api/reactivity-advanced.html#shallowreadonly}
 */
// 不进行深层次代理响应：即如果访问该对象的属性时，不会进行跟踪并收集依赖
export function shallowReadonly<T extends object>(target: T): Readonly<T> {
  // setup (props = shallowReadonly(instance.props))
  return createReactiveObject(
    target,
    true,
    shallowReadonlyHandlers,
    shallowReadonlyCollectionHandlers,
    shallowReadonlyMap
  )
}

// 创建响应式对象，并收集该响应式对象
function createReactiveObject(
  target: Target,
  isReadonly: boolean,
  baseHandlers: ProxyHandler<any>, // proxy 普通对象 - COMMON： Array、Object
  collectionHandlers: ProxyHandler<any>, // proxy 集合对象 - COLLECTION: Map、Set、WeakMap、WeakSet
  proxyMap: WeakMap<Target, any> // 收集只读、响应式对象
) {
  if (!isObject(target)) {
    if (__DEV__) {
      console.warn(`value cannot be made reactive: ${String(target)}`)
    }
    return target
  }
  // target is already a Proxy, return it.
  // exception: calling readonly() on a reactive object
  if (
    target[ReactiveFlags.RAW] &&
    !(isReadonly && target[ReactiveFlags.IS_REACTIVE])
  ) {
    return target
  }
  // target already has corresponding Proxy
  const existingProxy = proxyMap.get(target)
  if (existingProxy) {
    // 如果已转换为响应式对象 则直接返回
    return existingProxy
  }
  // only a whitelist of value types can be observed.
  // 对目标类型进行分类：COMMON、COLLECTION、INVALID
  // COMMON： Array、Object
  // COLLECTION: Map、Set、WeakMap、WeakSet
  const targetType = getTargetType(target)
  if (targetType === TargetType.INVALID) {
    return target
  }

  // 代理响应式对象
  const proxy = new Proxy(
    target,
    targetType === TargetType.COLLECTION ? collectionHandlers : baseHandlers
  )
  proxyMap.set(target, proxy)
  return proxy
}

/**
 * Checks if an object is a proxy created by {@link reactive()} or
 * {@link shallowReactive()} (or {@link ref()} in some cases).
 *
 * @example
 * ```js
 * isReactive(reactive({}))            // => true
 * isReactive(readonly(reactive({})))  // => true
 * isReactive(ref({}).value)           // => true
 * isReactive(readonly(ref({})).value) // => true
 * isReactive(ref(true))               // => false
 * isReactive(shallowRef({}).value)    // => false
 * isReactive(shallowReactive({}))     // => true
 * ```
 *
 * @param value - The value to check.
 * @see {@link https://vuejs.org/api/reactivity-utilities.html#isreactive}
 */
export function isReactive(value: unknown): boolean {
  if (isReadonly(value)) {
    // __v_isReadonly
    return isReactive((value as Target)[ReactiveFlags.RAW]) // __v_raw
  }
  return !!(value && (value as Target)[ReactiveFlags.IS_REACTIVE]) // __v_isReactive
}

/**
 * Checks whether the passed value is a readonly object. The properties of a
 * readonly object can change, but they can't be assigned directly via the
 * passed object.
 *
 * The proxies created by {@link readonly()} and {@link shallowReadonly()} are
 * both considered readonly, as is a computed ref without a set function.
 *
 * @param value - The value to check.
 * @see {@link https://vuejs.org/api/reactivity-utilities.html#isreadonly}
 */
export function isReadonly(value: unknown): boolean {
  return !!(value && (value as Target)[ReactiveFlags.IS_READONLY]) // __v_isReadonly
}

export function isShallow(value: unknown): boolean {
  return !!(value && (value as Target)[ReactiveFlags.IS_SHALLOW])
}

/**
 * Checks if an object is a proxy created by {@link reactive},
 * {@link readonly}, {@link shallowReactive} or {@link shallowReadonly()}.
 *
 * @param value - The value to check.
 * @see {@link https://vuejs.org/api/reactivity-utilities.html#isproxy}
 */
export function isProxy(value: unknown): boolean {
  return isReactive(value) || isReadonly(value)
}

<<<<<<< HEAD
// 返回__v_raw 或 原先值observed
=======
/**
 * Returns the raw, original object of a Vue-created proxy.
 *
 * `toRaw()` can return the original object from proxies created by
 * {@link reactive()}, {@link readonly()}, {@link shallowReactive()} or
 * {@link shallowReadonly()}.
 *
 * This is an escape hatch that can be used to temporarily read without
 * incurring proxy access / tracking overhead or write without triggering
 * changes. It is **not** recommended to hold a persistent reference to the
 * original object. Use with caution.
 *
 * @example
 * ```js
 * const foo = {}
 * const reactiveFoo = reactive(foo)
 *
 * console.log(toRaw(reactiveFoo) === foo) // true
 * ```
 *
 * @param observed - The object for which the "raw" value is requested.
 * @see {@link https://vuejs.org/api/reactivity-advanced.html#toraw}
 */
>>>>>>> a6503e3e
export function toRaw<T>(observed: T): T {
  const raw = observed && (observed as Target)[ReactiveFlags.RAW] // __v_raw
  return raw ? toRaw(raw) : observed
}

export type Raw<T> = T & { [RawSymbol]?: true }

<<<<<<< HEAD
// 标记为 __v_skip
=======
/**
 * Marks an object so that it will never be converted to a proxy. Returns the
 * object itself.
 *
 * @example
 * ```js
 * const foo = markRaw({})
 * console.log(isReactive(reactive(foo))) // false
 *
 * // also works when nested inside other reactive objects
 * const bar = reactive({ foo })
 * console.log(isReactive(bar.foo)) // false
 * ```
 *
 * **Warning:** `markRaw()` together with the shallow APIs such as
 * {@link shallowReactive()} allow you to selectively opt-out of the default
 * deep reactive/readonly conversion and embed raw, non-proxied objects in your
 * state graph.
 *
 * @param value - The object to be marked as "raw".
 * @see {@link https://vuejs.org/api/reactivity-advanced.html#markraw}
 */
>>>>>>> a6503e3e
export function markRaw<T extends object>(value: T): Raw<T> {
  // Object.defineProperty =》 value.__v_skip = true
  def(value, ReactiveFlags.SKIP, true)
  return value
}

/**
 * Returns a reactive proxy of the given value (if possible).
 *
 * If the given value is not an object, the original value itself is returned.
 *
 * @param value - The value for which a reactive proxy shall be created.
 */
export const toReactive = <T extends unknown>(value: T): T =>
  isObject(value) ? reactive(value) : value

/**
 * Returns a readonly proxy of the given value (if possible).
 *
 * If the given value is not an object, the original value itself is returned.
 *
 * @param value - The value for which a readonly proxy shall be created.
 */
export const toReadonly = <T extends unknown>(value: T): T =>
  isObject(value) ? readonly(value) : value<|MERGE_RESOLUTION|>--- conflicted
+++ resolved
@@ -361,9 +361,6 @@
   return isReactive(value) || isReadonly(value)
 }
 
-<<<<<<< HEAD
-// 返回__v_raw 或 原先值observed
-=======
 /**
  * Returns the raw, original object of a Vue-created proxy.
  *
@@ -387,17 +384,14 @@
  * @param observed - The object for which the "raw" value is requested.
  * @see {@link https://vuejs.org/api/reactivity-advanced.html#toraw}
  */
->>>>>>> a6503e3e
 export function toRaw<T>(observed: T): T {
   const raw = observed && (observed as Target)[ReactiveFlags.RAW] // __v_raw
+  // 返回__v_raw 或 原先值observed
   return raw ? toRaw(raw) : observed
 }
 
 export type Raw<T> = T & { [RawSymbol]?: true }
 
-<<<<<<< HEAD
-// 标记为 __v_skip
-=======
 /**
  * Marks an object so that it will never be converted to a proxy. Returns the
  * object itself.
@@ -420,9 +414,9 @@
  * @param value - The object to be marked as "raw".
  * @see {@link https://vuejs.org/api/reactivity-advanced.html#markraw}
  */
->>>>>>> a6503e3e
 export function markRaw<T extends object>(value: T): Raw<T> {
   // Object.defineProperty =》 value.__v_skip = true
+  // 标记为 __v_skip
   def(value, ReactiveFlags.SKIP, true)
   return value
 }
