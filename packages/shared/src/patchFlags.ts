/**
 * PatchFlags：vdom diff 编译优化标记，给相应vdom打上相应标记，提高 diff 效率
 * 根据不同标记，在节点更新进行diff计算时，使用不同优化模式，可以更明确地进行 vdom 更新，比如根据CLASS或TEXT只对节点的类名或节点文本内容更新
 * 同时可以组合使用标记 位运算： '|'或者 '&'，表明对这个节点 vdom 要进行多部分更新。
 *
<<<<<<< HEAD
 * @see: https://github.com/vuejs/vue-next/blob/master/packages/shared/src/patchFlags.ts
=======
 * Patch flags can be combined using the | bitwise operator and can be checked
 * using the & operator, e.g.
 *
 * ```js
 * const flag = TEXT | CLASS
 * if (flag & TEXT) { ... }
 * ```
 *
 * Check the `patchElement` function in '../../runtime-core/src/renderer.ts' to see how the
 * flags are handled during diff.
>>>>>>> dbe22ba3
 */

// 可以在 packages/runtime-core/src/renderer.ts 查看这些标志是怎么在diff时被处理的
export const enum PatchFlags {
  // 当检测到节点 文本内容 变更 (children fast path)
  TEXT = 1,

  // 当检测到节点 类名 变更
  CLASS = 1 << 1, // 转换为二进制，左移1位，即二进制尾部添加 1个0，结果为即 2的n次方，n 为 移动数值， 结果：2

  // 当检测到节点 行内样式 变更
  // 在编译前，会先转换为编译所序格式，如：
  //    style="color: red" and :style="{ color: 'red' }"
  //    const style = { color: 'red' }
  //    render() { return e('div', { style }) }
  STYLE = 1 << 2,

  // 当检测到节点 props 变更（不包括class/style）
  // 也可以是一个组件（但包括组件上的class/style）
  // 在编译时，会收集所有变更的props (不包括存在错误的props)
  // 提高 diff 运行效率
  PROPS = 1 << 3,

  // 节点中，对于带有动态key的props，当key发生变化时，总是需要进行完整的差异来删除旧的key
  // 该标志与CLASS、STYLE和PROPS互斥。
  FULL_PROPS = 1 << 4,

  // 检测到节点在服务段绑定的event listeners
  HYDRATE_EVENTS = 1 << 5,

  // 检测到节点子元素顺序未改变时
  STABLE_FRAGMENT = 1 << 6,

  // 检测到代码片段具有key 或 其子元素带有key
  KEYED_FRAGMENT = 1 << 7,

  // 一个片段不包含带有key的子片段
  UNKEYED_FRAGMENT = 1 << 8,

  // 检测一个节点 只需要进行非props的更新，比如 ref 或 directives(onVnodeXXX hooks)
  // 每个标记过的 vnode 都会检查 refs 和 onVnodeXXX 钩子，所以它只是简单地标记 vnode，以便父块跟踪它。
  NEED_PATCH = 1 << 9,

  // Indicates a component with dynamic slots (e.g. slot that references a v-for
  // iterated value, or dynamic slot names).
  // Components with this flag are always force updated.
  // 具有动态插槽的组件，如 v-for渲染的插槽或动态的插槽names
  // 当在diff带有这个标记时，会被强制更新
  DYNAMIC_SLOTS = 1 << 10,

  /**
   * Indicates a fragment that was created only because the user has placed
   * comments at the root level of a template. This is a dev-only flag since
   * comments are stripped in production.
   */
  // 模版根部创建了注释
  DEV_ROOT_FRAGMENT = 1 << 11,

  /*------------------------ 特殊标记：'负整数' -------------------------- */

  // 特殊标记，不会出现在以上位运算中进行匹配，即在进行以上位运算时：patchFlag > 0
  // 因此，对于这些特殊的patchFlag，只是简单的与某个值进行比较：patchFlag === FLAG

  // 对于hoisted static vnode，表明服务端渲染，会跳过其整个子树，因为静态内容不需要更新。
  HOISTED = -1,

  // 跳出 优化模式，比如：
  // 由 renderSlot() 生产的代码片段，当不是通过编译器生成slot（通过编写的渲染函数render()时，应该完全进行diff，不必要进入优化模式，没必要进行某个flag diff）
  // 或者 手动进行的cloneVNodes
  BAIL = -2
}

// dev only flag -> name mapping
// 匹配名字类别
export const PatchFlagNames = {
  [PatchFlags.TEXT]: `TEXT`, // 1
  [PatchFlags.CLASS]: `CLASS`, // 2
  [PatchFlags.STYLE]: `STYLE`, // 4
  [PatchFlags.PROPS]: `PROPS`, // 8
  [PatchFlags.FULL_PROPS]: `FULL_PROPS`, // 16
  [PatchFlags.HYDRATE_EVENTS]: `HYDRATE_EVENTS`, // 32
  [PatchFlags.STABLE_FRAGMENT]: `STABLE_FRAGMENT`, // 64
  [PatchFlags.KEYED_FRAGMENT]: `KEYED_FRAGMENT`, // 128
  [PatchFlags.UNKEYED_FRAGMENT]: `UNKEYED_FRAGMENT`, // 256
  [PatchFlags.NEED_PATCH]: `NEED_PATCH`, // 512
  [PatchFlags.DYNAMIC_SLOTS]: `DYNAMIC_SLOTS`, // 1024
  [PatchFlags.DEV_ROOT_FRAGMENT]: `DEV_ROOT_FRAGMENT`, // 2048
  [PatchFlags.HOISTED]: `HOISTED`, // -1
  [PatchFlags.BAIL]: `BAIL` // -2
}<|MERGE_RESOLUTION|>--- conflicted
+++ resolved
@@ -3,9 +3,8 @@
  * 根据不同标记，在节点更新进行diff计算时，使用不同优化模式，可以更明确地进行 vdom 更新，比如根据CLASS或TEXT只对节点的类名或节点文本内容更新
  * 同时可以组合使用标记 位运算： '|'或者 '&'，表明对这个节点 vdom 要进行多部分更新。
  *
-<<<<<<< HEAD
  * @see: https://github.com/vuejs/vue-next/blob/master/packages/shared/src/patchFlags.ts
-=======
+ *
  * Patch flags can be combined using the | bitwise operator and can be checked
  * using the & operator, e.g.
  *
@@ -16,7 +15,6 @@
  *
  * Check the `patchElement` function in '../../runtime-core/src/renderer.ts' to see how the
  * flags are handled during diff.
->>>>>>> dbe22ba3
  */
 
 // 可以在 packages/runtime-core/src/renderer.ts 查看这些标志是怎么在diff时被处理的
