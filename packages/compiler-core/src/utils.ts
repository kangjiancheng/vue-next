--- conflicted
+++ resolved
@@ -309,30 +309,20 @@
         return p
       }
     } else if (
-<<<<<<< HEAD
       p.name === 'bind' && // v-bind 指令属性，如 ':is'
       (p.exp || allowEmpty) && // p.exp 为指令值节点
-      isBindKey(p.arg, name) // 是否静态bind某个指令， p.arg 为指令名表达式节点，如 ':is' 指令中的 'is' 字符串表达式信息节点
-=======
-      p.name === 'bind' &&
-      (p.exp || allowEmpty) &&
-      isStaticArgOf(p.arg, name)
->>>>>>> ae4b0783
+      isStaticArgOf(p.arg, name) // 是否静态bind某个指令， p.arg 为指令名表达式节点，如 ':is' 指令中的 'is' 字符串表达式信息节点
     ) {
       return p
     }
   }
 }
 
-<<<<<<< HEAD
 // 静态bind某个指令，如 ':is' 绑定了is指令
-export function isBindKey(arg: DirectiveNode['arg'], name: string): boolean {
-=======
 export function isStaticArgOf(
   arg: DirectiveNode['arg'],
   name: string
 ): boolean {
->>>>>>> ae4b0783
   return !!(arg && isStaticExp(arg) && arg.content === name)
 }
 
@@ -420,18 +410,6 @@
   context: TransformContext
 ) {
   let propsWithInjection: ObjectExpression | CallExpression | undefined
-<<<<<<< HEAD
-
-  // slot 的属性列表 transformElement buildProps()，或 子节点列表 props = createFunctionExpression([], slot.children, false, false, loc)
-  const originalProps =
-    node.type === NodeTypes.VNODE_CALL ? node.props : node.arguments[2] // node.arguments： slotArgs, [2] 保存slot元素的子节点列表
-
-  // 如 <template v-for="(item, index) in items" :key="index"><slot name="header"></slot></template>
-  // slot 存在name以外的属性，此时 props = slotProps；
-  // 在 transformSlotOutlet.ts 处理 slot元素
-
-=======
->>>>>>> ae4b0783
   /**
    * 1. mergeProps(...)
    * 2. toHandlers(...)
@@ -440,10 +418,15 @@
    *
    * we need to get the real props before normalization
    */
+  // slot 的属性列表 transformElement buildProps()，或 子节点列表 props = createFunctionExpression([], slot.children, false, false, loc)
   let props =
-    node.type === NodeTypes.VNODE_CALL ? node.props : node.arguments[2]
+    node.type === NodeTypes.VNODE_CALL ? node.props : node.arguments[2] // node.arguments： slotArgs, [2] 保存slot元素的子节点列表
   let callPath: CallExpression[] = []
   let parentCall: CallExpression | undefined
+
+  // 如 <template v-for="(item, index) in items" :key="index"><slot name="header"></slot></template>
+  // slot 存在name以外的属性，此时 props = slotProps；
+  // 在 transformSlotOutlet.ts 处理 slot元素
   if (
     props &&
     !isString(props) &&
