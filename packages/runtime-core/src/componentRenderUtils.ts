import {
  ComponentInternalInstance,
  FunctionalComponent,
  Data,
  getComponentName
} from './component'
import {
  VNode,
  normalizeVNode,
  createVNode,
  Comment,
  cloneVNode,
  VNodeArrayChildren,
  isVNode,
  blockStack
} from './vnode'
import { handleError, ErrorCodes } from './errorHandling'
import { PatchFlags, ShapeFlags, isOn, isModelListener } from '@vue/shared'
import { warn } from './warning'
import { isHmrUpdating } from './hmr'
import { NormalizedProps } from './componentProps'
import { isEmitListener } from './componentEmits'
import { setCurrentRenderingInstance } from './componentRenderContext'
import {
  DeprecationTypes,
  isCompatEnabled,
  warnDeprecation
} from './compat/compatConfig'

/**
 * dev only flag to track whether $attrs was used during render.
 * If $attrs was used during render then the warning for failed attrs
 * fallthrough can be suppressed.
 */
let accessedAttrs: boolean = false

export function markAttrsAccessed() {
  accessedAttrs = true
}

export function renderComponentRoot(
  instance: ComponentInternalInstance
): VNode {
  const {
    type: Component,
    vnode,
    proxy, // ctx proxy
    withProxy, // ctx render with proxy
    props, // 组件节点 props 属性
    propsOptions: [propsOptions], // 组件 props 选项属性
    slots,
    attrs,
    emit,
    render, // 渲染函数
    renderCache,
    data,
<<<<<<< HEAD
    setupState, // setup() 返回值
    ctx
=======
    setupState,
    ctx,
    inheritAttrs
>>>>>>> 348c3b01
  } = instance

  // 返回结果
  let result
  // 执行渲染生成vnode期间的组件实例
  const prev = setCurrentRenderingInstance(instance)
  if (__DEV__) {
    accessedAttrs = false
  }
  try {
    let fallthroughAttrs
    if (vnode.shapeFlag & ShapeFlags.STATEFUL_COMPONENT) {
      // withProxy is a proxy with a different `has` trap only for
      // runtime-compiled render functions using `with` block.
      const proxyToUse = withProxy || proxy

      // 执行组件模版对应的渲染函数，得到组件模版template的vnode
      result = normalizeVNode(
        // child.el === null ? child : cloneVNode(child)
        // 执行渲染函数
        // <div id="app">
        //   <div class="demo-base" :class="fixHeader">
        //     <button class="btn-click" @click="handleClick">点击</button>
        //   </div>
        // </div>
        // render code:
        // "const _Vue = Vue
        //
        // return function render(_ctx, _cache) {
        //   with (_ctx) {
        //     const { createVNode: _createVNode, openBlock: _openBlock, createBlock: _createBlock } = _Vue
        //
        //     return (_openBlock(), _createBlock("div", {
        //       class: ["demo-base", fixHeader]
        //     }, [
        //       _createVNode("button", {
        //         class: "btn-click",
        //         onClick: handleClick
        //       }, "点击", 8 /* PROPS */, ["onClick"])
        //     ], 2 /* CLASS */))
        //   }
        // }"
        // 返回渲染节点vnode
        render!.call(
          proxyToUse,
          proxyToUse!, // instance.ctx 的代理 proxy： RuntimeCompiledPublicInstanceProxyHandlers
          renderCache,
          props,
          setupState,
          data,
          ctx
        )
      )
      fallthroughAttrs = attrs
    } else {
      // functional
      const render = Component as FunctionalComponent
      // in dev, mark attrs accessed if optional props (attrs === props)
      if (__DEV__ && attrs === props) {
        markAttrsAccessed()
      }
      result = normalizeVNode(
        render.length > 1
          ? render(
              props,
              __DEV__
                ? {
                    get attrs() {
                      markAttrsAccessed()
                      return attrs
                    },
                    slots,
                    emit
                  }
                : { attrs, slots, emit }
            )
          : render(props, null as any /* we know it doesn't need it */)
      )
      fallthroughAttrs = Component.props
        ? attrs
        : getFunctionalFallthrough(attrs)
    }

    // attr merging
    // in dev mode, comments are preserved, and it's possible for a template
    // to have comments along side the root element which makes it a fragment
    let root = result
    let setRoot: ((root: VNode) => void) | undefined = undefined
    if (
      __DEV__ &&
      result.patchFlag > 0 &&
      result.patchFlag & PatchFlags.DEV_ROOT_FRAGMENT
    ) {
      ;[root, setRoot] = getChildRoot(result)
    }

<<<<<<< HEAD
    // Component.inheritAttrs 默认 undefined
    if (fallthroughAttrs && Component.inheritAttrs !== false) {
=======
    if (fallthroughAttrs && inheritAttrs !== false) {
>>>>>>> 348c3b01
      const keys = Object.keys(fallthroughAttrs)
      const { shapeFlag } = root
      if (keys.length) {
        if (
          shapeFlag & ShapeFlags.ELEMENT ||
          shapeFlag & ShapeFlags.COMPONENT
        ) {
          // vnode节点上有形如："onUpdate:xxx"的属性props，即attrs属性列表里 是否存在 'onUpdate:' 开头的属性
          // 如 <hello-world v-model="helloMsg"></hello-world>
          if (propsOptions && keys.some(isModelListener)) {
            // If a v-model listener (onUpdate:xxx) has a corresponding declared
            // prop, it indicates this component expects to handle v-model and
            // it should not fallthrough.
            // related: #1543, #1643, #1989
            fallthroughAttrs = filterModelListeners(
              // 过滤掉onUpdate:modelValue即 v-model属性事件
              fallthroughAttrs,
              propsOptions
            )
          }

          // 传递attrs属性render root vnode的props
          root = cloneVNode(root, fallthroughAttrs)
        } else if (__DEV__ && !accessedAttrs && root.type !== Comment) {
          const allAttrs = Object.keys(attrs)
          const eventAttrs: string[] = []
          const extraAttrs: string[] = []
          for (let i = 0, l = allAttrs.length; i < l; i++) {
            const key = allAttrs[i]
            if (isOn(key)) {
              // ignore v-model handlers when they fail to fallthrough
              if (!isModelListener(key)) {
                // remove `on`, lowercase first letter to reflect event casing
                // accurately
                eventAttrs.push(key[2].toLowerCase() + key.slice(3))
              }
            } else {
              extraAttrs.push(key)
            }
          }
          if (extraAttrs.length) {
            warn(
              `Extraneous non-props attributes (` +
                `${extraAttrs.join(', ')}) ` +
                `were passed to component but could not be automatically inherited ` +
                `because component renders fragment or text root nodes.`
            )
          }
          if (eventAttrs.length) {
            warn(
              `Extraneous non-emits event listeners (` +
                `${eventAttrs.join(', ')}) ` +
                `were passed to component but could not be automatically inherited ` +
                `because component renders fragment or text root nodes. ` +
                `If the listener is intended to be a component custom event listener only, ` +
                `declare it using the "emits" option.`
            )
          }
        }
      }
    }

    if (
      __COMPAT__ &&
      isCompatEnabled(DeprecationTypes.INSTANCE_ATTRS_CLASS_STYLE, instance) &&
      vnode.shapeFlag & ShapeFlags.STATEFUL_COMPONENT &&
      (root.shapeFlag & ShapeFlags.ELEMENT ||
        root.shapeFlag & ShapeFlags.COMPONENT)
    ) {
      const { class: cls, style } = vnode.props || {}
      if (cls || style) {
        if (__DEV__ && inheritAttrs === false) {
          warnDeprecation(
            DeprecationTypes.INSTANCE_ATTRS_CLASS_STYLE,
            instance,
            getComponentName(instance.type)
          )
        }
        root = cloneVNode(root, {
          class: cls,
          style: style
        })
      }
    }

    // inherit directives
    if (vnode.dirs) {
      if (__DEV__ && !isElementRoot(root)) {
        warn(
          `Runtime directive used on component with non-element root node. ` +
            `The directives will not function as intended.`
        )
      }
      root.dirs = root.dirs ? root.dirs.concat(vnode.dirs) : vnode.dirs
    }
    // inherit transition data
    if (vnode.transition) {
      if (__DEV__ && !isElementRoot(root)) {
        warn(
          `Component inside <Transition> renders non-element root node ` +
            `that cannot be animated.`
        )
      }
      root.transition = vnode.transition
    }

    if (__DEV__ && setRoot) {
      setRoot(root)
    } else {
      result = root
    }
  } catch (err) {
    blockStack.length = 0
    handleError(err, instance, ErrorCodes.RENDER_FUNCTION)
    result = createVNode(Comment)
  }

  // 移除渲染生成vnode结束的组件实例
  setCurrentRenderingInstance(prev)

  // 返回渲染函数vnode
  return result
}

/**
 * dev only
 * In dev mode, template root level comments are rendered, which turns the
 * template into a fragment root, but we need to locate the single element
 * root for attrs and scope id processing.
 */
const getChildRoot = (
  vnode: VNode
): [VNode, ((root: VNode) => void) | undefined] => {
  const rawChildren = vnode.children as VNodeArrayChildren
  const dynamicChildren = vnode.dynamicChildren
  const childRoot = filterSingleRoot(rawChildren)
  if (!childRoot) {
    return [vnode, undefined]
  }
  const index = rawChildren.indexOf(childRoot)
  const dynamicIndex = dynamicChildren ? dynamicChildren.indexOf(childRoot) : -1
  const setRoot = (updatedRoot: VNode) => {
    rawChildren[index] = updatedRoot
    if (dynamicChildren) {
      if (dynamicIndex > -1) {
        dynamicChildren[dynamicIndex] = updatedRoot
      } else if (updatedRoot.patchFlag > 0) {
        vnode.dynamicChildren = [...dynamicChildren, updatedRoot]
      }
    }
  }
  return [normalizeVNode(childRoot), setRoot]
}

export function filterSingleRoot(
  children: VNodeArrayChildren
): VNode | undefined {
  let singleRoot
  for (let i = 0; i < children.length; i++) {
    const child = children[i]
    if (isVNode(child)) {
      // ignore user comment
      if (child.type !== Comment || child.children === 'v-if') {
        if (singleRoot) {
          // has more than 1 non-comment child, return now
          return
        } else {
          singleRoot = child
        }
      }
    } else {
      return
    }
  }
  return singleRoot
}

const getFunctionalFallthrough = (attrs: Data): Data | undefined => {
  let res: Data | undefined
  for (const key in attrs) {
    if (key === 'class' || key === 'style' || isOn(key)) {
      ;(res || (res = {}))[key] = attrs[key]
    }
  }
  return res
}

// 过滤掉onUpdate:modelValue即 v-model属性事件
const filterModelListeners = (attrs: Data, props: NormalizedProps): Data => {
  const res: Data = {}
  for (const key in attrs) {
    // 'onUpdate:xxx'
    if (!isModelListener(key) || !(key.slice(9) in props)) {
      res[key] = attrs[key]
    }
  }
  return res
}

const isElementRoot = (vnode: VNode) => {
  return (
    vnode.shapeFlag & ShapeFlags.COMPONENT ||
    vnode.shapeFlag & ShapeFlags.ELEMENT ||
    vnode.type === Comment // potential v-if branch switch
  )
}

// 判断是否有必要更新组件
export function shouldUpdateComponent(
  prevVNode: VNode, // 组件渲染模版vnode
  nextVNode: VNode, // 组件渲染模版vnode
  optimized?: boolean
): boolean {
  const { props: prevProps, children: prevChildren, component } = prevVNode // 渲染模版vnode
  const { props: nextProps, children: nextChildren, patchFlag } = nextVNode
  const emits = component!.emitsOptions

  // Parent component's render function was hot-updated. Since this may have
  // caused the child component's slots content to have changed, we need to
  // force the child to update as well.
  if (__DEV__ && (prevChildren || nextChildren) && isHmrUpdating) {
    // 父组件可能导致子组件的slots内容发生变化，需要前缀更新
    return true
  }

  // force child update for runtime directive or transition on component vnode.
  if (nextVNode.dirs || nextVNode.transition) {
    // 存在指令 或 动画效果
    return true
  }

  if (optimized && patchFlag >= 0) {
    // 存在更新内容

    if (patchFlag & PatchFlags.DYNAMIC_SLOTS) {
      // 动态slot节点： v-for、v-if、动态v-slot等
      // slot content that references values that might have changed,
      // e.g. in a v-for
      return true
    }
    if (patchFlag & PatchFlags.FULL_PROPS) {
      // 存在动态指令参数 或 v-on/v-bind（无参数）指令
      if (!prevProps) {
        return !!nextProps // 如果属性都删了，就不需要更新
      }
      // presence of this flag indicates props are always non-null
      return hasPropsChanged(prevProps, nextProps!, emits) // vnode props属性列表是否发生变化：属性值变化、属性增减
    } else if (patchFlag & PatchFlags.PROPS) {
      // 静态指令属性名列表，且存在非 ref、style、class，且该指令没有被设置缓存
      // 如：v-bind、 v-model、 v-on
      const dynamicProps = nextVNode.dynamicProps! // 组件渲染模版vnode的动态属性列表

      for (let i = 0; i < dynamicProps.length; i++) {
        const key = dynamicProps[i]
        if (
          nextProps![key] !== prevProps![key] && // 属性值发生变化
          !isEmitListener(emits, key)
        ) {
          return true
        }
      }
    }
  } else {
    // this path is only taken by manually written render functions
    // so presence of any children leads to a forced update
    if (prevChildren || nextChildren) {
      if (!nextChildren || !(nextChildren as any).$stable) {
        return true
      }
    }
    if (prevProps === nextProps) {
      return false
    }
    if (!prevProps) {
      return !!nextProps
    }
    if (!nextProps) {
      return true
    }
    return hasPropsChanged(prevProps, nextProps, emits)
  }

  return false
}

// 判断新旧组件渲染模版vnode的动态指令props属性列表是否发生变化：
//  1、发生变化，需要更新数据
//  2、某个属性值（非emit事件）发生变化
function hasPropsChanged(
  prevProps: Data,
  nextProps: Data,
  emitsOptions: ComponentInternalInstance['emitsOptions']
): boolean {
  const nextKeys = Object.keys(nextProps)
  if (nextKeys.length !== Object.keys(prevProps).length) {
    // 组件props选项发生变化，需要更新数据
    return true
  }
  for (let i = 0; i < nextKeys.length; i++) {
    const key = nextKeys[i]
    if (
      nextProps[key] !== prevProps[key] && // 组件props选项下，某个属性值（非emit事件）发生变化
      !isEmitListener(emitsOptions, key)
    ) {
      return true
    }
  }
  return false
}

export function updateHOCHostEl(
  { vnode, parent }: ComponentInternalInstance,
  el: typeof vnode.el // HostNode
) {
  while (parent && parent.subTree === vnode) {
    ;(vnode = parent.vnode).el = el
    parent = parent.parent
  }
}<|MERGE_RESOLUTION|>--- conflicted
+++ resolved
@@ -54,14 +54,9 @@
     render, // 渲染函数
     renderCache,
     data,
-<<<<<<< HEAD
     setupState, // setup() 返回值
-    ctx
-=======
-    setupState,
     ctx,
     inheritAttrs
->>>>>>> 348c3b01
   } = instance
 
   // 返回结果
@@ -158,12 +153,8 @@
       ;[root, setRoot] = getChildRoot(result)
     }
 
-<<<<<<< HEAD
-    // Component.inheritAttrs 默认 undefined
-    if (fallthroughAttrs && Component.inheritAttrs !== false) {
-=======
     if (fallthroughAttrs && inheritAttrs !== false) {
->>>>>>> 348c3b01
+      // inheritAttrs 默认 undefined
       const keys = Object.keys(fallthroughAttrs)
       const { shapeFlag } = root
       if (keys.length) {
