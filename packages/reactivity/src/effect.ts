--- conflicted
+++ resolved
@@ -54,38 +54,8 @@
 
 export class ReactiveEffect<T = any> {
   active = true
-  deps: Dep[] = []
-
-<<<<<<< HEAD
-// 组件或watch
-export function effect<T = any>(
-  fn: () => T,
-  options: ReactiveEffectOptions = EMPTY_OBJ
-): ReactiveEffect<T> {
-  if (isEffect(fn)) {
-    // fn._isEffect === true
-    fn = fn.raw // 原函数
-  }
-
-  // queueJob - Job
-  const effect = createReactiveEffect(fn, options)
-  if (!options.lazy) {
-    // 渲染函数：立刻执行，在创建的同时，并执行渲染函数fn
-    // watch、computed：延迟执行，即没有在创建的时候同时返回fn值
-    effect()
-  }
-  return effect
-}
-
-// 停止effect函数，如停止watch监听目标
-export function stop(effect: ReactiveEffect) {
-  if (effect.active) {
-    cleanup(effect)
-    if (effect.options.onStop) {
-      effect.options.onStop()
-    }
-    effect.active = false
-=======
+  deps: Dep[] = [] // 组件/watch 每个响应式依赖项 被订阅的组件effect 的集合 （即记录该effect 依赖的数据 的effect列表）
+
   // can be attached after creation
   computed?: boolean
   allowRecurse?: boolean
@@ -101,61 +71,16 @@
     scope?: EffectScope | null
   ) {
     recordEffectScope(this, scope)
->>>>>>> 03abc257
-  }
-
-<<<<<<< HEAD
-let uid = 0
-
-/**
- *
- * @param fn
- * @param options：
- *  dev {
-      scheduler: queueJob,
-      allowRecurse: true,
-      onTrack: instance.rtc ? e => invokeArrayFns(instance.rtc!, e) : void 0,
-      onTrigger: instance.rtg ? e => invokeArrayFns(instance.rtg!, e) : void 0
-    }
- *  prod - {
-      scheduler: queueJob,
-      // #1801, #2043 component render effects should allow recursive updates
-      allowRecurse: true
-    }
- */
-function createReactiveEffect<T = any>(
-  fn: () => T,
-  options: ReactiveEffectOptions
-): ReactiveEffect<T> {
-  // 组件更新数据时，也会重新执行这个effect，即 SchedulerJob
-  const effect = function reactiveEffect(): unknown {
-    if (!effect.active) {
-      // 执行 fn
-      return fn()
-    }
-
-    if (!effectStack.includes(effect)) {
-      cleanup(effect) // 删除已经存在的effect，避免之后重复添加与更新该effect，如更新组件响应式依赖数据时 更新组件effect
-=======
+  }
+
   run() {
     if (!this.active) {
       return this.fn()
     }
     if (!effectStack.includes(this)) {
->>>>>>> 03abc257
       try {
         effectStack.push((activeEffect = this))
         enableTracking()
-<<<<<<< HEAD
-        effectStack.push(effect)
-        activeEffect = effect // 当前正在渲染的组件 - effect
-
-        // 执行fn，并返回结果
-        return fn()
-      } finally {
-        // 执行完 fn() 后，停止对当前对effect跟踪
-        effectStack.pop()
-=======
 
         trackOpBit = 1 << ++effectTrackDepth
 
@@ -164,6 +89,7 @@
         } else {
           cleanupEffect(this)
         }
+        // 执行fn，并返回结果
         return this.fn()
       } finally {
         if (effectTrackDepth <= maxMarkerBits) {
@@ -172,11 +98,11 @@
 
         trackOpBit = 1 << --effectTrackDepth
 
->>>>>>> 03abc257
         resetTracking()
+        // 执行完 fn() 后，停止对当前对effect跟踪
         effectStack.pop()
         const n = effectStack.length
-        activeEffect = n > 0 ? effectStack[n - 1] : undefined
+        activeEffect = n > 0 ? effectStack[n - 1] : undefined // 当前正在渲染的组件 - effect
       }
     }
   }
@@ -189,26 +115,11 @@
       }
       this.active = false
     }
-<<<<<<< HEAD
-  } as ReactiveEffect
-  effect.id = uid++
-  effect.allowRecurse = !!options.allowRecurse // true
-  effect._isEffect = true
-  effect.active = true
-  effect.raw = fn // 当前正在执行渲染函数
-  effect.deps = [] // 组件/watch 每个响应式依赖项 被订阅的组件effect 的集合 （即记录该effect 依赖的数据 的effect列表）
-  effect.options = options
-  return effect
+  }
 }
 
 // 删除已经存在的effect，避免之后重复添加，如更新组件响应式依赖数据时 发生的执行更新组件effect期间
-function cleanup(effect: ReactiveEffect) {
-=======
-  }
-}
-
 function cleanupEffect(effect: ReactiveEffect) {
->>>>>>> 03abc257
   const { deps } = effect
   if (deps.length) {
     for (let i = 0; i < deps.length; i++) {
@@ -219,9 +130,6 @@
   }
 }
 
-<<<<<<< HEAD
-let shouldTrack = true // 默认需要跟踪
-=======
 export interface DebuggerOptions {
   onTrack?: (event: DebuggerEvent) => void
   onTrigger?: (event: DebuggerEvent) => void
@@ -265,8 +173,7 @@
   runner.effect.stop()
 }
 
-let shouldTrack = true
->>>>>>> 03abc257
+let shouldTrack = true // 默认需要跟踪
 const trackStack: boolean[] = []
 
 // 暂停跟踪 vue组件数据状态
@@ -290,13 +197,9 @@
 // 跟踪某个响应对象的某个属性 所依赖的组件effect（执行组件渲染函数期间、或执行watch/computed期间）
 // 如 const count = ref(1); track(toRaw(count), TrackOpTypes.GET, 'value')
 export function track(target: object, type: TrackOpTypes, key: unknown) {
-<<<<<<< HEAD
-  if (!shouldTrack || activeEffect === undefined) {
+  if (!isTracking()) {
     // 即直接在setup 函数中进行读取时，没必要跟踪
     // 如 let count = ref(1) 然后直接读：console.log(count.value) 这时候，并不是在渲染期间，所以不需要跟踪
-=======
-  if (!isTracking()) {
->>>>>>> 03abc257
     return
   }
 
@@ -320,21 +223,6 @@
     depsMap.set(key, (dep = createDep()))
   }
 
-<<<<<<< HEAD
-  // 收集组件effect - 组件在渲染期间 使用了该响应式ref对象属性value
-  if (!dep.has(activeEffect)) {
-    dep.add(activeEffect)
-    activeEffect.deps.push(dep) // 组件effect函数（或watch监听目标）依赖此响应式对象的这个属性
-
-    if (__DEV__ && activeEffect.options.onTrack) {
-      // onTrack: instance.rtc ? e => invokeArrayFns(instance.rtc!, e) : void 0,
-      activeEffect.options.onTrack({
-        effect: activeEffect,
-        target,
-        type,
-        key
-      })
-=======
   const eventInfo = __DEV__
     ? { effect: activeEffect, target, type, key }
     : undefined
@@ -363,7 +251,7 @@
 
   if (shouldTrack) {
     dep.add(activeEffect!)
-    activeEffect!.deps.push(dep)
+    activeEffect!.deps.push(dep) // 组件effect函数（或watch监听目标）依赖此响应式对象的这个属性
     if (__DEV__ && activeEffect!.onTrack) {
       activeEffect!.onTrack(
         Object.assign(
@@ -373,7 +261,6 @@
           debuggerEventExtraInfo
         )
       )
->>>>>>> 03abc257
     }
   }
 }
@@ -397,26 +284,11 @@
     return
   }
 
-<<<<<<< HEAD
   // 依赖组件
 
   // 收集当前key 所依赖的组件effects
-  const effects = new Set<ReactiveEffect>()
-  const add = (effectsToAdd: Set<ReactiveEffect> | undefined) => {
-    // effectsToAdd - key 所对应的组件effects列表
-    if (effectsToAdd) {
-      effectsToAdd.forEach(effect => {
-        if (effect !== activeEffect || effect.allowRecurse) {
-          // allowRecurse: true
-          effects.add(effect)
-        }
-      })
-    }
-  }
-
-=======
+
   let deps: (Dep | undefined)[] = []
->>>>>>> 03abc257
   if (type === TriggerOpTypes.CLEAR) {
     // 集合清空
     // collection being cleared
@@ -432,23 +304,15 @@
   } else {
     // schedule runs for SET | ADD | DELETE
     if (key !== void 0) {
-<<<<<<< HEAD
       // deps: 属性key 所依赖的组件effect列表
-      add(depsMap.get(key))
-=======
       deps.push(depsMap.get(key))
->>>>>>> 03abc257
     }
 
     // also run for iteration key on ADD | DELETE | Map.SET
     switch (type) {
       case TriggerOpTypes.ADD: // 添加新属性
         if (!isArray(target)) {
-<<<<<<< HEAD
-          add(depsMap.get(ITERATE_KEY)) // iterate
-=======
-          deps.push(depsMap.get(ITERATE_KEY))
->>>>>>> 03abc257
+          deps.push(depsMap.get(ITERATE_KEY)) // iterate
           if (isMap(target)) {
             deps.push(depsMap.get(MAP_KEY_ITERATE_KEY))
           }
@@ -468,36 +332,13 @@
         break
       case TriggerOpTypes.SET:
         if (isMap(target)) {
-<<<<<<< HEAD
           // 集合
-          add(depsMap.get(ITERATE_KEY))
-=======
           deps.push(depsMap.get(ITERATE_KEY))
->>>>>>> 03abc257
         }
         break
     }
   }
 
-<<<<<<< HEAD
-  // 依次触发key所依赖组件effect列表更新
-  const run = (effect: ReactiveEffect) => {
-    if (__DEV__ && effect.options.onTrigger) {
-      // 触发跟踪响应事件（用户自定义，如watch）
-      effect.options.onTrigger({
-        effect,
-        target,
-        key,
-        type,
-        newValue,
-        oldValue,
-        oldTarget
-      })
-    }
-    if (effect.options.scheduler) {
-      // queueJob
-      effect.options.scheduler(effect) // 执行组件effect
-=======
   const eventInfo = __DEV__
     ? { target, type, key, newValue, oldValue, oldTarget }
     : undefined
@@ -519,7 +360,6 @@
     }
     if (__DEV__) {
       triggerEffects(createDep(effects), eventInfo)
->>>>>>> 03abc257
     } else {
       triggerEffects(createDep(effects))
     }
@@ -534,12 +374,13 @@
   for (const effect of isArray(dep) ? dep : [...dep]) {
     if (effect !== activeEffect || effect.allowRecurse) {
       if (__DEV__ && effect.onTrigger) {
+        // 触发跟踪响应事件（用户自定义，如watch）
         effect.onTrigger(extend({ effect }, debuggerEventExtraInfo))
       }
       if (effect.scheduler) {
-        effect.scheduler()
+        effect.scheduler() // 执行组件effect
       } else {
-        effect.run()
+        effect.run() // 依次触发key所依赖组件effect列表更新
       }
     }
   }
