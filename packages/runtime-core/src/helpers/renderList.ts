--- conflicted
+++ resolved
@@ -91,12 +91,8 @@
 
     ret = new Array(source.length)
     for (let i = 0, l = source.length; i < l; i++) {
-<<<<<<< HEAD
       // 开始执行渲染
-      ret[i] = renderItem(source[i], i)
-=======
       ret[i] = renderItem(source[i], i, undefined, cached && cached[i])
->>>>>>> 03abc257
     }
   } else if (typeof source === 'number') {
     // 遍历数字
