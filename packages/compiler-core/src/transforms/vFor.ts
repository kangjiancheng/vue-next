import {
  createStructuralDirectiveTransform,
  TransformContext
} from '../transform'
import {
  NodeTypes,
  ExpressionNode,
  createSimpleExpression,
  SourceLocation,
  SimpleExpressionNode,
  createCallExpression,
  createFunctionExpression,
  createObjectExpression,
  createObjectProperty,
  ForCodegenNode,
  RenderSlotCall,
  SlotOutletNode,
  ElementNode,
  DirectiveNode,
  ForNode,
  PlainElementNode,
  createVNodeCall,
  VNodeCall,
  ForRenderListExpression,
  BlockCodegenNode,
  ForIteratorExpression,
  ConstantTypes,
  createBlockStatement,
  createCompoundExpression
} from '../ast'
import { createCompilerError, ErrorCodes } from '../errors'
import {
  getInnerRange,
  findProp,
  isTemplateNode,
  isSlotOutlet,
  injectProp,
  getVNodeBlockHelper,
  getVNodeHelper,
  findDir
} from '../utils'
import {
  RENDER_LIST,
  OPEN_BLOCK,
  FRAGMENT,
  IS_MEMO_SAME
} from '../runtimeHelpers'
import { processExpression } from './transformExpression'
import { validateBrowserExpression } from '../validateExpression'
import { PatchFlags, PatchFlagNames } from '@vue/shared'

// 先通过结构化创建插件
export const transformFor = createStructuralDirectiveTransform(
  'for',
  // 添加阶段，会执行这个回调方法，返回 onExit
  (node, dir, context) => {
    // dir： v-for 指令属性节点
    const { helper, removeHelper } = context

    // transform for 添加阶段，返回 transform for onExit
    // processFor: 解析v-for指令节点，创建新的forNode节点并替换原先节点
    return processFor(node, dir, context, forNode => {
      // 还是处于 transform for 添加阶段，执行这个回调，返回 transform的 onExit

      // create the loop render function expression now, and add the
      // iterator on exit after all children have been traversed

      // 创建 一个函数执行的表达式
      // 其中 arguments - 遍历回调： 在执行transform阶段 设置，并重新调整子列表
      const renderExp = createCallExpression(helper(RENDER_LIST), [
        // RENDER_LIST = Symbol(__DEV__ ? `renderList` : ``)
        forNode.source // 遍历目标信息
      ]) as ForRenderListExpression
<<<<<<< HEAD

      // 设置 key 属性
      // 如 <div v-for="(item, index) in items" :key="index"></div>
      const keyProp = findProp(node, `key`)
      const keyProperty = keyProp
        ? createObjectProperty(
            `key`,
            keyProp.type === NodeTypes.ATTRIBUTE
              ? createSimpleExpression(keyProp.value!.content, true)
              : keyProp.exp!
          )
        : null // 如果不存在， 就不设置
=======
      const memo = findDir(node, 'memo')
      const keyProp = findProp(node, `key`)
      const keyExp =
        keyProp &&
        (keyProp.type === NodeTypes.ATTRIBUTE
          ? createSimpleExpression(keyProp.value!.content, true)
          : keyProp.exp!)
      const keyProperty = keyProp ? createObjectProperty(`key`, keyExp!) : null
>>>>>>> 03abc257

      // TODO: analyze - cfs
      if (!__BROWSER__ && context.prefixIdentifiers && keyProperty) {
        // #2085 process :key expression needs to be processed in order for it
        // to behave consistently for <template v-for> and <div v-for>.
        // In the case of `<template v-for>`, the node is discarded and never
        // traversed so its key expression won't be processed by the normal
        // transforms.
        keyProperty.value = processExpression(
          keyProperty.value as SimpleExpressionNode,
          context
        )
      }

      // 默认false
      const isStableFragment =
<<<<<<< HEAD
        forNode.source.type === NodeTypes.SIMPLE_EXPRESSION && // true
        forNode.source.constType > ConstantTypes.NOT_CONSTANT // 默认为 ConstantTypes.NOT_CONSTANT 0 则 false , (注意 cfs环境)
      const fragmentFlag = isStableFragment // 默认false
        ? PatchFlags.STABLE_FRAGMENT // 稳定片段
        : keyProp // 带key属性节点
          ? PatchFlags.KEYED_FRAGMENT // 带key的片段 <div v-for="(item, index) in items" :key="index"></div>
          : PatchFlags.UNKEYED_FRAGMENT //  <div v-for="(item, index) in items"></div>
=======
        forNode.source.type === NodeTypes.SIMPLE_EXPRESSION &&
        forNode.source.constType > ConstantTypes.NOT_CONSTANT
      const fragmentFlag = isStableFragment
        ? PatchFlags.STABLE_FRAGMENT
        : keyProp
        ? PatchFlags.KEYED_FRAGMENT
        : PatchFlags.UNKEYED_FRAGMENT

>>>>>>> 03abc257
      forNode.codegenNode = createVNodeCall(
        context,
        helper(FRAGMENT), // FRAGMENT = Symbol(__DEV__ ? `Fragment` : ``)
        undefined,
        renderExp, //  forNode.source 渲染表达式值节点
        fragmentFlag +
          (__DEV__ ? ` /* ${PatchFlagNames[fragmentFlag]} */` : ``),
        undefined,
        undefined,
        true /* isBlock */,
        !isStableFragment /* disableTracking */,
        false /* isComponent */,
        node.loc
      ) as ForCodegenNode

      // 执行 transform for 插件（以上为 添加 插件阶段）
      // transform 执行阶段，只执行这个返回方法
      return () => {
        // 执行阶段，根据子节点情况调整子节点列表：slot节点、多子节点、单标签元素子节点
        // finish the codegen now that all children have been traversed
        let childBlock: BlockCodegenNode
        const isTemplate = isTemplateNode(node) // <template v-for="(item, index) in items" :key="index"></template>
        const { children } = forNode

        // check <template v-for> key placement
        if ((__DEV__ || !__BROWSER__) && isTemplate) {
          node.children.some(c => {
            if (c.type === NodeTypes.ELEMENT) {
              const key = findProp(c, 'key')
              if (key) {
                // 如 <template v-for>，在其子元素列表中 不该存在key属性
                context.onError(
                  createCompilerError(
                    ErrorCodes.X_V_FOR_TEMPLATE_KEY_PLACEMENT, // <template v-for> key should be placed on the <template> tag.
                    key.loc
                  )
                )
                return true
              }
            }
          })
        }

        // 多个节点 或 首个子节点是非标签节点（即文本、注释等）
        const needFragmentWrapper =
          children.length !== 1 || children[0].type !== NodeTypes.ELEMENT

        // 遍历slot标签节点：<slot v-for> 或 <template v-for><slot>
        const slotOutlet = isSlotOutlet(node)
          ? node // <slot v-for="...">
          : isTemplate &&
            node.children.length === 1 &&
<<<<<<< HEAD
            isSlotOutlet(node.children[0]) //  只有一个slot子节点 <template v-for><slot>...</slot></template>，
            ? (node.children[0] as SlotOutletNode) // api-extractor somehow fails to infer this
            : null // null
=======
            isSlotOutlet(node.children[0])
          ? (node.children[0] as SlotOutletNode) // api-extractor somehow fails to infer this
          : null
>>>>>>> 03abc257

        if (slotOutlet) {
          // <slot v-for="..."> or <template v-for="..."><slot/></template>
          // slot解析：transformSlotOutlet
          childBlock = slotOutlet.codegenNode as RenderSlotCall

          if (isTemplate && keyProperty) {
            // template节点仅有一个slot子节点 如：<template v-for="..." :key="..."><slot/></template>

            // we need to inject the key to the renderSlot() call.
            // the props for renderSlot is passed as the 3rd argument.
            // 将template元素上的key 属性注入到slot元素的prop属性列表中去
            injectProp(childBlock, keyProperty, context)
          }
        } else if (needFragmentWrapper) {
          // 多个子节点：如多个标签节点 或 多个文本节点（文本/插值/注释）
          // <template v-for>...</template>

          // should generate a fragment block for each loop
          childBlock = createVNodeCall(
            context,
            helper(FRAGMENT),
            keyProperty ? createObjectExpression([keyProperty]) : undefined, // 创建 key属性节点
            node.children, // 子节点列表
            PatchFlags.STABLE_FRAGMENT +
              (__DEV__
                ? ` /* ${PatchFlagNames[PatchFlags.STABLE_FRAGMENT]} */`
                : ``),
            undefined,
            undefined,
<<<<<<< HEAD
            true // 创建块
=======
            true,
            undefined,
            false /* isComponent */
>>>>>>> 03abc257
          )
        } else {
          // 只有一个子节点，且是标签元素
          // Normal element v-for. Directly use the child's codegenNode
          // but mark it as a block.

          childBlock = (children[0] as PlainElementNode) // children[0]，即for 元素节点， codegenNode 在 transformElement节点生成 createVNodeCall
            .codegenNode as VNodeCall
          if (isTemplate && keyProperty) {
            // 如果是一个template v-for，且存在key，且只有一个子元素，则需要将key属性注入到
            // 如 <template v-for="..." :key="ddd"><div>...</div></template>
            // childBlock，即子节点： <div>...</div> 的codegenNode 在 transformElement节点生成 createVNodeCall
            injectProp(childBlock, keyProperty, context)
          }
          if (childBlock.isBlock !== !isStableFragment) {
            if (childBlock.isBlock) {
              // switch from block to vnode
              removeHelper(OPEN_BLOCK)
              removeHelper(
                getVNodeBlockHelper(context.inSSR, childBlock.isComponent)
              )
            } else {
              // switch from vnode to block
              removeHelper(
                getVNodeHelper(context.inSSR, childBlock.isComponent)
              )
            }
          }
          childBlock.isBlock = !isStableFragment // v-for 元素 默认使用 block
          if (childBlock.isBlock) {
<<<<<<< HEAD
            // true
            helper(OPEN_BLOCK) // Symbol(__DEV__ ? `openBlock` : ``)
            helper(CREATE_BLOCK) // Symbol(__DEV__ ? `createBlock` : ``)
          } else {
            helper(CREATE_VNODE) // Symbol(__DEV__ ? `createVNode` : ``)
          }
        }

        renderExp.arguments.push(createFunctionExpression(
          createForLoopParams(forNode.parseResult), // 遍历回调参数列表：item, key, index
          childBlock, // 子节点列表
          true /* force newline */
        ) as ForIteratorExpression)
=======
            helper(OPEN_BLOCK)
            helper(getVNodeBlockHelper(context.inSSR, childBlock.isComponent))
          } else {
            helper(getVNodeHelper(context.inSSR, childBlock.isComponent))
          }
        }

        if (memo) {
          const loop = createFunctionExpression(
            createForLoopParams(forNode.parseResult, [
              createSimpleExpression(`_cached`)
            ])
          )
          loop.body = createBlockStatement([
            createCompoundExpression([`const _memo = (`, memo.exp!, `)`]),
            createCompoundExpression([
              `if (_cached`,
              ...(keyExp ? [` && _cached.key === `, keyExp] : []),
              ` && ${context.helperString(
                IS_MEMO_SAME
              )}(_cached, _memo)) return _cached`
            ]),
            createCompoundExpression([`const _item = `, childBlock as any]),
            createSimpleExpression(`_item.memo = _memo`),
            createSimpleExpression(`return _item`)
          ])
          renderExp.arguments.push(
            loop as ForIteratorExpression,
            createSimpleExpression(`_cache`),
            createSimpleExpression(String(context.cached++))
          )
        } else {
          renderExp.arguments.push(
            createFunctionExpression(
              createForLoopParams(forNode.parseResult),
              childBlock,
              true /* force newline */
            ) as ForIteratorExpression
          )
        }
>>>>>>> 03abc257
      }
    })
  }
)

// target-agnostic transform used for both Client and SSR
export function processFor(
  node: ElementNode,
  dir: DirectiveNode,
  context: TransformContext,
  processCodegen?: (forNode: ForNode) => (() => void) | undefined
) {
  if (!dir.exp) {
    // v-for 需要表达式值
    context.onError(
      createCompilerError(ErrorCodes.X_V_FOR_NO_EXPRESSION, dir.loc) // v-for is missing expression.
    )
    return
  }

  // 解析v-for 表达式值
  const parseResult = parseForExpression(
    // can only be simple expression because vFor transform is applied
    // before expression transform. 即 插件transformExpression 之前
    dir.exp as SimpleExpressionNode,
    context
  )

  if (!parseResult) {
    context.onError(
      createCompilerError(ErrorCodes.X_V_FOR_MALFORMED_EXPRESSION, dir.loc)
    )
    return
  }

  const { addIdentifiers, removeIdentifiers, scopes } = context
  const { source, value, key, index } = parseResult

  // 创建一个新的for 节点元素 为了替换旧节点
  const forNode: ForNode = {
    type: NodeTypes.FOR, // 节点类型
    loc: dir.loc,
    source, // v-for in/of 右侧遍历目标节点
    valueAlias: value, // value节点
    keyAlias: key, // key 节点
    objectIndexAlias: index, // index 节点
    parseResult, // v-for 表达式解析结果
    children: isTemplateNode(node) ? node.children : [node] // <template v-for="xxx"><div>...</div></template>
  }

  // 替换当前的for node 节点
  context.replaceNode(forNode)

  // bookkeeping
  // transform 添加阶段
  scopes.vFor++ // 记录是否存在嵌套v-for

  // TODO: analyze - !__BROWSER__
  if (!__BROWSER__ && context.prefixIdentifiers) {
    // scope management
    // inject identifiers to context
    value && addIdentifiers(value)
    key && addIdentifiers(key)
    index && addIdentifiers(index)
  }

  const onExit = processCodegen && processCodegen(forNode)

  // transform 的 onExit
  // 在 transform 执行阶段，执行这个方法
  return () => {
    // transform 执行阶段
    scopes.vFor-- // 当前解析的v-for指令
    if (!__BROWSER__ && context.prefixIdentifiers) {
      value && removeIdentifiers(value)
      key && removeIdentifiers(key)
      index && removeIdentifiers(index)
    }
    if (onExit) onExit()
  }
}

// v-for 指令值内容匹配
const forAliasRE = /([\s\S]*?)\s+(?:in|of)\s+([\s\S]*)/

// This regex doesn't cover the case if key or index aliases have destructuring,
// but those do not make sense in the first place, so this works in practice.
const forIteratorRE = /,([^,\}\]]*)(?:,([^,\}\]]*))?$/ // in/of 左侧内容，如 v-for="item in items" 或 v-for="(value, key, index) in object" 匹配其中 ', key, index'
const stripParensRE = /^\(|\)$/g // v-for= "(...) in/of ..." 左侧括号

export interface ForParseResult {
  source: ExpressionNode
  value: ExpressionNode | undefined
  key: ExpressionNode | undefined
  index: ExpressionNode | undefined
}

// 解析 v-for 表达式值，分析 in/of 左侧/右侧内容，并设置左侧的key、value、index节点信息，同时也进行了js语法校验
export function parseForExpression(
  input: SimpleExpressionNode, // v-for指令节点的表达式值
  context: TransformContext
): ForParseResult | undefined {
  const loc = input.loc
  const exp = input.content

  // 匹配for规则： /([\s\S]*?)\s+(?:in|of)\s+([\s\S]*)/
  //
  // 其中 \s 匹配任何空白字符、 \S 匹配任何非空白字符，如：
  //
  //    <div v-for="item in items"></div>
  //    <div v-for="(item, index) in items"></div>
  //    <div v-for="(item, index) in [item1, item2...]"></div>
  //    <div v-for="(value, key) in object"></div>
  //    <div v-for="(value, key, index) in object"></div>

  const inMatch = exp.match(forAliasRE)
  if (!inMatch) return

  // 如 <div v-for="(item, index) in items"></div>
  // LHS: 表示 in/of 左边内容 （正则捕获组1） '(item, index)'
  // RHS: 表示 in/of 右边内容 （正则捕获组2） 'items'
  // 均不包括in/of相邻的空白
  const [, LHS, RHS] = inMatch

  const result: ForParseResult = {
    // 右侧目标 createSimpleExpression，js ast 函数参数节点
    source: createAliasExpression(
      // 创建一个表达式节点，且带单独针对in/of左侧内容的光标位置信息
      loc,
      RHS.trim(), // 遍历目标
      exp.indexOf(RHS, LHS.length) // 遍历目标的位置，跳过in/of左边内容
    ),
    // 左侧目标
    value: undefined, // createAliasExpression(loc, valueContent, trimmedOffset)
    key: undefined, // createAliasExpression(loc, keyContent, keyOffset)
    index: undefined // createAliasExpression(loc, indexContent, index源码光标位置)
  }

  // TODO: analyze - !__BROWSER__
  if (!__BROWSER__ && context.prefixIdentifiers) {
    result.source = processExpression(
      result.source as SimpleExpressionNode,
      context
    )
  }
  if (__DEV__ && __BROWSER__) {
    // 检查for in/of 右侧遍历目标的js语法是否规范
    validateBrowserExpression(result.source as SimpleExpressionNode, context)
  }

<<<<<<< HEAD
  // 解析 in/of 左边内容: value, key, index  以逗号 ',' 分隔

  // value， 如 <div v-for="(value, key, index) in object"></div> 其中的 'value, key, index'
  let valueContent = LHS.trim()
    .replace(stripParensRE, '') // 去掉括号 /^\(|\)$/g
    .trim()
  const trimmedOffset = LHS.indexOf(valueContent) // 内容位置
=======
  let valueContent = LHS.trim().replace(stripParensRE, '').trim()
  const trimmedOffset = LHS.indexOf(valueContent)
>>>>>>> 03abc257

  const iteratorMatch = valueContent.match(forIteratorRE) // 匹配展示的值内容，如 <div v-for="(value, key, index) in object"></div> 其中的 'value, key, index'
  if (iteratorMatch) {
    // 如 <div v-for="(value, key, index) in object"></div> 其中的 'value, key, index'
    // match[0] 为 匹配到的内容 ', key, index'
    // match[1] 为 key
    // match[2] 为 index

    // 解析 v-for value， 去掉 ', key, index' 保留其中 'value' 内容部分
    valueContent = valueContent.replace(forIteratorRE, '').trim()

    // 解析 v-for key，创建 key 的 js ast 节点
    const keyContent = iteratorMatch[1].trim()
    let keyOffset: number | undefined
    if (keyContent) {
      keyOffset = exp.indexOf(keyContent, trimmedOffset + valueContent.length) // key 相对左侧偏移量
      result.key = createAliasExpression(loc, keyContent, keyOffset) // 创建 key 节点

      // TODO: analyze - !__BROWSER__
      if (!__BROWSER__ && context.prefixIdentifiers) {
        result.key = processExpression(result.key, context, true)
      }
      if (__DEV__ && __BROWSER__) {
        // 校验 key js 语法
        validateBrowserExpression(
          result.key as SimpleExpressionNode,
          context,
          true // js 语法验证 result.key.content 是否以参数，还是函数体
        )
      }
    }

    // 解析 v-for index
    if (iteratorMatch[2]) {
      const indexContent = iteratorMatch[2].trim()

      if (indexContent) {
        // 创建 index 的 js ast 节点
        result.index = createAliasExpression(
          loc,
          indexContent,
          exp.indexOf(
            // 定位 index 源码位置
            indexContent,
            result.key
              ? keyOffset! + keyContent.length // 存在 key，如 <div v-for="(value, key, index) in object"></div>
              : trimmedOffset + valueContent.length // 不存在key，如 <div v-for="(value, , index) in object"></div>
          )
        )

        // TODO: analyze - !__BROWSER__
        if (!__BROWSER__ && context.prefixIdentifiers) {
          result.index = processExpression(result.index, context, true)
        }

        if (__DEV__ && __BROWSER__) {
          // 校验 index js 语法
          validateBrowserExpression(
            result.index as SimpleExpressionNode,
            context,
            true
          )
        }
      }
    }
  }

  // 解析 value

  if (valueContent) {
    result.value = createAliasExpression(loc, valueContent, trimmedOffset)

    // TODO: analyze - !__BROWSER__
    if (!__BROWSER__ && context.prefixIdentifiers) {
      result.value = processExpression(result.value, context, true)
    }

    if (__DEV__ && __BROWSER__) {
      // 验证 value js 语法
      validateBrowserExpression(
        result.value as SimpleExpressionNode,
        context,
        true
      )
    }
  }

  return result
}

// 创建一个表达式节点，且带单独的光标位置信息
function createAliasExpression(
  range: SourceLocation, // 节点在模版中的位置信息
  content: string, // 当前内容
  offset: number // 偏移量
): SimpleExpressionNode {
  return createSimpleExpression(
    content,
    false,
    getInnerRange(range, offset, content.length) // 获取content在ast模版中的光标位置
  )
}

<<<<<<< HEAD
// v-for 渲染源码回调函数的参数：item, key, index
// 如    _renderList(items, (item, key, index) => {
//         return {
//           name: item.name,
//           fn: _withCtx((slotProps) => [
//             _createTextVNode("嘿嘿嘿 " + _toDisplayString(item.name), 1 /* TEXT */)
//           ])
//         }
//       }
export function createForLoopParams({
  value,
  key,
  index
}: ForParseResult): ExpressionNode[] {
  const params: ExpressionNode[] = []
  if (value) {
    params.push(value)
  }
  if (key) {
    if (!value) {
      params.push(createSimpleExpression(`_`, false))
    }
    params.push(key)
  }
  if (index) {
    if (!key) {
      if (!value) {
        params.push(createSimpleExpression(`_`, false))
      }
      params.push(createSimpleExpression(`__`, false))
    }
    params.push(index)
=======
export function createForLoopParams(
  { value, key, index }: ForParseResult,
  memoArgs: ExpressionNode[] = []
): ExpressionNode[] {
  return createParamsList([value, key, index, ...memoArgs])
}

function createParamsList(
  args: (ExpressionNode | undefined)[]
): ExpressionNode[] {
  let i = args.length
  while (i--) {
    if (args[i]) break
>>>>>>> 03abc257
  }
  return args
    .slice(0, i + 1)
    .map((arg, i) => arg || createSimpleExpression(`_`.repeat(i + 1), false))
}<|MERGE_RESOLUTION|>--- conflicted
+++ resolved
@@ -71,29 +71,17 @@
         // RENDER_LIST = Symbol(__DEV__ ? `renderList` : ``)
         forNode.source // 遍历目标信息
       ]) as ForRenderListExpression
-<<<<<<< HEAD
-
+
+      const memo = findDir(node, 'memo')
       // 设置 key 属性
       // 如 <div v-for="(item, index) in items" :key="index"></div>
-      const keyProp = findProp(node, `key`)
-      const keyProperty = keyProp
-        ? createObjectProperty(
-            `key`,
-            keyProp.type === NodeTypes.ATTRIBUTE
-              ? createSimpleExpression(keyProp.value!.content, true)
-              : keyProp.exp!
-          )
-        : null // 如果不存在， 就不设置
-=======
-      const memo = findDir(node, 'memo')
       const keyProp = findProp(node, `key`)
       const keyExp =
         keyProp &&
         (keyProp.type === NodeTypes.ATTRIBUTE
           ? createSimpleExpression(keyProp.value!.content, true)
           : keyProp.exp!)
-      const keyProperty = keyProp ? createObjectProperty(`key`, keyExp!) : null
->>>>>>> 03abc257
+      const keyProperty = keyProp ? createObjectProperty(`key`, keyExp!) : null // 如果不存在， 就不设置
 
       // TODO: analyze - cfs
       if (!__BROWSER__ && context.prefixIdentifiers && keyProperty) {
@@ -110,24 +98,14 @@
 
       // 默认false
       const isStableFragment =
-<<<<<<< HEAD
         forNode.source.type === NodeTypes.SIMPLE_EXPRESSION && // true
         forNode.source.constType > ConstantTypes.NOT_CONSTANT // 默认为 ConstantTypes.NOT_CONSTANT 0 则 false , (注意 cfs环境)
       const fragmentFlag = isStableFragment // 默认false
         ? PatchFlags.STABLE_FRAGMENT // 稳定片段
         : keyProp // 带key属性节点
-          ? PatchFlags.KEYED_FRAGMENT // 带key的片段 <div v-for="(item, index) in items" :key="index"></div>
-          : PatchFlags.UNKEYED_FRAGMENT //  <div v-for="(item, index) in items"></div>
-=======
-        forNode.source.type === NodeTypes.SIMPLE_EXPRESSION &&
-        forNode.source.constType > ConstantTypes.NOT_CONSTANT
-      const fragmentFlag = isStableFragment
-        ? PatchFlags.STABLE_FRAGMENT
-        : keyProp
-        ? PatchFlags.KEYED_FRAGMENT
-        : PatchFlags.UNKEYED_FRAGMENT
-
->>>>>>> 03abc257
+        ? PatchFlags.KEYED_FRAGMENT // 带key的片段 <div v-for="(item, index) in items" :key="index"></div>
+        : PatchFlags.UNKEYED_FRAGMENT //  <div v-for="(item, index) in items"></div>
+
       forNode.codegenNode = createVNodeCall(
         context,
         helper(FRAGMENT), // FRAGMENT = Symbol(__DEV__ ? `Fragment` : ``)
@@ -180,15 +158,9 @@
           ? node // <slot v-for="...">
           : isTemplate &&
             node.children.length === 1 &&
-<<<<<<< HEAD
             isSlotOutlet(node.children[0]) //  只有一个slot子节点 <template v-for><slot>...</slot></template>，
-            ? (node.children[0] as SlotOutletNode) // api-extractor somehow fails to infer this
-            : null // null
-=======
-            isSlotOutlet(node.children[0])
           ? (node.children[0] as SlotOutletNode) // api-extractor somehow fails to infer this
           : null
->>>>>>> 03abc257
 
         if (slotOutlet) {
           // <slot v-for="..."> or <template v-for="..."><slot/></template>
@@ -219,13 +191,9 @@
                 : ``),
             undefined,
             undefined,
-<<<<<<< HEAD
-            true // 创建块
-=======
-            true,
+            true, // 创建块
             undefined,
             false /* isComponent */
->>>>>>> 03abc257
           )
         } else {
           // 只有一个子节点，且是标签元素
@@ -256,22 +224,7 @@
           }
           childBlock.isBlock = !isStableFragment // v-for 元素 默认使用 block
           if (childBlock.isBlock) {
-<<<<<<< HEAD
-            // true
             helper(OPEN_BLOCK) // Symbol(__DEV__ ? `openBlock` : ``)
-            helper(CREATE_BLOCK) // Symbol(__DEV__ ? `createBlock` : ``)
-          } else {
-            helper(CREATE_VNODE) // Symbol(__DEV__ ? `createVNode` : ``)
-          }
-        }
-
-        renderExp.arguments.push(createFunctionExpression(
-          createForLoopParams(forNode.parseResult), // 遍历回调参数列表：item, key, index
-          childBlock, // 子节点列表
-          true /* force newline */
-        ) as ForIteratorExpression)
-=======
-            helper(OPEN_BLOCK)
             helper(getVNodeBlockHelper(context.inSSR, childBlock.isComponent))
           } else {
             helper(getVNodeHelper(context.inSSR, childBlock.isComponent))
@@ -311,7 +264,6 @@
             ) as ForIteratorExpression
           )
         }
->>>>>>> 03abc257
       }
     })
   }
@@ -462,18 +414,11 @@
     validateBrowserExpression(result.source as SimpleExpressionNode, context)
   }
 
-<<<<<<< HEAD
   // 解析 in/of 左边内容: value, key, index  以逗号 ',' 分隔
 
   // value， 如 <div v-for="(value, key, index) in object"></div> 其中的 'value, key, index'
-  let valueContent = LHS.trim()
-    .replace(stripParensRE, '') // 去掉括号 /^\(|\)$/g
-    .trim()
+  let valueContent = LHS.trim().replace(stripParensRE, '').trim() // 去掉括号 /^\(|\)$/g
   const trimmedOffset = LHS.indexOf(valueContent) // 内容位置
-=======
-  let valueContent = LHS.trim().replace(stripParensRE, '').trim()
-  const trimmedOffset = LHS.indexOf(valueContent)
->>>>>>> 03abc257
 
   const iteratorMatch = valueContent.match(forIteratorRE) // 匹配展示的值内容，如 <div v-for="(value, key, index) in object"></div> 其中的 'value, key, index'
   if (iteratorMatch) {
@@ -577,7 +522,6 @@
   )
 }
 
-<<<<<<< HEAD
 // v-for 渲染源码回调函数的参数：item, key, index
 // 如    _renderList(items, (item, key, index) => {
 //         return {
@@ -587,30 +531,6 @@
 //           ])
 //         }
 //       }
-export function createForLoopParams({
-  value,
-  key,
-  index
-}: ForParseResult): ExpressionNode[] {
-  const params: ExpressionNode[] = []
-  if (value) {
-    params.push(value)
-  }
-  if (key) {
-    if (!value) {
-      params.push(createSimpleExpression(`_`, false))
-    }
-    params.push(key)
-  }
-  if (index) {
-    if (!key) {
-      if (!value) {
-        params.push(createSimpleExpression(`_`, false))
-      }
-      params.push(createSimpleExpression(`__`, false))
-    }
-    params.push(index)
-=======
 export function createForLoopParams(
   { value, key, index }: ForParseResult,
   memoArgs: ExpressionNode[] = []
@@ -624,7 +544,6 @@
   let i = args.length
   while (i--) {
     if (args[i]) break
->>>>>>> 03abc257
   }
   return args
     .slice(0, i + 1)
