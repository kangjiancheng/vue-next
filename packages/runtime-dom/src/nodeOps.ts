import { RendererOptions } from '@vue/runtime-core'

export const svgNS = 'http://www.w3.org/2000/svg'

const doc = (typeof document !== 'undefined' ? document : null) as Document

let tempContainer: HTMLElement
let tempSVGContainer: SVGElement

export const nodeOps: Omit<RendererOptions<Node, Element>, 'patchProp'> = {
  insert: (child, parent, anchor) => {
    parent.insertBefore(child, anchor || null)
  },

  remove: child => {
    const parent = child.parentNode
    if (parent) {
      parent.removeChild(child)
    }
  },

<<<<<<< HEAD
  // 创建一个由标签名称 tag 指定的 HTML 元素
  // https://developer.mozilla.org/zh-CN/docs/Web/API/Document/createElement
  createElement: (tag, isSVG, is): Element =>
    isSVG
      ? doc.createElementNS(svgNS, tag)
      : doc.createElement(tag, is ? { is } : undefined), // is 为官方可选属性
=======
  createElement: (tag, isSVG, is, props): Element => {
    const el = isSVG
      ? doc.createElementNS(svgNS, tag)
      : doc.createElement(tag, is ? { is } : undefined)

    if (tag === 'select' && props && props.multiple != null) {
      ;(el as HTMLSelectElement).setAttribute('multiple', props.multiple)
    }

    return el
  },
>>>>>>> 4fe4de0a

  createText: text => doc.createTextNode(text),

  createComment: text => doc.createComment(text),

  setText: (node, text) => {
    node.nodeValue = text
  },

  // 设置文本内容
  setElementText: (el, text) => {
    el.textContent = text
  },

  parentNode: node => node.parentNode as Element | null,

  nextSibling: node => node.nextSibling,

  querySelector: selector => doc.querySelector(selector),

  setScopeId(el, id) {
    el.setAttribute(id, '')
  },

  cloneNode(el) {
    const cloned = el.cloneNode(true)
    // #3072
    // - in `patchDOMProp`, we store the actual value in the `el._value` property.
    // - normally, elements using `:value` bindings will not be hoisted, but if
    //   the bound value is a constant, e.g. `:value="true"` - they do get
    //   hoisted.
    // - in production, hoisted nodes are cloned when subsequent inserts, but
    //   cloneNode() does not copy the custom property we attached.
    // - This may need to account for other custom DOM properties we attach to
    //   elements in addition to `_value` in the future.
    if (`_value` in el) {
      ;(cloned as any)._value = (el as any)._value
    }
    return cloned
  },

  // __UNSAFE__
  // Reason: innerHTML.
  // Static content here can only come from compiled templates.
  // As long as the user only uses trusted templates, this is safe.
  insertStaticContent(content, parent, anchor, isSVG) {
    const temp = isSVG
      ? tempSVGContainer ||
        (tempSVGContainer = doc.createElementNS(svgNS, 'svg'))
      : tempContainer || (tempContainer = doc.createElement('div'))
    temp.innerHTML = content
    const first = temp.firstChild as Element
    let node: Element | null = first
    let last: Element = node
    while (node) {
      last = node
      nodeOps.insert(node, parent, anchor)
      node = temp.firstChild as Element
    }
    return [first, last]
  }
}<|MERGE_RESOLUTION|>--- conflicted
+++ resolved
@@ -19,18 +19,12 @@
     }
   },
 
-<<<<<<< HEAD
   // 创建一个由标签名称 tag 指定的 HTML 元素
   // https://developer.mozilla.org/zh-CN/docs/Web/API/Document/createElement
-  createElement: (tag, isSVG, is): Element =>
-    isSVG
-      ? doc.createElementNS(svgNS, tag)
-      : doc.createElement(tag, is ? { is } : undefined), // is 为官方可选属性
-=======
   createElement: (tag, isSVG, is, props): Element => {
     const el = isSVG
       ? doc.createElementNS(svgNS, tag)
-      : doc.createElement(tag, is ? { is } : undefined)
+      : doc.createElement(tag, is ? { is } : undefined) // is 为官方可选属性
 
     if (tag === 'select' && props && props.multiple != null) {
       ;(el as HTMLSelectElement).setAttribute('multiple', props.multiple)
@@ -38,7 +32,6 @@
 
     return el
   },
->>>>>>> 4fe4de0a
 
   createText: text => doc.createTextNode(text),
 
