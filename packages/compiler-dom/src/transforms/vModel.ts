import {
  transformModel as baseTransform,
  DirectiveTransform,
  ElementTypes,
  findProp,
  NodeTypes,
  hasDynamicKeyVBind,
  findDir,
  isStaticArgOf
} from '@vue/compiler-core'
import { createDOMCompilerError, DOMErrorCodes } from '../errors'
import {
  V_MODEL_CHECKBOX,
  V_MODEL_RADIO,
  V_MODEL_SELECT,
  V_MODEL_TEXT,
  V_MODEL_DYNAMIC
} from '../runtimeHelpers'

/**
 * 解析v-model指令：
 *    在compiler-core中解析：指令属性名节点、属性值节点、（组件）修饰符节点。
 *    在compiler-dom中解析：进一步针对dom元素上的v-model，解析使用环境，如需在文本框中使用，并设置needRuntime，过滤一些只在组件上有意义的v-model属性节点信息。
 * @param dir v-model指令节点
 * @param node  dom元素或组件元素
 * @param context
 */
export const transformModel: DirectiveTransform = (dir, node, context) => {
  // 先使用 compiler-core 的 transform model 进行处理
  // 返回 { props: [属性名节点、属性值节点、修饰符节点]}，组件会有修饰符节点
  const baseResult = baseTransform(dir, node, context)

  // base transform has errors OR component v-model (only need props)
  if (!baseResult.props.length || node.tagType === ElementTypes.COMPONENT) {
    // baseResult 有问题，如 template: '<span v-model></span>'，需要属性值节点
    // 标签类型为组件，只作为props处理，dom元素的话,需要考虑input各种类型
    return baseResult
  }

  // 解析 ElementTypes.ELEMENT 标签类型上的v-model指令，获取input上的使用情况

  if (dir.arg) {
    // 不支持指令参数，如： v-model:someArg='inputValue'
    context.onError(
      createDOMCompilerError(
        DOMErrorCodes.X_V_MODEL_ARG_ON_ELEMENT, // v-model argument is not supported on plain elements.
        dir.arg.loc
      )
    )
  }

  // 使用v-model后，就没必要再添加value属性
  function checkDuplicatedValue() {
<<<<<<< HEAD
    const value = findProp(node, 'value')
    if (value) {
      // 添加多余的value属性，干扰v-model，如： '<input v-model="inputValue" value="inputValue" type="text" />'
=======
    const value = findDir(node, 'bind')
    if (value && isStaticArgOf(value.arg, 'value')) {
>>>>>>> a6503e3e
      context.onError(
        createDOMCompilerError(
          DOMErrorCodes.X_V_MODEL_UNNECESSARY_VALUE, // Unnecessary value binding used alongside v-model. It will interfere with v-model's behavior.
          value.loc
        )
      )
    }
  }

  // 解析v-model所在的文本框类别，并设置 needRuntime

  const { tag } = node
  const isCustomElement = context.isCustomElement(tag) // instance.appContext.config.isCustomElement = NO = () => false
  if (
    tag === 'input' ||
    tag === 'textarea' ||
    tag === 'select' ||
    isCustomElement // 用户自定义元素
  ) {
    let directiveToUse = V_MODEL_TEXT // v-model指令使用场景，默认所在文本框的 type 文本，设置 needRuntime
    let isInvalidType = false // 无效的使用场景，如 type="file"，因为文件只能读
    if (tag === 'input' || isCustomElement) {
      // input 或 用户定义

      const type = findProp(node, `type`)
      // type 为静态属性 或 静态指令属性
      if (type) {
        if (type.type === NodeTypes.DIRECTIVE) {
          // 静态指令属性，如 template: '<input v-model="inputValue" :type="xxx" />', xxx = 'text'
          directiveToUse = V_MODEL_DYNAMIC // type 为 动态
        } else if (type.value) {
          // 静态属性，如 template: '<input v-model="inputValue" type="xxx" />'
          switch (type.value.content) {
            // 属性值节点内容
            case 'radio': // '<input v-model="inputValue" type="radio" />'
              directiveToUse = V_MODEL_RADIO
              break
            case 'checkbox': // '<input v-model="inputValue" type="checkbox" />'
              directiveToUse = V_MODEL_CHECKBOX
              break
            case 'file': // '<input v-model="inputValue" type="file" />'
              isInvalidType = true // 无效使用环境
              context.onError(
                createDOMCompilerError(
                  DOMErrorCodes.X_V_MODEL_ON_FILE_INPUT_ELEMENT, // v-model cannot be used on file inputs since they are read-only. Use a v-on:change listener instead.
                  dir.loc
                )
              )
              break
            default:
              // text type
              // 检测是否存在不必要的value属性，如： '<input v-model="inputValue" value="inputValue" type="text" />'
              __DEV__ && checkDuplicatedValue()
              break
          }
        }
      } else if (hasDynamicKeyVBind(node)) {
        // 动态指令属性，动态参数中，可能含有type属性，如：template: '<input v-model="inputValue" :[inputKey]="xxx" />'，inputKey = { type: 'text', placeholder: 'input text'}
        directiveToUse = V_MODEL_DYNAMIC
      } else {
        // text type
        __DEV__ && checkDuplicatedValue() // 检测是否存在不必要的value属性
      }
    } else if (tag === 'select') {
      // 选择框 Symbol(__DEV__ ? `vModelSelect` : ``)
      directiveToUse = V_MODEL_SELECT
    } else {
      // 解析富文本框： textarea
      __DEV__ && checkDuplicatedValue() // 检测是否存在不必要的value属性
    }

    // inject runtime directive
    // by returning the helper symbol via needRuntime
    // the import will replaced a resolveDirective call.
    if (!isInvalidType) {
      // 默认都有进行
      // input type=file, isInvalidType=true
      baseResult.needRuntime = context.helper(directiveToUse) // 指令使用环境
    }
  } else {
    // 无效的使用方式，如： template: '<span v-model='someText'></span>
    context.onError(
      createDOMCompilerError(
        DOMErrorCodes.X_V_MODEL_ON_INVALID_ELEMENT,
        dir.loc
      )
    )
  }

  // native vmodel doesn't need the `modelValue` props since they are also
  // passed to the runtime as `binding.value`. removing it reduces code size.
  baseResult.props = baseResult.props.filter(
    p =>
      // 过滤一些只针对组件节点的信息，以减少运行时的代码量
      // 移除属性名节点信息，还剩属性值节点、修饰符节点
      !(
        p.key.type === NodeTypes.SIMPLE_EXPRESSION &&
        p.key.content === 'modelValue'
      )
  )

  return baseResult
}<|MERGE_RESOLUTION|>--- conflicted
+++ resolved
@@ -51,14 +51,9 @@
 
   // 使用v-model后，就没必要再添加value属性
   function checkDuplicatedValue() {
-<<<<<<< HEAD
-    const value = findProp(node, 'value')
-    if (value) {
-      // 添加多余的value属性，干扰v-model，如： '<input v-model="inputValue" value="inputValue" type="text" />'
-=======
     const value = findDir(node, 'bind')
     if (value && isStaticArgOf(value.arg, 'value')) {
->>>>>>> a6503e3e
+      // 添加多余的value属性，干扰v-model，如： '<input v-model="inputValue" value="inputValue" type="text" />'
       context.onError(
         createDOMCompilerError(
           DOMErrorCodes.X_V_MODEL_UNNECESSARY_VALUE, // Unnecessary value binding used alongside v-model. It will interfere with v-model's behavior.
