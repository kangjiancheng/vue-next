--- conflicted
+++ resolved
@@ -325,12 +325,8 @@
             devtoolsInitApp(app, version)
           }
 
-<<<<<<< HEAD
           // 组件实例上下文ctx
-          return vnode.component!.proxy // ts 类型断言：后缀 '!' 排除null或undefined
-=======
-          return getExposeProxy(vnode.component!) || vnode.component!.proxy
->>>>>>> 467e113b
+          return getExposeProxy(vnode.component!) || vnode.component!.proxy // ts 类型断言：后缀 '!' 排除null或undefined
         } else if (__DEV__) {
           // 开发环境下，如开发库（非*.prod.js）vue.global.js 或构建构建的 env != production
           warn(
