--- conflicted
+++ resolved
@@ -53,13 +53,10 @@
 
   // 返回结果
   let result
-<<<<<<< HEAD
-
-  // 执行渲染期间的组件实例
-  currentRenderingInstance = instance
-=======
+
+  // 执行渲染生成vnode期间的组件实例
   setCurrentRenderingInstance(instance)
->>>>>>> a26cd9ca
+
   if (__DEV__) {
     accessedAttrs = false
   }
@@ -245,11 +242,10 @@
     result = createVNode(Comment)
   }
 
-<<<<<<< HEAD
+  // 移除渲染生成vnode结束的组件实例
+  setCurrentRenderingInstance(null)
+
   // 返回渲染函数vnode
-=======
-  setCurrentRenderingInstance(null)
->>>>>>> a26cd9ca
   return result
 }
 
