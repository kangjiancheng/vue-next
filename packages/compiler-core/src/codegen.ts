import type { CodegenOptions } from './options'
import {
  type ArrayExpression,
  type AssignmentExpression,
  type CacheExpression,
  type CallExpression,
  type CommentNode,
  type CompoundExpressionNode,
  type ConditionalExpression,
  type ExpressionNode,
  type FunctionExpression,
  type IfStatement,
  type InterpolationNode,
  type JSChildNode,
  NodeTypes,
  type ObjectExpression,
  type Position,
  type ReturnStatement,
  type RootNode,
  type SSRCodegenNode,
  type SequenceExpression,
  type SimpleExpressionNode,
  type TemplateChildNode,
  type TemplateLiteral,
  type TextNode,
  type VNodeCall,
  getVNodeBlockHelper,
  getVNodeHelper,
  locStub,
} from './ast'
import { SourceMapGenerator } from 'source-map-js'
import {
  advancePositionWithMutation,
  assert,
  isSimpleIdentifier,
  toValidAssetId,
} from './utils'
import { isArray, isString, isSymbol } from '@vue/shared'
import {
  CREATE_COMMENT,
  CREATE_ELEMENT_VNODE,
  CREATE_STATIC,
  CREATE_TEXT,
  CREATE_VNODE,
  OPEN_BLOCK,
  POP_SCOPE_ID,
  PUSH_SCOPE_ID,
  RESOLVE_COMPONENT,
  RESOLVE_DIRECTIVE,
  RESOLVE_FILTER,
  SET_BLOCK_TRACKING,
  TO_DISPLAY_STRING,
  WITH_CTX,
  WITH_DIRECTIVES,
  helperNameMap,
} from './runtimeHelpers'
import type { ImportItem } from './transform'

/**
 * The `SourceMapGenerator` type from `source-map-js` is a bit incomplete as it
 * misses `toJSON()`. We also need to add types for internal properties which we
 * need to access for better performance.
 *
 * Since TS 5.3, dts generation starts to strangely include broken triple slash
 * references for source-map-js, so we are inlining all source map related types
 * here to to workaround that.
 */
export interface CodegenSourceMapGenerator {
  setSourceContent(sourceFile: string, sourceContent: string): void
  // SourceMapGenerator has this method but the types do not include it
  toJSON(): RawSourceMap
  _sources: Set<string>
  _names: Set<string>
  _mappings: {
    add(mapping: MappingItem): void
  }
}

export interface RawSourceMap {
  file?: string
  sourceRoot?: string
  version: string
  sources: string[]
  names: string[]
  sourcesContent?: string[]
  mappings: string
}

interface MappingItem {
  source: string
  generatedLine: number
  generatedColumn: number
  originalLine: number
  originalColumn: number
  name: string | null
}

// 注意注意！最好别在源码注释中添加字符串：/*#__PURE__*/
// 否则！可能会导致源码不能正常调试，浏览器无法执行该注释之后的代码，无法进行断点设置
const PURE_ANNOTATION = `/*#__PURE__*/` // treeShake 代码优化

const aliasHelper = (s: symbol) => `${helperNameMap[s]}: _${helperNameMap[s]}`

type CodegenNode = TemplateChildNode | JSChildNode | SSRCodegenNode

export interface CodegenResult {
  code: string
  preamble: string
  ast: RootNode
  map?: RawSourceMap
}

enum NewlineType {
  Start = 0,
  End = -1,
  None = -2,
  Unknown = -3,
}

export interface CodegenContext
  extends Omit<Required<CodegenOptions>, 'bindingMetadata' | 'inline'> {
  source: string
  code: string
  line: number
  column: number
  offset: number
  indentLevel: number
  pure: boolean
  map?: CodegenSourceMapGenerator
  helper(key: symbol): string
  push(code: string, newlineIndex?: number, node?: CodegenNode): void
  indent(): void
  deindent(withoutNewLine?: boolean): void
  newline(): void
}

function createCodegenContext(
  ast: RootNode,
  {
    mode = 'function',
    prefixIdentifiers = mode === 'module', // false
    sourceMap = false,
    filename = `template.vue.html`,
    scopeId = null,
    optimizeImports = false,
    runtimeGlobalName = `Vue`,
    runtimeModuleName = `vue`,
    ssrRuntimeModuleName = 'vue/server-renderer',
    ssr = false,
    isTS = false,
    inSSR = false,
  }: CodegenOptions,
): CodegenContext {
  const context: CodegenContext = {
    mode, // function
    prefixIdentifiers, // false
    sourceMap, // false
    filename, // template.vue.html
    scopeId, // null
    optimizeImports, // false
    runtimeGlobalName, // Vue
    runtimeModuleName, // Vue
    ssrRuntimeModuleName,
    ssr, // false
    isTS,
    inSSR,
<<<<<<< HEAD
    source: ast.loc.source, // 模版template源码
    code: ``, // 渲染源码
=======
    source: ast.source,
    code: ``,
>>>>>>> 261fb7ce
    column: 1,
    line: 1,
    offset: 0,
    indentLevel: 0, // 当前缩进量
    pure: false, // 源码函数前是否添加注释： PURE_ANNOTATION
    map: undefined,
    helper(key) {
      return `_${helperNameMap[key]}`
    },
<<<<<<< HEAD
    // 增加 渲染源码片段
    push(code, node) {
=======
    push(code, newlineIndex = NewlineType.None, node) {
>>>>>>> 261fb7ce
      context.code += code
      if (!__BROWSER__ && context.map) {
        if (node) {
          let name
          if (node.type === NodeTypes.SIMPLE_EXPRESSION && !node.isStatic) {
            const content = node.content.replace(/^_ctx\./, '')
            if (content !== node.content && isSimpleIdentifier(content)) {
              name = content
            }
          }
          addMapping(node.loc.start, name)
        }
        if (newlineIndex === NewlineType.Unknown) {
          // multiple newlines, full iteration
          advancePositionWithMutation(context, code)
        } else {
          // fast paths
          context.offset += code.length
          if (newlineIndex === NewlineType.None) {
            // no newlines; fast path to avoid newline detection
            if (__TEST__ && code.includes('\n')) {
              throw new Error(
                `CodegenContext.push() called newlineIndex: none, but contains` +
                  `newlines: ${code.replace(/\n/g, '\\n')}`,
              )
            }
            context.column += code.length
          } else {
            // single newline at known index
            if (newlineIndex === NewlineType.End) {
              newlineIndex = code.length - 1
            }
            if (
              __TEST__ &&
              (code.charAt(newlineIndex) !== '\n' ||
                code.slice(0, newlineIndex).includes('\n') ||
                code.slice(newlineIndex + 1).includes('\n'))
            ) {
              throw new Error(
                `CodegenContext.push() called with newlineIndex: ${newlineIndex} ` +
                  `but does not conform: ${code.replace(/\n/g, '\\n')}`,
              )
            }
            context.line++
            context.column = code.length - newlineIndex
          }
        }
        if (node && node.loc !== locStub) {
          addMapping(node.loc.end)
        }
      }
    },
    // 添加缩进
    indent() {
      newline(++context.indentLevel)
    },
    // 减少缩进
    deindent(withoutNewLine = false) {
      if (withoutNewLine) {
        --context.indentLevel
      } else {
        newline(--context.indentLevel)
      }
    },
    // 换行并保持缩进
    newline() {
      newline(context.indentLevel)
    },
  }

  // 换行并缩进
  function newline(n: number) {
    context.push('\n' + `  `.repeat(n), NewlineType.Start)
  }

  function addMapping(loc: Position, name: string | null = null) {
    // we use the private property to directly add the mapping
    // because the addMapping() implementation in source-map-js has a bunch of
    // unnecessary arg and validation checks that are pure overhead in our case.
    const { _names, _mappings } = context.map!
    if (name !== null && !_names.has(name)) _names.add(name)
    _mappings.add({
      originalLine: loc.line,
      originalColumn: loc.column - 1, // source-map column is 0 based
      generatedLine: context.line,
      generatedColumn: context.column - 1,
      source: filename,
      name,
    })
  }

  if (!__BROWSER__ && sourceMap) {
    // lazy require source-map implementation, only in non-browser builds
    context.map =
      new SourceMapGenerator() as unknown as CodegenSourceMapGenerator
    context.map.setSourceContent(filename, context.source)
    context.map._sources.add(filename)
  }

  return context
}

/**
 * 解析vue模版ast对应的 js渲染源码ast，生成 渲染源码的code
 *
 * 生成顺序如下：
 *    1、前置函数变量，如 code: '_Vue = Vue'
 *    2、静态节点、静态属性、静态文本
 *    3、渲染函数render
 *        1、函数名、函数参数、with 更改 this
 *        2、函数内部的 前置函数变量：_Vue 内部辅助函数引入、指令、组件
 *        3、函数的返回值，依次遍历整个 渲染源码的ast，生成 VNode code
 *            1、ast 节点类型：VNODE_CALL、JS_CALL_EXPRESSION、JS_PROPERTY、IF_BRANCH 等
 *
 */
export function generate(
  ast: RootNode, // js渲染源码ast
  options: CodegenOptions & {
    onContextCreated?: (context: CodegenContext) => void
  } = {},
): CodegenResult {
  // 初始化codegen上下文
  const context = createCodegenContext(ast, options)
  if (options.onContextCreated) options.onContextCreated(context)

  const {
    mode, // 'function'
    push, // context.code += code
    prefixIdentifiers, // false
    indent,
    deindent,
    newline,
    scopeId,
    ssr,
  } = context

  const helpers = Array.from(ast.helpers)
  // 渲染函数中需要使用的 Vue 辅助函数列表，如: createVNode、createTextVNode 等
  const hasHelpers = helpers.length > 0
  // 使用关键字 with，调整当前作用域的 this 指向，变量默认指向 with的指定
  const useWithBlock = !prefixIdentifiers && mode !== 'module' // true
  const genScopeId = !__BROWSER__ && scopeId != null && mode === 'module'
  const isSetupInlined = !__BROWSER__ && !!options.inline

  // 生成 前置变量、静态节点

  // preambles
  // in setup() inline mode, the preamble is generated in a sub context
  // and returned separately.
  const preambleContext = isSetupInlined
    ? createCodegenContext(ast, options)
    : context
  if (!__BROWSER__ && mode === 'module') {
    // TODO: cfs - analyze
    genModulePreamble(ast, preambleContext, genScopeId, isSetupInlined)
  } else {
    // 针对存在静态提升节点，如：<div><i :class="red">1</i>abc</div>
    // 解析其中静态提升文本节点abc
    genFunctionPreamble(ast, preambleContext)
    // 结果为：context.code +=
    // 'const _Vue = Vue'
    // 'const { createTextVNode: _createTextVNode } = _Vue'
    // ''
    // 'const _hoisted_1 = /*#__PURE__*/_createTextVNode("abc")'
    // ''
    // 'return '
  }

  // 开始生成渲染函数代码
  // 渲染函数的 函数名与参数 code

  // enter render function
  const functionName = ssr ? `ssrRender` : `render` // render
  const args = ssr ? ['_ctx', '_push', '_parent', '_attrs'] : ['_ctx', '_cache']
  // TODO: cfs - analyze
  if (!__BROWSER__ && options.bindingMetadata && !options.inline) {
    // binding optimization args
    args.push('$props', '$setup', '$data', '$options')
  }
  // TODO: cfs - analyze
  const signature =
    !__BROWSER__ && options.isTS
      ? args.map(arg => `${arg}: any`).join(',')
      : args.join(', ') // '_ctx, _cache'，即 'function render('_ctx, _catch') { ... }'

  if (isSetupInlined) {
    push(`(${signature}) => {`)
  } else {
    // 'function render(_ctx, _cache) {'
    push(`function ${functionName}(${signature}) {`)
  }
  indent() // 换行并缩进

  // 渲染函数体 内部变量 的 code

  if (useWithBlock) {
    // 非module环境下，默认function，则设置当前作用域为: _ctx
    push(`with (_ctx) {`)
    indent()

    // 引入 定义辅助函数 的源码，如 'const { createVNode: _createVNode, createTextVNode: _createTextVNode } = _Vue'
    // function mode const declarations should be inside with block
    // also they should be renamed to avoid collision with user properties
    if (hasHelpers) {
<<<<<<< HEAD
      push(`const { ${helpers.map(aliasHelper).join(', ')} } = _Vue`)
      push(`\n`)
      newline() // 换行并保持缩进
=======
      push(
        `const { ${helpers.map(aliasHelper).join(', ')} } = _Vue\n`,
        NewlineType.End,
      )
      newline()
>>>>>>> 261fb7ce
    }

    // 针对存在静态提升节点，如：<div><i :class="red">1</i>abc</div>
    // 解析结果为：
    // 'const _Vue = Vue'
    // 'const { createTextVNode: _createTextVNode } = _Vue'
    // ''
    // 'const _hoisted_1 = /*#__PURE__*/_createTextVNode("abc")'
    // ''
    // 'return function render(_ctx, _cache) {'
    // '  with (_ctx) {'
    // '    const { createVNode: _createVNode, createTextVNode: _createTextVNode, openBlock: _openBlock, createBlock: _createBlock } = _Vue\n\n'
  }

  // 生成 组件定义 源码
  // 如：'const _component_hello__world = _resolveComponent("hello-world")' // 解析组件
  // generate asset resolution statements
  if (ast.components.length) {
    // 自定义组件列表，在transformElement中初始化
    // 如 template: '<div><hello-world></hello-world><good-bye></good-bye></div>'
    // code:
    // 'const _component_hello__world = _resolveComponent("hello-world")'
    // 'const _component_good_bye = _resolveComponent("good-bye")'
    genAssets(ast.components, 'component', context)

    // 换行
    if (ast.directives.length || ast.temps > 0) {
      newline() // 添加新行并缩进
    }
  }

  // 生成指令定义源码，解析自定义指令
  if (ast.directives.length) {
    // 自定义指令，如 '<div v-click-out-layer></div>
    // 'const _directive_click_out_layer = _resolveDirective("click-out-layer")'
    genAssets(ast.directives, 'directive', context)
    if (ast.temps > 0) {
      newline() // 添加新行并缩进
    }
  }

  if (__COMPAT__ && ast.filters && ast.filters.length) {
    newline()
    genAssets(ast.filters, 'filter', context)
    newline()
  }

  // 生成临时变量源码，如：code: 'let _temp1, _temp2, _temp3...'
  if (ast.temps > 0) {
    push(`let `)
    for (let i = 0; i < ast.temps; i++) {
      push(`${i > 0 ? `, ` : ``}_temp${i}`)
    }
  }
  if (ast.components.length || ast.directives.length || ast.temps) {
<<<<<<< HEAD
    push(`\n`) // 不用缩进
    newline() // 添加新行并缩进
=======
    push(`\n`, NewlineType.Start)
    newline()
>>>>>>> 261fb7ce
  }

  // 渲染函数 返回值 code (即vnode)

  // 遍历 渲染函数源码的 ast树，生成渲染函数的vnode code
  // generate the VNode tree expression
  if (!ssr) {
    push(`return `)
    // 解析结束
    // 'const _Vue = Vue'
    // ... // 静态节点提升
    // 'return function render(_ctx, _cache) {'
    // '  with (_ctx) {'
    // '    // 节点生成函数
    // '    const { createVNode: _createVNode, createTextVNode: _createTextVNode, openBlock: _openBlock, createBlock: _createBlock } = _Vue'
    // ''
    // '    const _component_hello__world = _resolveComponent("hello-world")'
    // '    const _directive_click_out_layer = _resolveDirective("click-out-layer")'
    // '    let _temp1, _temp2, _temp3...'
    // ''
    // '    return '
  }
  if (ast.codegenNode) {
    // ast树的codegenNode: 由transform最后阶段的createRootCodegen
    // 混合文本节点，如 template: 'hello {{ who }} !'，则code += '"hello " + _toDisplayString(who) + " !'

    // 如 标签节点template: <div style="color: blue;" :class="red" @click="handleClick">hello {{ someone }} !</div>
    // 则 code += '(_openBlock(), _createBlock("div", {\n   style: "color: blue;",\n   class: "red",\n   onClick: "handleClick"}, "hello " + _toDisplayString(someone) + " !, 11 /* TEXT, CLASS, PROPS */, ["onClick"]))'
    // 如果有自定义指令， '_withDirectives((_openBlock(), _createBlock(...)), 自定义指令属性节点code... )'
    // 最终：code =
    // 'const _Vue = Vue
    //
    // return function render(_ctx, _cache) {
    //   with (_ctx) {
    //     const { toDisplayString: _toDisplayString, createVNode: _createVNode, openBlock: _openBlock, createBlock: _createBlock } = _Vue
    //
    //     return (_openBlock(), _createBlock("div", {
    //       style: {"color":"blue"},
    //       class: red,
    //       onClick: handleClick
    //     }, "hello " + _toDisplayString(someone) + " !", 11 /* TEXT, CLASS, PROPS */, ["onClick"]))
    //   }
    // }'
    // 生成节点对应的渲染源码（会遍历所有属性、子节点列表）
    genNode(ast.codegenNode, context)
  } else {
    push(`null`)
  }

  if (useWithBlock) {
    deindent()
    push(`}`)
  }

  deindent()
  push(`}`)

  return {
    ast,
    code: context.code,
<<<<<<< HEAD
    preamble: isSetupInlined ? preambleContext.code : ``, // TODO: cfs
    // SourceMapGenerator does have toJSON() method but it's not in the types
    map: context.map ? (context.map as any).toJSON() : undefined // TODO: cfs
=======
    preamble: isSetupInlined ? preambleContext.code : ``,
    map: context.map ? context.map.toJSON() : undefined,
>>>>>>> 261fb7ce
  }
}

// 生成codegen前置变量，主要针对静态节点的提升
function genFunctionPreamble(ast: RootNode, context: CodegenContext) {
  const {
<<<<<<< HEAD
    ssr, // false
    prefixIdentifiers, // false
    push, // function (code) { context.code += code }
    newline, // function
    runtimeModuleName, // 'Vue'
    runtimeGlobalName, // 'Vue'
    ssrRuntimeModuleName
=======
    ssr,
    prefixIdentifiers,
    push,
    newline,
    runtimeModuleName,
    runtimeGlobalName,
    ssrRuntimeModuleName,
>>>>>>> 261fb7ce
  } = context
  // 绑定变量Vue，如：const _Vue = Vue
  const VueBinding =
    !__BROWSER__ && ssr
      ? `require(${JSON.stringify(runtimeModuleName)})` // TODO: cfs - !BROWSER
      : runtimeGlobalName // 'Vue'
  // Generate const declaration for helpers
  // In prefix mode, we place the const declaration at top so it's done
  // only once; But if we not prefixing, we place the declaration inside the
  // with block so it doesn't incur the `in` check cost for every helper access.
  const helpers = Array.from(ast.helpers)
  if (helpers.length > 0) {
    if (!__BROWSER__ && prefixIdentifiers) {
<<<<<<< HEAD
      // TODO: cfs - !__BROWSER__
      push(`const { ${helpers.map(aliasHelper).join(', ')} } = ${VueBinding}\n`)
=======
      push(
        `const { ${helpers.map(aliasHelper).join(', ')} } = ${VueBinding}\n`,
        NewlineType.End,
      )
>>>>>>> 261fb7ce
    } else {
      // "with" mode.

      // save Vue in a separate variable to avoid collision
<<<<<<< HEAD
      // context.code = 'const _Vue = Vue\n'
      push(`const _Vue = ${VueBinding}\n`) // context.code += code

=======
      push(`const _Vue = ${VueBinding}\n`, NewlineType.End)
>>>>>>> 261fb7ce
      // in "with" mode, helpers are declared inside the with block to avoid
      // has check cost, but hoists are lifted out of the function - we need
      // to provide the helper here.
      if (ast.hoists.length) {
        // 存在 ast 静态提升节点列表
        // 先执行静态节点生成 变量函数
        // e.g:
        // template:
        //    <div class="btn-click" @click="handleClick">
        //      <i class="loading"></i> 点击 {{ count }}
        //      <div :class="hello">
        //        <div>123 {{ count }}</div>
        //        abc
        //      </div>
        //    </div>
        // 此时提升静态节点：标签i节点 '<i class="loading"></i>' 和 文本节点 'abc'
        //
        // ast helpers: runtimeHelpers.ts
        //    [CREATE_VNODE, CTO_DISPLAY_STRING, CREATE_TEXT, OPEN_BLOCK, CREATE_BLOCK]
        //
        // 即: [Symbol('createVNode'), Symbol('toDisplayString'), Symbol('createTextVNode'), Symbol('openBlock'), Symbol('createBlock')]

        const staticHelpers = [
          CREATE_VNODE, // Symbol(__DEV__ ? `createVNode` : ``)  // 静态节点
          CREATE_ELEMENT_VNODE,
<<<<<<< HEAD
          CREATE_COMMENT, // Symbol(__DEV__ ? `createCommentVNode` : ``) // 静态注释
          CREATE_TEXT, // Symbol(__DEV__ ? `createTextVNode` : ``)  // 静态文本
          CREATE_STATIC // Symbol(__DEV__ ? `createStaticVNode` : ``) // 非Browser, transform stringifyStatic
        ]
          .filter(helper => helpers.includes(helper))
          .map(aliasHelper)
          .join(', ') // 如：'createVNode: _createVNode, createTextVNode: _createTextVNode'

        // ast code:
        // 'const _Vue = Vue\n' +
        // 'const { createVNode: _createVNode, createTextVNode: _createTextVNode } = _Vue\n'
        push(`const { ${staticHelpers} } = _Vue\n`)
=======
          CREATE_COMMENT,
          CREATE_TEXT,
          CREATE_STATIC,
        ]
          .filter(helper => helpers.includes(helper))
          .map(aliasHelper)
          .join(', ')
        push(`const { ${staticHelpers} } = _Vue\n`, NewlineType.End)
>>>>>>> 261fb7ce
      }
    }
  }

  // TODO: analyze cfs - !__BROWSER__
  // generate variables for ssr helpers
  if (!__BROWSER__ && ast.ssrHelpers && ast.ssrHelpers.length) {
    // ssr guarantees prefixIdentifier: true
    push(
      `const { ${ast.ssrHelpers
        .map(aliasHelper)
        .join(', ')} } = require("${ssrRuntimeModuleName}")\n`,
      NewlineType.End,
    )
  }

  // 引入 静态vnode变量 的代码 ast code：
  // 'const _hoisted_1 = /*#__PURE__*/_createTextVNode("abc")'
  genHoists(ast.hoists, context)
  newline()
  push(`return `) // 紧接之后 渲染函数render

  // 针对存在静态提升节点，如：<div><i :class="red">1</i>abc</div>
  // 解析结果为：
  // 'const _Vue = Vue'
  // 'const { createTextVNode: _createTextVNode } = _Vue'
  // ''
  // 'const _hoisted_1 = /*#__PURE__*/_createTextVNode("abc")'
  // ''
  // 'return '
}

function genModulePreamble(
  ast: RootNode,
  context: CodegenContext,
  genScopeId: boolean,
  inline?: boolean,
) {
  const {
    push,
    newline,
    optimizeImports,
    runtimeModuleName,
    ssrRuntimeModuleName,
  } = context

  if (genScopeId && ast.hoists.length) {
    ast.helpers.add(PUSH_SCOPE_ID)
    ast.helpers.add(POP_SCOPE_ID)
  }

  // generate import statements for helpers
  if (ast.helpers.size) {
    const helpers = Array.from(ast.helpers)
    if (optimizeImports) {
      // when bundled with webpack with code-split, calling an import binding
      // as a function leads to it being wrapped with `Object(a.b)` or `(0,a.b)`,
      // incurring both payload size increase and potential perf overhead.
      // therefore we assign the imports to variables (which is a constant ~50b
      // cost per-component instead of scaling with template size)
      push(
        `import { ${helpers
          .map(s => helperNameMap[s])
          .join(', ')} } from ${JSON.stringify(runtimeModuleName)}\n`,
        NewlineType.End,
      )
      push(
        `\n// Binding optimization for webpack code-split\nconst ${helpers
          .map(s => `_${helperNameMap[s]} = ${helperNameMap[s]}`)
          .join(', ')}\n`,
        NewlineType.End,
      )
    } else {
      push(
        `import { ${helpers
          .map(s => `${helperNameMap[s]} as _${helperNameMap[s]}`)
          .join(', ')} } from ${JSON.stringify(runtimeModuleName)}\n`,
        NewlineType.End,
      )
    }
  }

  if (ast.ssrHelpers && ast.ssrHelpers.length) {
    push(
      `import { ${ast.ssrHelpers
        .map(s => `${helperNameMap[s]} as _${helperNameMap[s]}`)
        .join(', ')} } from "${ssrRuntimeModuleName}"\n`,
      NewlineType.End,
    )
  }

  if (ast.imports.length) {
    genImports(ast.imports, context)
    newline()
  }

  genHoists(ast.hoists, context)
  newline()

  if (!inline) {
    push(`export `)
  }
}

// 生成 - 自定义组件与自定义指令、过滤器 的渲染代码 ast code
// 如: 'const _component_hello__world = _resolveComponent("hello-world")'
function genAssets(
  assets: string[], // 自定义组件标签名
  type: 'component' | 'directive' | 'filter',
  { helper, push, newline, isTS }: CodegenContext,
) {
  const resolver = helper(
    __COMPAT__ && type === 'filter'
      ? RESOLVE_FILTER
      : type === 'component'
        ? RESOLVE_COMPONENT
        : RESOLVE_DIRECTIVE,
  )
  for (let i = 0; i < assets.length; i++) {
    let id = assets[i]
    // potential component implicit self-reference inferred from SFC filename
    const maybeSelfReference = id.endsWith('__self')
    if (maybeSelfReference) {
      id = id.slice(0, -6)
    }
    push(
      // 如 template: '<hello-world></hello-world>'
      // code: 'const _component_hello__world = _resolveComponent("hello-world")()'
      `const ${toValidAssetId(id, type)} = ${resolver}(${JSON.stringify(id)}${
        maybeSelfReference ? `, true` : ``
      })${isTS ? `!` : ``}`,
    )
    // 换行
    if (i < assets.length - 1) {
      newline()
    }
  }
}

// 生产 静态提升节点 的渲染代码 ast code:
// hoists： 静态节点的codegenNode、节点的静态属性列表、静态纯文本节点的codegenNode
// 在之后ast生成该节点的渲染片段时，可以直接用这个变量替换对应位置的渲染片段，
// 同时生成渲染函数时，可以先执行这个静态节点，得到对应vnode，在执行渲染函数时，不必花时间去执行生成这个vnode
function genHoists(hoists: (JSChildNode | null)[], context: CodegenContext) {
  if (!hoists.length) {
    return
  }

  context.pure = true
  const { push, newline, helper, scopeId, mode } = context
  // TODO: analyze cfs - !__BROWSER__
  const genScopeId = !__BROWSER__ && scopeId != null && mode !== 'function'
  newline() // 换行 context.code + '\n'

  // generate inlined withScopeId helper
  if (genScopeId) {
    const param = context.isTS ? '(n: any)' : 'n'
    push(
      `const _withScopeId = ${param} => (${helper(
        PUSH_SCOPE_ID,
      )}("${scopeId}"),n=n(),${helper(POP_SCOPE_ID)}(),n)`,
    )
    newline()
  }

  // exp: 静态节点的codegenNode、节点的静态属性列表props、静态纯文本节点的codegenNode
  for (let i = 0; i < hoists.length; i++) {
    const exp = hoists[i]
    if (exp) {
      // exp 为节点的codegenNode，注意此codegenNode为静态提升前的codegenNode，不是静态提升后的ast节点的codegenNode
      const needScopeIdWrapper = genScopeId && exp.type === NodeTypes.VNODE_CALL
      push(
        `const _hoisted_${i + 1} = ${
          // 'const _hoisted_1 = ' 按添加顺序命名
          needScopeIdWrapper ? `${PURE_ANNOTATION} _withScopeId(() => ` : ``
        }`,
      )
      genNode(exp, context) // 生成静态节点的渲染源码
      if (needScopeIdWrapper) {
        push(`)`)
      }
      newline()
    }
    // 解析其中静态提升文本节点abc，即得到了vnode节点: 'const _hoisted_1 = /*#__PURE__*/_createTextVNode("abc")\n'
    // 在之后ast生成该节点的渲染片段时，可以直接用这个变量替换对应位置的渲染片段，同时生成渲染函数时，可以先执行这个静态节点，得到对应vnode，在执行渲染函数时，不必花时间去执行生成这个vnode
  }

  context.pure = false
}

function genImports(importsOptions: ImportItem[], context: CodegenContext) {
  if (!importsOptions.length) {
    return
  }
  importsOptions.forEach(imports => {
    context.push(`import `)
    genNode(imports.exp, context)
    context.push(` from '${imports.path}'`)
    context.newline()
  })
}

// 判断是否是 js ast 文本节点
function isText(n: string | CodegenNode) {
  return (
    isString(n) ||
    n.type === NodeTypes.SIMPLE_EXPRESSION ||
    n.type === NodeTypes.TEXT ||
    n.type === NodeTypes.INTERPOLATION ||
    n.type === NodeTypes.COMPOUND_EXPRESSION
  )
}

// 生成 数组格式 的渲染代码js ast code
// 如 生成元素节点 多个的class属性列表code，'["red", "blue"]'
function genNodeListAsArray(
  nodes: (string | CodegenNode | TemplateChildNode[])[],
  context: CodegenContext,
) {
  const multilines =
    nodes.length > 3 ||
    ((!__BROWSER__ || __DEV__) && nodes.some(n => isArray(n) || !isText(n)))
  context.push(`[`)
  multilines && context.indent()
  genNodeList(nodes, context, multilines)
  multilines && context.deindent()
  context.push(`]`)
}

// 生成 多个节点 的渲染代码片段
// 如在 genVNodeCall中生成一个元素节点：标签节点、属性节点、子节点、patchFlag、dynamicProps节点 的渲染代码片段
// template: <div style="color: blue;" :class="red" @click="handleClick">hello {{ someone }} !</div>
// 则 nodes：
//    tag: '"div"',                                                     // code += '"div"'
//    props: style、class、onClick                                       // code += '{\n   style: {"color": "blue"},\n   class: red,\n   onClick: "handleClick"}'
//    children: 该children类型为 COMPOUND_EXPRESSION 'hello {{ someone }} !'  // code += '"hello " + _toDisplayString(someone) + " !'
//    patchFlag: '11 /* TEXT, CLASS, PROPS */'                          // code += '11 /* TEXT, CLASS, PROPS */'
//    dynamicProps: '["onClick"]' 动态属性                                // code += '["onClick"]'
// 其中 children：多个时，会经过 genNodeListAsArray 处理，如果children存在静态提升标记时，会直接使用对应静态提升变量
// 其中 props 类型可能为：
//    JS_OBJECT_EXPRESSION：不存在v-on/v-bind 无参数属性， 默认
//    JS_CALL_EXPRESSION： 只有v-on无参数 或 元素节点属性存在多个属性，且含有v-on/v-bind （无参数）指令属性，如 <div style="color: blue;" :class="red" v-on="{...}"></div>
//    SIMPLE_EXPRESSION：只有v-bind无参数属性值节点 或则 props 都是静态时，被静态标记，如 <div style="color: blue;" class="red">hello {{ someone }} !</div>
// 结果为 code +=
// '"div", {\n   style: {"color": "blue"},\n   class: red,\n   onClick: handleClick}, "hello " + _toDisplayString(someone) + " !, 11 /* TEXT, CLASS, PROPS */, ["onClick"]'
function genNodeList(
  nodes: (string | symbol | CodegenNode | TemplateChildNode[])[], // genVNodeCall中 [tag, props, children, patchFlag, dynamicProps]
  context: CodegenContext,
  multilines: boolean = false,
  comma: boolean = true,
) {
  const { push, newline } = context
  for (let i = 0; i < nodes.length; i++) {
    const node = nodes[i]
    if (isString(node)) {
      push(node, NewlineType.Unknown)
    } else if (isArray(node)) {
      // 如果 标签有多个children, 如 <div style="color: blue;" :class="red" @click="handleClick">hello {{ someone }} ! <i>123</i></div>
      // children对应的code 则为 code +=
      //          '[
      //             _createTextVNode("hello " + _toDisplayString(someone) + " ! ", 1 /* TEXT */),
      //             _hoisted_1    // 此为对应的静态提升变量 <i>123</i>
      //           ]'
      genNodeListAsArray(node, context)
    } else {
      genNode(node, context)
    }
    if (i < nodes.length - 1) {
      if (multilines) {
        comma && push(',')
        newline()
      } else {
        comma && push(', ')
      }
    }
  }
}

// 遍历 渲染源码的js ast节点，生成相应ast节点对应的 js 渲染源码
// node：ast节点的 codegenNode
function genNode(node: CodegenNode | symbol | string, context: CodegenContext) {
  if (isString(node)) {
    context.push(node, NewlineType.Unknown)
    return
  }

  // 如 Symbol(Transition) : <transition>..</transition>
  if (isSymbol(node)) {
    context.push(context.helper(node))
    return
  }

  switch (node.type) {
    case NodeTypes.ELEMENT:
    case NodeTypes.IF:
    case NodeTypes.FOR:
      __DEV__ &&
        assert(
          node.codegenNode != null,
          `Codegen node is missing for element/if/for node. ` +
            `Apply appropriate transforms first.`,
        )
      // <div style="color: blue;" :class="red" @click="handleClick">hello {{ someone }} ! <i>123</i></div>
      // 如genNodeList 解析其中子元素时，解析其 i 标签元素
      // 注意 这个i标签元素已经静态提升 node.codegenNode.content = '_hoisted_1'，则code += '_hoisted_1'
      genNode(node.codegenNode!, context)
      break
    case NodeTypes.TEXT:
      // JSON.stringify(node.content)
      genText(node, context)
      break
    case NodeTypes.SIMPLE_EXPRESSION:
      // 如ast插值节点的node.content
      // 如v-on动态指令的指令参数节点
      // 如静态属性 <div style="color: blue;" :class="red" @click="handleClick">hello {{ someone }} !</div>，其中的style属性值解析
      genExpression(node, context)
      break
    case NodeTypes.INTERPOLATION:
      // 插值节点
      genInterpolation(node, context)
      break
    case NodeTypes.TEXT_CALL:
      // 不纯的文本节点，既有文本又有其它类型：template: 'hello <span>world</span>'
      genNode(node.codegenNode, context)
      break
    case NodeTypes.COMPOUND_EXPRESSION:
      // 如：混合文本节点，此时node即为 transformText转换后的节点：
      // {
      //    type: NodeTypes.COMPOUND_EXPRESSION, // 合成表达式节点
      //    loc: child.loc, // 第一个信息
      //    children: [child1, ` + `, ....] // 混合文本节点列表
      // }
      // e.g: template: 'hello {{ foo }} !'
      genCompoundExpression(node, context)
      break
    case NodeTypes.COMMENT:
      genComment(node, context)
      break
    case NodeTypes.VNODE_CALL:
      // 标签节点 transformElements、forNode.codegenNode、ifNode.codegenNode
      // 如 标签节点，template: '<div>123 {{ "abc" }}</div>'
      genVNodeCall(node, context)
      break

    case NodeTypes.JS_CALL_EXPRESSION:
      // 如：静态提升文本节点: 'abc'
      genCallExpression(node, context)
      break
    case NodeTypes.JS_OBJECT_EXPRESSION:
      // 生成节点的属性props节点列表的渲染片段， 对象格式
      // <div style="color: blue;" :class="red" @click="handleClick">hello {{ someone }} !</div>
      // 则 '{\n   style: "color: blue;",\n   class: "red",\n   onClick: "handleClick"} '
      genObjectExpression(node, context)
      break
    case NodeTypes.JS_ARRAY_EXPRESSION:
      // 处理合并属性节点 <div class="blue" :class="red">hello</div>
      genArrayExpression(node, context)
      break
    case NodeTypes.JS_FUNCTION_EXPRESSION:
      genFunctionExpression(node, context)
      break
    case NodeTypes.JS_CONDITIONAL_EXPRESSION:
      genConditionalExpression(node, context)
      break
    case NodeTypes.JS_CACHE_EXPRESSION:
      genCacheExpression(node, context)
      break
    case NodeTypes.JS_BLOCK_STATEMENT:
      genNodeList(node.body, context, true, false)
      break

    // SSR only types
    case NodeTypes.JS_TEMPLATE_LITERAL:
      !__BROWSER__ && genTemplateLiteral(node, context)
      break
    case NodeTypes.JS_IF_STATEMENT:
      !__BROWSER__ && genIfStatement(node, context)
      break
    case NodeTypes.JS_ASSIGNMENT_EXPRESSION:
      !__BROWSER__ && genAssignmentExpression(node, context)
      break
    case NodeTypes.JS_SEQUENCE_EXPRESSION:
      !__BROWSER__ && genSequenceExpression(node, context)
      break
    case NodeTypes.JS_RETURN_STATEMENT:
      !__BROWSER__ && genReturnStatement(node, context)
      break

    /* istanbul ignore next */
    case NodeTypes.IF_BRANCH:
      // noop
      break
    default:
      if (__DEV__) {
        assert(false, `unhandled codegen node type: ${(node as any).type}`)
        // make sure we exhaust all possible types
        const exhaustiveCheck: never = node
        return exhaustiveCheck
      }
  }
}

// 生成 文本节点 的渲染代码片段
function genText(
  node: TextNode | SimpleExpressionNode,
  context: CodegenContext,
) {
  context.push(JSON.stringify(node.content), NewlineType.Unknown, node)
}

// 生成 字符串或某个变量 的渲染片段表达式
function genExpression(node: SimpleExpressionNode, context: CodegenContext) {
  const { content, isStatic } = node
<<<<<<< HEAD
  // 如<div style="color: blue;" :class="red" data-test="123">hello {{ someone }} !</div>
  // 其中style属性值 "color: blue;"， isStatic 为false
  // 其中data-test属性值 "123"， isStatic 为true
  context.push(isStatic ? JSON.stringify(content) : content, node)
=======
  context.push(
    isStatic ? JSON.stringify(content) : content,
    NewlineType.Unknown,
    node,
  )
>>>>>>> 261fb7ce
}

// 生成 文本插值 的渲染源码代码
// 如：template = 'hello {{ who }} !'，生成其中 '{{ who }}' 节点的渲染代码片段
// 则：context.code += '_toDisplayString(who)'
function genInterpolation(node: InterpolationNode, context: CodegenContext) {
  const { push, helper, pure } = context
  if (pure) push(PURE_ANNOTATION) // `/*#__PURE__*/`
  push(`${helper(TO_DISPLAY_STRING)}(`) // '_toDisplayString('
  // 此node.content ast的 type: NodeTypes.SIMPLE_EXPRESSION
  genNode(node.content, context) // 插值文本内容（不需要字符串stringify）
  push(`)`) // ')'
}

// 生成混合文本节点的渲染代码、生成v-on动态指令的动态参数名节点的渲染代码
// 此时node即为 transformText转换后的节点：
// {
//    type: NodeTypes.COMPOUND_EXPRESSION, // 合成表达式节点
//    loc: child.loc, // 第一个信息
//    children: [child1, ` + `, ....] // 混合文本节点列表， NodeTypes.INTERPOLATION 、 NodeTypes.TEXT
// }
// e.g: template = 'hello {{ foo }} !'
// 则： context.code += '"hello " + _toDisplayString(who) + " !'
function genCompoundExpression(
  node: CompoundExpressionNode,
  context: CodegenContext,
) {
  for (let i = 0; i < node.children!.length; i++) {
    const child = node.children![i]
    if (isString(child)) {
<<<<<<< HEAD
      // 如 ' + '
      context.push(child)
=======
      context.push(child, NewlineType.Unknown)
>>>>>>> 261fb7ce
    } else {
      // TEXT: push(JSON.stringify(node.content))
      // INTERPOLATION: push('_toDisplayString(who)')
      // SIMPLE_EXPRESSION: 动态v-on参数名ast节点 arg
      genNode(child, context)
    }
  }
}

// 生成 对象属性名key 的渲染源码片段
// 如：混合静态属性/静态指令节点、动态v-on参数节点、动态v-bind参数节点
// 如果标签元素只有静态属性节点，则会被静态标记，不走该流程
function genExpressionAsPropertyKey(
  node: ExpressionNode,
  context: CodegenContext,
) {
  const { push } = context
  if (node.type === NodeTypes.COMPOUND_EXPRESSION) {
    // 如在生成动态v-on指令参数节点 - 属性值节点 渲染片段，如 template: <div @[someEvent]="handleEvent">hello {{ someone }} !</div>
    // 其中 属性值@[someEvent] 所对应的节点为 createCompoundExpression，在v-on transform 中解析
    // node.children: ['_toHandlerKey(', arg, ')'] // 指令名参数ast节点
    // 则 code += '[_toHandlerKey(someEvent)]'
    push(`[`)
    genCompoundExpression(node, context) // 则 code += '_toHandlerKey(someEvent)'
    push(`]`)
  } else if (node.isStatic) {
    // only quote keys if necessary
    // 如 静态属性/静态指令节点 template: '<div class="red" :style="\'color:blue;\'" @click="handleClick">hello {{ someone }} !</div>'
    // 其中的静态class属性名节点，注意 如果没有动态属性的话，都是静态属性，则在transform阶段会发生props静态提升转换，则不会走该流程，props被标记为静态类型 SIMPLE_EXPRESSION，content: "_hoisted_X"
    const text = isSimpleIdentifier(node.content) // 非数字开头，且都是'[\$A-Za-z0-9_]'，如：'$foo_123'
      ? node.content // 'class'、'style'、onClick
      : JSON.stringify(node.content)
    push(text, NewlineType.None, node)
  } else {
<<<<<<< HEAD
    // 处理动态指令参数
    // 如：<div class="red" :[attrObjs]="someAttrs">hello {{ someone }} !</div>
    // 则：node.content = 'attrObjs || ""'
    // 则 code += '['attrObjs || ""']'
    push(`[${node.content}]`, node)
=======
    push(`[${node.content}]`, NewlineType.Unknown, node)
>>>>>>> 261fb7ce
  }
}

function genComment(node: CommentNode, context: CodegenContext) {
  const { push, helper, pure } = context
  if (pure) {
    push(PURE_ANNOTATION)
  }
  push(
    `${helper(CREATE_COMMENT)}(${JSON.stringify(node.content)})`,
    NewlineType.Unknown,
    node,
  )
}

// 生成 标签元素节点 的渲染源码片段 code
// 如 标签元素、if节点、for节点等 其中的标签、子元素列表、属性列表、事件列表、自定义指令列表
function genVNodeCall(node: VNodeCall, context: CodegenContext) {
  const { push, helper, pure } = context
  const {
    tag,
    props,
    children,
    patchFlag,
    dynamicProps, // 动态属性，不包括 ref、class、style，如 '<input :class="red" style="..." :placeholder="xxx" @click="handleClick" />' 其中的 placeholder、onClick属性
    directives,
    isBlock,
    disableTracking,
    isComponent,
  } = node
  if (directives) {
    // 需要在运行时，重新处理的指令，如：v-model、v-show、用户自定义指令
    // e.g template: '<div v-user-directive>hello {{ who }} !</div>', 则 '_withDirectives('
    push(helper(WITH_DIRECTIVES) + `(`) //
  }
  if (isBlock) {
    // disableTracking 默认false
    // e.g template: '<div v-user-directive>hello {{ who }} !</div>', 则 '_openBlock(), '
    // e.g template: '<div v-for="item in items">hello {{ item }} !</div>', 则 '_openBlock(true), '
    push(`(${helper(OPEN_BLOCK)}(${disableTracking ? `true` : ``}), `) // '_openBlock(
  }
  if (pure) {
    // 默认false
    push(PURE_ANNOTATION)
  }
  // 如 template: '<div>hello {{ item }}</div>', 则 '_createBlock('

  const callHelper: symbol = isBlock
    ? getVNodeBlockHelper(context.inSSR, isComponent)
    : getVNodeHelper(context.inSSR, isComponent)
<<<<<<< HEAD
  push(helper(callHelper) + `(`, node)

  // 生成 标签节点、属性节点、子节点、patchFlag、dynamicProps节点的 渲染代码
  // 如 template: <div style="color: blue;" :class="red" @click="handleClick">hello {{ someone }} !</div>
  // 则：tag: '"div"',
  //    props:
  //        '{
  //            style: {"color": "blue"},
  //            class: red,
  //            onClick: handleClick
  //         }'
  //    children: '"hello " + _toDisplayString(someone) + " !'
  //    patchFlag: 11 /* TEXT, CLASS, PROPS */'
  //    dynamicProps: '["onClick"]'  // 动态属性
  // 则结果为： code +=
  // '"div", {\n   style: "color: blue;",\n   class: red,\n   onClick: "handleClick"}, "hello " + _toDisplayString(someone) + " !, 11 /* TEXT, CLASS, PROPS */, ["onClick"]'
=======
  push(helper(callHelper) + `(`, NewlineType.None, node)
>>>>>>> 261fb7ce
  genNodeList(
    // 生成 null值参数 的渲染代码
    // genNullableArgs(arg1, arg2, arg3, null), 则 [arg1, arg2, arg3] // 最后的直接截断
    // genNullableArgs(arg1, arg2, null, arg3), 则 [arg1, arg2, 'null', arg3]
    genNullableArgs([tag, props, children, patchFlag, dynamicProps]),
    context,
  )
  push(`)`)
  if (isBlock) {
    push(`)`)
  }

  // '_withDirectives((..., ...) ...)'
  if (directives) {
    push(`, `)
    genNode(directives, context)
    push(`)`)
  }
}

// 生成参数null值的渲染代码
function genNullableArgs(args: any[]): CallExpression['arguments'] {
  let i = args.length
  while (i--) {
    if (args[i] != null) break
  }
  // genNullableArgs(arg1, arg2, arg3, null), 则 [arg1, arg2, arg3]
  // genNullableArgs(arg1, arg2, null, arg3), 则 [arg1, arg2, 'null', arg3]
  return args.slice(0, i + 1).map(arg => arg || `null`)
}

// 生成 函数执行 的渲染源码片段code
function genCallExpression(node: CallExpression, context: CodegenContext) {
  const { push, helper, pure } = context
  // 如提升静态文本节点，template: <div><i :class="red">1</i>abc</div>
  // 此时解析静态提升节点：'abc'
  // 则 node.callee为 CREATE_TEXT = Symbol('createTextVNode')
  const callee = isString(node.callee) ? node.callee : helper(node.callee)
  if (pure) {
    // 静态提升、单独使用函数时
    push(PURE_ANNOTATION) // context.code += `/*#_PURE__*/`   // 注意 此注释 __PURE__ 故意写错，否则导致源码不能调试，即之后的一行push(...) 没有执行
  }
<<<<<<< HEAD
  push(callee + `(`, node)
  // 转换参数个数，如静态节点 'abc'
  // context.code += 'abc'
  genNodeList(node.arguments, context) // 待执行函数 的参数列表
=======
  push(callee + `(`, NewlineType.None, node)
  genNodeList(node.arguments, context)
>>>>>>> 261fb7ce
  push(`)`)

  // 最终
  // context.code += '/*#__PURE__*/_createTextVNode("abc")'
}

// 生成 对象 的渲染源码片段
function genObjectExpression(node: ObjectExpression, context: CodegenContext) {
  const { push, indent, deindent, newline } = context

  // 如 template: <div style="color: blue;" :class="red" @click="handleClick">hello {{ someone }} !</div>
  // 则 properties 包含: style、class、onClick
  // 则 解析结果为 code += '{\n   style: "color: blue;",\n   class: "red",\n   onClick: "handleClick"}'

  const { properties } = node // node 为 props节点，注意去重合并的prop节点类型为JS_ARRAY_EXPRESSION
  if (!properties.length) {
    push(`{}`, NewlineType.None, node)
    return
  }
  const multilines =
    properties.length > 1 ||
    ((!__BROWSER__ || __DEV__) &&
      properties.some(p => p.value.type !== NodeTypes.SIMPLE_EXPRESSION))
  push(multilines ? `{` : `{ `)
  multilines && indent() // 换行并缩进

  // 生成 对象属性列表 的渲染源码
  for (let i = 0; i < properties.length; i++) {
    const { key, value } = properties[i]
    // 对象属性的 key

    // 1、动态v-on, 则 code += '_toHandlerKey(someEvent)'
    // 2、静态属性/指令 isStatic true, 则 code += 'class' 或 'style' 或 ...
    // 3、动态指令 isStatic false, 则 code += '['attrObjs || ""']'
    // 4、动态属性可能要考虑驼峰转换 'Symbol('camelize')(prop-name || "")'
    genExpressionAsPropertyKey(key, context)
    push(`: `)

    // 对象属性的 value

    // 1、静态属性节点：SIMPLE_EXPRESSION，如 <div style="color: blue;" :class="red" @click="handleClick">hello {{ someone }} !</div>
    // 静态style属性值节点内容 code += '{"color": "blue"}' // 注意经过transformStyle处理
    // 静态指令属性class属性值节点内容 code += 'red'  // 这个是动态的 isStatic false
    // 静态指令click属性值节点内容，需要考虑单语句、多行表达式、修饰符， code += 'handleClick'
    // 2、指令: on、bind、model、html、text、show、cloak，注意其它指令v-if/v-for/slot等 transform会注入特有属性injectProps，比如key
    // 3、注意去重合并的prop节点类型为value.type = JS_ARRAY_EXPRESSION， value.elements = [mergeProp1.value, mergeProp2.value, ...]
    // 如 <div class="blue" :class="red">hello</div>，则 code += '["blue", red]'
    genNode(value, context) // value解析过程主要在 buildProps、injectProps
    if (i < properties.length - 1) {
      // will only reach this if it's multilines
      push(`,`)
      newline()
    }
  }
  multilines && deindent()
  push(multilines ? `}` : ` }`)
}

// 生成 数组 的渲染源码片段code
// 如：处理合并属性节点 <div class="blue" :class="red">hello</div>
// 其中，去重合并的prop节点类型为value.type = JS_ARRAY_EXPRESSION， value.elements = [mergeProp1.value, mergeProp2.value, ...]
// 结果为： code += '[blue, red]'
function genArrayExpression(node: ArrayExpression, context: CodegenContext) {
  genNodeListAsArray(node.elements as CodegenNode[], context) // 数组包裹起来
}

// 生成 箭头函数 的渲染源码片段code：
// 如 template slot v-for 中的箭头函数代码：
//       _renderList(items, (value, index) => {
//         return {
//           name: "body",
//           fn: _withCtx(() => [
//             ...
//           ])
//         }
//       })
function genFunctionExpression(
  node: FunctionExpression,
  context: CodegenContext,
) {
  const { push, indent, deindent } = context
  const { params, returns, body, newline, isSlot } = node
  if (isSlot) {
    // _withCtx
    // wrap slot functions with owner context
    push(`_${helperNameMap[WITH_CTX]}(`)
  }
<<<<<<< HEAD

  // 箭头函数

  push(`(`, node)
=======
  push(`(`, NewlineType.None, node)
>>>>>>> 261fb7ce
  if (isArray(params)) {
    genNodeList(params, context)
  } else if (params) {
    genNode(params, context)
  }
  push(`) => `)

  // 函数体

  if (newline || body) {
    push(`{`)
    indent()
  }
  if (returns) {
    if (newline) {
      push(`return `)
    }
    if (isArray(returns)) {
      genNodeListAsArray(returns, context)
    } else {
      genNode(returns, context)
    }
  } else if (body) {
    genNode(body, context)
  }
  if (newline || body) {
    deindent()
    push(`}`)
  }
  if (isSlot) {
    if (__COMPAT__ && node.isNonScopedSlot) {
      push(`, undefined, true`)
    }
    push(`)`)
  }
}

// 生成 条件表达式 的渲染源码片段
// 如 组件的 slot v-if： boolean条件 ? true... : false...
function genConditionalExpression(
  node: ConditionalExpression,
  context: CodegenContext,
) {
  const { test, consequent, alternate, newline: needNewline } = node
  const { push, indent, deindent, newline } = context

  // 条件表达式 判断部分

  if (test.type === NodeTypes.SIMPLE_EXPRESSION) {
    const needsParens = !isSimpleIdentifier(test.content)
    needsParens && push(`(`)
    genExpression(test, context)
    needsParens && push(`)`)
  } else {
    push(`(`)
    genNode(test, context)
    push(`)`)
  }
  needNewline && indent()
  context.indentLevel++
  needNewline || push(` `)

  push(`? `)

  // 条件表达式 为 true 的code

  genNode(consequent, context)
  context.indentLevel--
  needNewline && newline()
  needNewline || push(` `)

  push(`: `)

  // 条件表达式 为 false 的code

  // 多重条件表达式，if... else if... else if... else...
  const isNested = alternate.type === NodeTypes.JS_CONDITIONAL_EXPRESSION
  if (!isNested) {
    context.indentLevel++
  }
  genNode(alternate, context)
  if (!isNested) {
    context.indentLevel--
  }
  needNewline && deindent(true /* without newline */)
}

// 生成 缓存表达式 的渲染源码片段
// 如 template: '<span v-once>{{ msg }}</span>'
// 则 渲染 code:
// "const _Vue = Vue
//
// return function render(_ctx, _cache) {
//   with (_ctx) {
//     const { setBlockTracking: _setBlockTracking, toDisplayString: _toDisplayString, createVNode: _createVNode } = _Vue
//
//     return _cache[1] || (
//       _setBlockTracking(-1),
//       _cache[1] = _createVNode("span", null, _toDisplayString(msg), 1 /* TEXT */),
//       _setBlockTracking(1),
//       _cache[1]
//     )
//   }
// }"
function genCacheExpression(node: CacheExpression, context: CodegenContext) {
  const { push, helper, indent, deindent, newline } = context

  // 缓存 变量名
  push(`_cache[${node.index}] || (`)
  if (node.isVNode) {
    indent()
    push(`${helper(SET_BLOCK_TRACKING)}(-1),`)
    newline()
  }
  push(`_cache[${node.index}] = `)

  // 缓存 渲染执行结果
  genNode(node.value, context)

  if (node.isVNode) {
    push(`,`)
    newline()
    push(`${helper(SET_BLOCK_TRACKING)}(1),`)
    newline()
    push(`_cache[${node.index}]`)
    deindent()
  }
  push(`)`)
}

/*** SSR ***/
function genTemplateLiteral(node: TemplateLiteral, context: CodegenContext) {
  const { push, indent, deindent } = context
  push('`')
  const l = node.elements.length
  const multilines = l > 3
  for (let i = 0; i < l; i++) {
    const e = node.elements[i]
    if (isString(e)) {
      push(e.replace(/(`|\$|\\)/g, '\\$1'), NewlineType.Unknown)
    } else {
      push('${')
      if (multilines) indent()
      genNode(e, context)
      if (multilines) deindent()
      push('}')
    }
  }
  push('`')
}

/*** SSR ***/
function genIfStatement(node: IfStatement, context: CodegenContext) {
  const { push, indent, deindent } = context
  const { test, consequent, alternate } = node
  push(`if (`)
  genNode(test, context)
  push(`) {`)
  indent()
  genNode(consequent, context)
  deindent()
  push(`}`)
  if (alternate) {
    push(` else `)
    if (alternate.type === NodeTypes.JS_IF_STATEMENT) {
      genIfStatement(alternate, context)
    } else {
      push(`{`)
      indent()
      genNode(alternate, context)
      deindent()
      push(`}`)
    }
  }
}

/*** SSR ***/
function genAssignmentExpression(
  node: AssignmentExpression,
  context: CodegenContext,
) {
  genNode(node.left, context)
  context.push(` = `)
  genNode(node.right, context)
}

/*** SSR ***/
function genSequenceExpression(
  node: SequenceExpression,
  context: CodegenContext,
) {
  context.push(`(`)
  genNodeList(node.expressions, context)
  context.push(`)`)
}

/*** SSR ***/
function genReturnStatement(
  { returns }: ReturnStatement,
  context: CodegenContext,
) {
  context.push(`return `)
  if (isArray(returns)) {
    genNodeListAsArray(returns, context)
  } else {
    genNode(returns, context)
  }
}<|MERGE_RESOLUTION|>--- conflicted
+++ resolved
@@ -164,13 +164,8 @@
     ssr, // false
     isTS,
     inSSR,
-<<<<<<< HEAD
-    source: ast.loc.source, // 模版template源码
+    source: ast.source, // 模版template源码
     code: ``, // 渲染源码
-=======
-    source: ast.source,
-    code: ``,
->>>>>>> 261fb7ce
     column: 1,
     line: 1,
     offset: 0,
@@ -180,12 +175,8 @@
     helper(key) {
       return `_${helperNameMap[key]}`
     },
-<<<<<<< HEAD
     // 增加 渲染源码片段
-    push(code, node) {
-=======
     push(code, newlineIndex = NewlineType.None, node) {
->>>>>>> 261fb7ce
       context.code += code
       if (!__BROWSER__ && context.map) {
         if (node) {
@@ -390,45 +381,11 @@
     // function mode const declarations should be inside with block
     // also they should be renamed to avoid collision with user properties
     if (hasHelpers) {
-<<<<<<< HEAD
-      push(`const { ${helpers.map(aliasHelper).join(', ')} } = _Vue`)
-      push(`\n`)
-      newline() // 换行并保持缩进
-=======
       push(
         `const { ${helpers.map(aliasHelper).join(', ')} } = _Vue\n`,
         NewlineType.End,
       )
       newline()
->>>>>>> 261fb7ce
-    }
-
-    // 针对存在静态提升节点，如：<div><i :class="red">1</i>abc</div>
-    // 解析结果为：
-    // 'const _Vue = Vue'
-    // 'const { createTextVNode: _createTextVNode } = _Vue'
-    // ''
-    // 'const _hoisted_1 = /*#__PURE__*/_createTextVNode("abc")'
-    // ''
-    // 'return function render(_ctx, _cache) {'
-    // '  with (_ctx) {'
-    // '    const { createVNode: _createVNode, createTextVNode: _createTextVNode, openBlock: _openBlock, createBlock: _createBlock } = _Vue\n\n'
-  }
-
-  // 生成 组件定义 源码
-  // 如：'const _component_hello__world = _resolveComponent("hello-world")' // 解析组件
-  // generate asset resolution statements
-  if (ast.components.length) {
-    // 自定义组件列表，在transformElement中初始化
-    // 如 template: '<div><hello-world></hello-world><good-bye></good-bye></div>'
-    // code:
-    // 'const _component_hello__world = _resolveComponent("hello-world")'
-    // 'const _component_good_bye = _resolveComponent("good-bye")'
-    genAssets(ast.components, 'component', context)
-
-    // 换行
-    if (ast.directives.length || ast.temps > 0) {
-      newline() // 添加新行并缩进
     }
   }
 
@@ -456,13 +413,8 @@
     }
   }
   if (ast.components.length || ast.directives.length || ast.temps) {
-<<<<<<< HEAD
-    push(`\n`) // 不用缩进
+    push(`\n`, NewlineType.Start) // 不用缩进
     newline() // 添加新行并缩进
-=======
-    push(`\n`, NewlineType.Start)
-    newline()
->>>>>>> 261fb7ce
   }
 
   // 渲染函数 返回值 code (即vnode)
@@ -523,37 +475,21 @@
   return {
     ast,
     code: context.code,
-<<<<<<< HEAD
-    preamble: isSetupInlined ? preambleContext.code : ``, // TODO: cfs
-    // SourceMapGenerator does have toJSON() method but it's not in the types
-    map: context.map ? (context.map as any).toJSON() : undefined // TODO: cfs
-=======
     preamble: isSetupInlined ? preambleContext.code : ``,
     map: context.map ? context.map.toJSON() : undefined,
->>>>>>> 261fb7ce
   }
 }
 
 // 生成codegen前置变量，主要针对静态节点的提升
 function genFunctionPreamble(ast: RootNode, context: CodegenContext) {
   const {
-<<<<<<< HEAD
     ssr, // false
     prefixIdentifiers, // false
     push, // function (code) { context.code += code }
     newline, // function
     runtimeModuleName, // 'Vue'
     runtimeGlobalName, // 'Vue'
-    ssrRuntimeModuleName
-=======
-    ssr,
-    prefixIdentifiers,
-    push,
-    newline,
-    runtimeModuleName,
-    runtimeGlobalName,
     ssrRuntimeModuleName,
->>>>>>> 261fb7ce
   } = context
   // 绑定变量Vue，如：const _Vue = Vue
   const VueBinding =
@@ -567,26 +503,16 @@
   const helpers = Array.from(ast.helpers)
   if (helpers.length > 0) {
     if (!__BROWSER__ && prefixIdentifiers) {
-<<<<<<< HEAD
-      // TODO: cfs - !__BROWSER__
-      push(`const { ${helpers.map(aliasHelper).join(', ')} } = ${VueBinding}\n`)
-=======
       push(
         `const { ${helpers.map(aliasHelper).join(', ')} } = ${VueBinding}\n`,
         NewlineType.End,
       )
->>>>>>> 261fb7ce
     } else {
       // "with" mode.
 
       // save Vue in a separate variable to avoid collision
-<<<<<<< HEAD
       // context.code = 'const _Vue = Vue\n'
-      push(`const _Vue = ${VueBinding}\n`) // context.code += code
-
-=======
       push(`const _Vue = ${VueBinding}\n`, NewlineType.End)
->>>>>>> 261fb7ce
       // in "with" mode, helpers are declared inside the with block to avoid
       // has check cost, but hoists are lifted out of the function - we need
       // to provide the helper here.
@@ -612,29 +538,17 @@
         const staticHelpers = [
           CREATE_VNODE, // Symbol(__DEV__ ? `createVNode` : ``)  // 静态节点
           CREATE_ELEMENT_VNODE,
-<<<<<<< HEAD
           CREATE_COMMENT, // Symbol(__DEV__ ? `createCommentVNode` : ``) // 静态注释
           CREATE_TEXT, // Symbol(__DEV__ ? `createTextVNode` : ``)  // 静态文本
-          CREATE_STATIC // Symbol(__DEV__ ? `createStaticVNode` : ``) // 非Browser, transform stringifyStatic
+          CREATE_STATIC, // Symbol(__DEV__ ? `createStaticVNode` : ``) // 非Browser, transform stringifyStatic
         ]
           .filter(helper => helpers.includes(helper))
           .map(aliasHelper)
           .join(', ') // 如：'createVNode: _createVNode, createTextVNode: _createTextVNode'
-
         // ast code:
         // 'const _Vue = Vue\n' +
         // 'const { createVNode: _createVNode, createTextVNode: _createTextVNode } = _Vue\n'
-        push(`const { ${staticHelpers} } = _Vue\n`)
-=======
-          CREATE_COMMENT,
-          CREATE_TEXT,
-          CREATE_STATIC,
-        ]
-          .filter(helper => helpers.includes(helper))
-          .map(aliasHelper)
-          .join(', ')
         push(`const { ${staticHelpers} } = _Vue\n`, NewlineType.End)
->>>>>>> 261fb7ce
       }
     }
   }
@@ -1048,18 +962,14 @@
 // 生成 字符串或某个变量 的渲染片段表达式
 function genExpression(node: SimpleExpressionNode, context: CodegenContext) {
   const { content, isStatic } = node
-<<<<<<< HEAD
   // 如<div style="color: blue;" :class="red" data-test="123">hello {{ someone }} !</div>
   // 其中style属性值 "color: blue;"， isStatic 为false
   // 其中data-test属性值 "123"， isStatic 为true
-  context.push(isStatic ? JSON.stringify(content) : content, node)
-=======
   context.push(
     isStatic ? JSON.stringify(content) : content,
     NewlineType.Unknown,
     node,
   )
->>>>>>> 261fb7ce
 }
 
 // 生成 文本插值 的渲染源码代码
@@ -1090,12 +1000,8 @@
   for (let i = 0; i < node.children!.length; i++) {
     const child = node.children![i]
     if (isString(child)) {
-<<<<<<< HEAD
       // 如 ' + '
-      context.push(child)
-=======
       context.push(child, NewlineType.Unknown)
->>>>>>> 261fb7ce
     } else {
       // TEXT: push(JSON.stringify(node.content))
       // INTERPOLATION: push('_toDisplayString(who)')
@@ -1130,15 +1036,11 @@
       : JSON.stringify(node.content)
     push(text, NewlineType.None, node)
   } else {
-<<<<<<< HEAD
     // 处理动态指令参数
     // 如：<div class="red" :[attrObjs]="someAttrs">hello {{ someone }} !</div>
     // 则：node.content = 'attrObjs || ""'
     // 则 code += '['attrObjs || ""']'
-    push(`[${node.content}]`, node)
-=======
     push(`[${node.content}]`, NewlineType.Unknown, node)
->>>>>>> 261fb7ce
   }
 }
 
@@ -1189,8 +1091,8 @@
   const callHelper: symbol = isBlock
     ? getVNodeBlockHelper(context.inSSR, isComponent)
     : getVNodeHelper(context.inSSR, isComponent)
-<<<<<<< HEAD
-  push(helper(callHelper) + `(`, node)
+
+  push(helper(callHelper) + `(`, NewlineType.None, node)
 
   // 生成 标签节点、属性节点、子节点、patchFlag、dynamicProps节点的 渲染代码
   // 如 template: <div style="color: blue;" :class="red" @click="handleClick">hello {{ someone }} !</div>
@@ -1206,9 +1108,6 @@
   //    dynamicProps: '["onClick"]'  // 动态属性
   // 则结果为： code +=
   // '"div", {\n   style: "color: blue;",\n   class: red,\n   onClick: "handleClick"}, "hello " + _toDisplayString(someone) + " !, 11 /* TEXT, CLASS, PROPS */, ["onClick"]'
-=======
-  push(helper(callHelper) + `(`, NewlineType.None, node)
->>>>>>> 261fb7ce
   genNodeList(
     // 生成 null值参数 的渲染代码
     // genNullableArgs(arg1, arg2, arg3, null), 则 [arg1, arg2, arg3] // 最后的直接截断
@@ -1251,15 +1150,10 @@
     // 静态提升、单独使用函数时
     push(PURE_ANNOTATION) // context.code += `/*#_PURE__*/`   // 注意 此注释 __PURE__ 故意写错，否则导致源码不能调试，即之后的一行push(...) 没有执行
   }
-<<<<<<< HEAD
-  push(callee + `(`, node)
+  push(callee + `(`, NewlineType.None, node)
   // 转换参数个数，如静态节点 'abc'
   // context.code += 'abc'
   genNodeList(node.arguments, context) // 待执行函数 的参数列表
-=======
-  push(callee + `(`, NewlineType.None, node)
-  genNodeList(node.arguments, context)
->>>>>>> 261fb7ce
   push(`)`)
 
   // 最终
@@ -1347,14 +1241,8 @@
     // wrap slot functions with owner context
     push(`_${helperNameMap[WITH_CTX]}(`)
   }
-<<<<<<< HEAD
-
   // 箭头函数
-
-  push(`(`, node)
-=======
   push(`(`, NewlineType.None, node)
->>>>>>> 261fb7ce
   if (isArray(params)) {
     genNodeList(params, context)
   } else if (params) {
