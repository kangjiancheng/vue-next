<<<<<<< HEAD
/**
 * 解析模板template，得到ast语法树
 */

import { ParserOptions } from './options'
=======
import { ErrorHandlingOptions, ParserOptions } from './options'
>>>>>>> 4f17be7b
import { NO, isArray, makeMap, extend } from '@vue/shared'
import {
  ErrorCodes,
  createCompilerError,
  defaultOnError,
  defaultOnWarn
} from './errors'
import {
  assert,
  advancePositionWithMutation,
  advancePositionWithClone,
  isCoreComponent
} from './utils'
import {
  Namespaces,
  AttributeNode,
  CommentNode,
  DirectiveNode,
  ElementNode,
  ElementTypes,
  ExpressionNode,
  NodeTypes,
  Position,
  RootNode,
  SourceLocation,
  TextNode,
  TemplateChildNode,
  InterpolationNode,
  createRoot,
  ConstantTypes
} from './ast'
import {
  checkCompatEnabled,
  CompilerCompatOptions,
  CompilerDeprecationTypes,
  isCompatEnabled,
  warnDeprecation
} from './compat/compatConfig'

type OptionalOptions =
  | 'whitespace'
  | 'isNativeTag'
  | 'isBuiltInComponent'
  | keyof CompilerCompatOptions
type MergedParserOptions = Omit<Required<ParserOptions>, OptionalOptions> &
  Pick<ParserOptions, OptionalOptions>
type AttributeValue =
  | {
      content: string
      isQuoted: boolean
      loc: SourceLocation
    }
  | undefined

// The default decoder only provides escapes for characters reserved as part of
// the template syntax, and is only used if the custom renderer did not provide
// a platform-specific decoder.
const decodeRE = /&(gt|lt|amp|apos|quot);/g
const decodeMap: Record<string, string> = {
  gt: '>',
  lt: '<',
  amp: '&',
  apos: "'",
  quot: '"'
}

export const defaultParserOptions: MergedParserOptions = {
  delimiters: [`{{`, `}}`], // 默认插值分割
  getNamespace: () => Namespaces.HTML,
  getTextMode: () => TextModes.DATA,
  isVoidTag: NO,
  isPreTag: NO,
  isCustomElement: NO,
  decodeEntities: (rawText: string): string =>
    rawText.replace(decodeRE, (_, p1) => decodeMap[p1]),
  onError: defaultOnError,
  onWarn: defaultOnWarn,
  comments: false
}

export const enum TextModes {
  //                | Elements | Entities  | End sign              | Inside of
  DATA, // | ✔        | ✔        | End tags of ancestors |
  RCDATA, // | ✘        | ✔        | End tag of the parent | <textarea>
  RAWTEXT, // | ✘        | ✘        | End tag of the parent | <style>,<script>
  CDATA,
  ATTRIBUTE_VALUE
}

export interface ParserContext {
  options: MergedParserOptions
  readonly originalSource: string
  source: string
  offset: number
  line: number
  column: number
  inPre: boolean // HTML <pre> tag, preserve whitespaces
  inVPre: boolean // v-pre, do not process directives and interpolations
  onWarn: NonNullable<ErrorHandlingOptions['onWarn']>
}

/**
 * 解析模板template，得到ast语法树
 * @param content - 模板template内容(innerHTML)
 * @param options - 解析选项
 */
export function baseParse(
  content: string,
  options: ParserOptions = {}
): RootNode {
  // 创建解析上下文信息，记录解析进度等
  const context = createParserContext(content, options)

  // 获取解析位置
  const start = getCursor(context)

  // 创建语法树根节点
  return createRoot(
    parseChildren(context, TextModes.DATA, []), // 返回解析后的子元素列表
    getSelection(context, start) // 模版位置信息
  )
}

// 创建解析上下文，为了记录解析进度
function createParserContext(
  content: string,
  rawOptions: ParserOptions
): ParserContext {
  // 初始化 解析options
  const options = extend({}, defaultParserOptions)
  for (const key in rawOptions) {
    // 为了不影响之前的options
    // 将rawOptions存在值的key 添加到 options：等价于 =》 if (rawOptions[key]) options[key] = rawOptions[key]
    // @ts-ignore
    options[key] = rawOptions[key] || defaultParserOptions[key]
  }

  return {
    options,
<<<<<<< HEAD
    column: 1, // 当前列（索引以1开始），这三个属性 定位光标解析起始位置
    line: 1, // 当前行
    offset: 0, // 当前操作的模板字符串source的起始位置
    originalSource: content, // 模板代码 innerHTML，开头包括换行和代码缩进（缩进以空格表示）
    source: content, // 当前正在操作的模板内容，即 originalSource.slice(offset)
    inPre: false, // 当前解析上下文在 pre 标签内，如解析pre标签内的子元素
    inVPre: false // v-pre 指令内
=======
    column: 1,
    line: 1,
    offset: 0,
    originalSource: content,
    source: content,
    inPre: false,
    inVPre: false,
    onWarn: options.onWarn
>>>>>>> 4f17be7b
  }
}

/**
 * 解析元素、子元素
 * @param context
 * @param mode  - 文本类型
 * @param ancestors - 祖先元素列表，即已解析的父元素
 */
function parseChildren(
  context: ParserContext,
  mode: TextModes,
  ancestors: ElementNode[] // 祖先元素列表
): TemplateChildNode[] {
  const parent = last(ancestors) // 获取最近的祖先元素 即父元素
  const ns = parent ? parent.ns : Namespaces.HTML
  const nodes: TemplateChildNode[] = []

  // 如果是结束边界，如 是ancestors里的父元素对应的结束标签，则跳过
  while (!isEnd(context, mode, ancestors)) {
    __TEST__ && assert(context.source.length > 0)
    const s = context.source
    let node: TemplateChildNode | TemplateChildNode[] | undefined = undefined

    // 解析识别优先级为：解析插值{{}} > 解析注释与解析并注释特殊标签内容(如：CDATA标签) > 解析结束标签 > 解析开始标签 > 解析文本内容
    // 不解析 RAWDATA 模式：style、script等标签
    if (mode === TextModes.DATA || mode === TextModes.RCDATA) {
      // '{{' 解析插值、delimiters = ['{{', '}}']
      if (!context.inVPre && startsWith(s, context.options.delimiters[0])) {
        // 解析插值
        node = parseInterpolation(context, mode)
      } else if (mode === TextModes.DATA && s[0] === '<') {
        // 解析注释、结束标签、开始标签、 注释特殊注释标签(如'<!DOCTYPE>' =》 '<!--DOCTYPE-->')
        // https://html.spec.whatwg.org/multipage/parsing.html#tag-open-state

        // 注意：不可以在模板中直接使用 '<'，如： template: '<span> 1 < 2</span>'，会被当作是一个结束标签
        // 如果在dom文档树中，如： <span>1 < 2<span> 其中的小于号通过调用innerHTML会被转译为 '&lt;'，所以在模板中实际内容为 template: '<span>1 &lt; 2</span>'
        if (s.length === 1) {
          emitError(context, ErrorCodes.EOF_BEFORE_TAG_NAME, 1)
        } else if (s[1] === '!') {
          // '<!'
          // https://html.spec.whatwg.org/multipage/parsing.html#markup-declaration-open-state
          if (startsWith(s, '<!--')) {
            // <!-- 解析注释，并返回注释内容节点，同时校验注释格式 -->
            node = parseComment(context)
          } else if (startsWith(s, '<!DOCTYPE')) {
            // Ignore DOCTYPE by a limitation.
            // 注释标签内容'<!DOCTYPE html>' 转换为 '<!--DOCTYPE html-->' 并返回
            node = parseBogusComment(context)
          } else if (startsWith(s, '<![CDATA[')) {
            // XHTML(及 XML)中，CDATA 块表示 文档中可以包含任意文本的区块，其内容不作为标签来解析，避免发生语法错误，如：小于号 '<'
            if (ns !== Namespaces.HTML) {
              // 解析 <![CDATA[ html模板内容 ]]>
              node = parseCDATA(context, ancestors)
            } else {
              // CDATA 是为在xhtml文档中能正常解析html语法格式的代码，没必要在html文档中出现
              emitError(context, ErrorCodes.CDATA_IN_HTML_CONTENT)
              // 注释CDATA内容，并返回注释节点
              node = parseBogusComment(context)
            }
          } else {
            // 错误的注释标志，如：'<!doc>'
            emitError(context, ErrorCodes.INCORRECTLY_OPENED_COMMENT)
            // 注释 错误的注释标志内容，如 '<!--doc-->'
            node = parseBogusComment(context)
          }
        } else if (s[1] === '/') {
          // 优先 解析 结束标签'</'， 因为如果是结束标签时，会先判断是否为ancestors中已解析元素对应的结束标签，有则跳过while循环解析。
          // https://html.spec.whatwg.org/multipage/parsing.html#end-tag-open-state
          if (s.length === 2) {
            // s = '</'，不完整的结束标签
            emitError(context, ErrorCodes.EOF_BEFORE_TAG_NAME, 2)
          } else if (s[2] === '>') {
            // s = '</>'，空结束标签
            emitError(context, ErrorCodes.MISSING_END_TAG_NAME, 2)
            advanceBy(context, 3)
            continue
          } else if (/[a-z]/i.test(s[2])) {
            // template = 'abc</p', s = '</p' 只有结束标志
            emitError(context, ErrorCodes.X_INVALID_END_TAG)
            parseTag(context, TagType.End, parent)
            continue
          } else {
            // s = '</123>' 无效的结束标签
            emitError(
              context,
              ErrorCodes.INVALID_FIRST_CHARACTER_OF_TAG_NAME,
              2
            )
            // 注释无效标签：s = '</123>' => <!--123-->
            node = parseBogusComment(context)
          }
        } else if (/[a-z]/i.test(s[1])) {
          // s = '<p' 开始标签，解析标签名、标签属性、指令等
          node = parseElement(context, ancestors)

          // 2.x <template> with no directive compat
          if (
            __COMPAT__ &&
            isCompatEnabled(
              CompilerDeprecationTypes.COMPILER_NATIVE_TEMPLATE,
              context
            ) &&
            node &&
            node.tag === 'template' &&
            !node.props.some(
              p =>
                p.type === NodeTypes.DIRECTIVE &&
                isSpecialTemplateDirective(p.name)
            )
          ) {
            __DEV__ &&
              warnDeprecation(
                CompilerDeprecationTypes.COMPILER_NATIVE_TEMPLATE,
                context,
                node.loc
              )
            node = node.children
          }
        } else if (s[1] === '?') {
          // '<?' xml 格式
          emitError(
            context,
            ErrorCodes.UNEXPECTED_QUESTION_MARK_INSTEAD_OF_TAG_NAME,
            1
          )
          node = parseBogusComment(context)
        } else {
          // 如 template: 'a < b'，一个小于号
          // 此时： context.source = '< b'
          // 无效的标签符号，若要表示小于号，在template模版中 应该使用对应的html实体代表： &lt;
          emitError(context, ErrorCodes.INVALID_FIRST_CHARACTER_OF_TAG_NAME, 1)
        }
      }
    }

    // 解析文本包括换行、空格，且以 ['<', '{{', ']]>'] 为结束边界
    if (!node) {
      // 获取文本节点

      // 注意，如 template: 'a < b'，一个小于号，且小于号前边文本内容已解析完。
      // 此轮 while 解析: context.source = '< b'
      // 则 node = '< b'

      node = parseText(context, mode)
    }

    if (isArray(node)) {
      for (let i = 0; i < node.length; i++) {
        pushNode(nodes, node[i])
      }
    } else {
      pushNode(nodes, node)
    }
  }

<<<<<<< HEAD
  /**
   * 处理空白字符
   * 1、移除空内容节点
   * 2、将连续空格替换成一个空格
   */

  // Whitespace management for more efficient output
  // (same as v2 whitespace: 'condense')
=======
  // Whitespace handling strategy like v2
>>>>>>> 4f17be7b
  let removedWhitespace = false

  // 排除 TextModes.RAWTEXT，即标签为：style,iframe,script,noscript
  if (mode !== TextModes.RAWTEXT && mode !== TextModes.RCDATA) {
    const preserve = context.options.whitespace === 'preserve'
    for (let i = 0; i < nodes.length; i++) {
      const node = nodes[i]
      if (!context.inPre && node.type === NodeTypes.TEXT) {
        // 文本节点，且当前上下文并不在pre标签里，即不去掉pre元素的文本内容的空白
        if (!/[^\t\r\n\f ]/.test(node.content)) {
          // 内容只有：换行、空白
          const prev = nodes[i - 1] // 前后相邻元素
          const next = nodes[i + 1]
          // Remove if:
          // - the whitespace is the first or last node, or:
          // - (condense mode) the whitespace is adjacent to a comment, or:
          // - (condense mode) the whitespace is between two elements AND contains newline
          if (
<<<<<<< HEAD
            !prev || // 前边没有相邻元素（首个元素）
            !next || // 后边没有相邻元素（最后元素）
            prev.type === NodeTypes.COMMENT || // 前边为注释元素
            next.type === NodeTypes.COMMENT || // 后边为注释元素
            (prev.type === NodeTypes.ELEMENT && // 前后都有相邻元素，且内容为换行
              next.type === NodeTypes.ELEMENT &&
              /[\r\n]/.test(node.content))
=======
            !prev ||
            !next ||
            (!preserve &&
              (prev.type === NodeTypes.COMMENT ||
                next.type === NodeTypes.COMMENT ||
                (prev.type === NodeTypes.ELEMENT &&
                  next.type === NodeTypes.ELEMENT &&
                  /[\r\n]/.test(node.content))))
>>>>>>> 4f17be7b
          ) {
            removedWhitespace = true // 移除空白
            nodes[i] = null as any // 删除此节点
          } else {
<<<<<<< HEAD
            // Otherwise, condensed consecutive whitespace inside the text
            // down to a single space
            // 如同一行内的两个元素之间的连续空白，如： template: '{{ foo }}   {{ bar }}'，两个插值节点间的空白
            node.content = ' '
          }
        } else {
          // 将文本内容中的连续空格替换成一个空格
=======
            // Otherwise, the whitespace is condensed into a single space
            node.content = ' '
          }
        } else if (!preserve) {
          // in condense mode, consecutive whitespaces in text are condensed
          // down to a single space.
>>>>>>> 4f17be7b
          node.content = node.content.replace(/[\t\r\n\f ]+/g, ' ')
        }
      }
      // also remove comment nodes in prod by default
      // 默认去掉生产环境下的注释节点
      if (
        !__DEV__ &&
        node.type === NodeTypes.COMMENT &&
        !context.options.comments
      ) {
        removedWhitespace = true
        nodes[i] = null as any // 删除节点
      }
    }
    if (context.inPre && parent && context.options.isPreTag(parent.tag)) {
      // remove leading newline per html spec
      // https://html.spec.whatwg.org/multipage/grouping-content.html#the-pre-element
      const first = nodes[0]
      if (first && first.type === NodeTypes.TEXT) {
        // 去掉pre纯文本内容的首个换行，注意此时 pre元素里只有文本内容
        // 如：template: `<pre>
        //     abc</pre>`
        // 结果为: '<pre>   abc</pre>'
        first.content = first.content.replace(/^\r?\n/, '')
      }
    }
  }

  return removedWhitespace ? nodes.filter(Boolean) : nodes // 如果设置了移除空白选项（包括注释），则移除对应的节点
}

function pushNode(nodes: TemplateChildNode[], node: TemplateChildNode): void {
  if (node.type === NodeTypes.TEXT) {
    const prev = last(nodes)
    // 处理 两个节点都是文本节点，将其拼接在一起，如 template: 'a < b'，虽然之前解析过程会对小于号 < 报错，但没有终止后续解析，因此需要处理并拼接在一起
    if (
      prev &&
      prev.type === NodeTypes.TEXT &&
      prev.loc.end.offset === node.loc.start.offset
    ) {
      prev.content += node.content
      prev.loc.end = node.loc.end
      prev.loc.source += node.loc.source
      return
    }
  }

  nodes.push(node)
}

/**
 * namespace 不是html时，即可能是 xhtml时，解析 '<![CDATA[ html代码]>' 其中的模板内容
 * @param context
 * @param ancestors
 */
function parseCDATA(
  context: ParserContext,
  ancestors: ElementNode[]
): TemplateChildNode[] {
  __TEST__ &&
    assert(last(ancestors) == null || last(ancestors)!.ns !== Namespaces.HTML)
  __TEST__ && assert(startsWith(context.source, '<![CDATA['))

  advanceBy(context, 9) // 移动光标距离为： '<![CDATA['.length

  // 解析 '<![CDATA[ html代码 ]]>' 之间的内容
  const nodes = parseChildren(context, TextModes.CDATA, ancestors)
  if (context.source.length === 0) {
    emitError(context, ErrorCodes.EOF_IN_CDATA)
  } else {
    __TEST__ && assert(startsWith(context.source, ']]>'))
    advanceBy(context, 3)
  }

  return nodes
}

/**
 * 解析注释： <!--正常注释-->、处理无效注释 'a<!--bc'、不规范注释'<!-->'、处理嵌套注释'<!--<!--a-->123'、
 *    源码调试注释时，推荐直接编辑模版的template属性，如 template: '<!-- abc -->'，
 *    因为如果通过dom标签得到的template，其innerHTML 输出的注释会与源码有区别，如 <!-->的innerHTML 为 '<!---->'
 * @param context
 * @return 返回已解析的注释节点配置
 */
function parseComment(context: ParserContext): CommentNode {
  __TEST__ && assert(startsWith(context.source, '<!--'))

  const start = getCursor(context)
  let content: string

  // Regular comment: 结束边界：'-->' 或 '--!>'(其innerHTML为 '-->')
  const match = /--(\!)?>/.exec(context.source)
  if (!match) {
    // 如果没有匹配到：如 template = 'a<!--bc'
    content = context.source.slice(4) // 截取 '<!--' 之后的内容
    advanceBy(context, context.source.length) // 直接将光标移动到结束位置，结束处理
    emitError(context, ErrorCodes.EOF_IN_COMMENT) // 触发控制台错误，在compiler 函数定义时，定义错误处理
  } else {
    // match.index 为'-->'匹配到的位置，如：'<!--a-->'，其 match.index = 5

    if (match.index <= 3) {
      // 不合理注释如: template =  '<!-->'  或 '<!--->'
      emitError(context, ErrorCodes.ABRUPT_CLOSING_OF_EMPTY_COMMENT)
    }
    if (match[1]) {
      // 捕获0为匹配的内容，捕获组1为 '(\!)' 括号里的内容
      // match[1] = '!' 如 template = '<!-- abc --!>'，不规范的关闭注释
      emitError(context, ErrorCodes.INCORRECTLY_CLOSED_COMMENT)
    }
    // 获取注释内容，不影响原source
    content = context.source.slice(4, match.index)

    // 处理嵌套注释，如：template = '<!--<!--a-->123'，则 match.index = 9
    // Advancing with reporting nested comments.
    const s = context.source.slice(0, match.index) // s = '<!--<!--a'
    let prevIndex = 1, // 开始查找位置
      nestedIndex = 0 // 嵌套位置
    while ((nestedIndex = s.indexOf('<!--', prevIndex)) !== -1) {
      // 移动光标位置，同时更新下次要解析的模版内容：context.source = '<!--a-->123'
      advanceBy(context, nestedIndex - prevIndex + 1)

      // s = '<!--<!--a'，nestedIndex = 4，length = 9
      if (nestedIndex + 4 < s.length) {
        // 存在嵌套注释
        emitError(context, ErrorCodes.NESTED_COMMENT)
      }
      // 更新下一轮起始位置，如：s='<!--<!--a'，prevIndex = 5
      prevIndex = nestedIndex + 1
    }

    // 如: template='<!--<!--a-->123'，此时解析内容context.source为：'<!--a-->123'，
    // match.index = 9, match[0] 为匹配到的结束注释 '-->' 3, prevIndex = 5
    // 则计算出 advanceBy 需移动光标距离：总注释长度（match.index + match[0].length） - 已解析的注释长度（prevIndex） + 1
    advanceBy(context, match.index + match[0].length - prevIndex + 1)
  }

  // 返回注释内容节点
  return {
    type: NodeTypes.COMMENT,
    content,
    loc: getSelection(context, start) // 注释范围起始点与注释源码（包括标签）
  }
}

// 注释 特殊标签如: '<!DOCTYPE html>' 或 '<![CDATA[123...]]>' 或无效结束标签 '</123>' 等
// 注释特殊标签，并返回注释内容，如： '<!--DOCTYPE html-->' 或 '[CDATA[123...]]' 或 '<!--123-->'
function parseBogusComment(context: ParserContext): CommentNode | undefined {
  __TEST__ && assert(/^<(?:[\!\?]|\/[^a-z>])/i.test(context.source))

  // 获取当前光标位置，即当前模板解析起始位置
  const start = getCursor(context)
  const contentStart = context.source[1] === '?' ? 1 : 2 // <?xml、<!DOCTYPE、</123>等
  let content: string

  const closeIndex = context.source.indexOf('>')
  if (closeIndex === -1) {
    // 没有结束边界，直接结束解析，并注释之后所有内容
    content = context.source.slice(contentStart)
    advanceBy(context, context.source.length) // 光标移动到结束位置
  } else {
    content = context.source.slice(contentStart, closeIndex) // 获取注释内容
    advanceBy(context, closeIndex + 1) // 光标移动到结束边界的下个位置
  }

  return {
    type: NodeTypes.COMMENT,
    content, // 注释内容
    loc: getSelection(context, start) // 注释内容在模板中的起始和终止位置，还有对应的模板内容
  }
}

/**
 * 解析元素标签：标签名、标签属性、标签指令等
 */
function parseElement(
  context: ParserContext,
  ancestors: ElementNode[] // 祖先元素列表，每次解析完标签后，会存储进来
): ElementNode | undefined {
  __TEST__ && assert(/^<[a-z]/i.test(context.source))

  // 解析开始标签：标签名、标签属性列表、属性指令等
  const wasInPre = context.inPre // 记录祖先元素中是否有pre元素
  const wasInVPre = context.inVPre
  const parent = last(ancestors) // 获取父元素
  // 解析元素标签：指令等
  const element = parseTag(context, TagType.Start, parent)
  // 是否被 pre 标签包裹，在解析开始标签期间，如果是pre标签，则context.inPre会被设置为true
  const isPreBoundary = context.inPre && !wasInPre
  // 是否使用 v-pre 指令
  const isVPreBoundary = context.inVPre && !wasInVPre

  // 自闭元素 或自闭标签 <br />、<img />、<input /> 等：@vue/shared/src/domTagConfig.ts
  if (element.isSelfClosing || context.options.isVoidTag(element.tag)) {
    return element
  }

  /**
   * 此时解析进度状态:
   * 如：template = '<span class="abc"></span>'，
   * 开始标签解析结果:
   *   element.loc: {
   *     source: "<span class="abc">"
   *     start: {column: 1, line: 1, offset: 0}
   *     end: {column: 19, line: 1, offset: 18}
   *   }
   * 接下来要解析的模版：context.source = '</span>'
   */

  // 解析子元素
  ancestors.push(element) // 存储父元素
  const mode = context.options.getTextMode(element, parent) // 获取元素文本类型，根据标签名
  // 开始解析子元素，返回子元素节点信息，如果是结束标签，则返回为空[]
  const children = parseChildren(context, mode, ancestors)
  ancestors.pop()
  // 解析完子元素

  // 2.x inline-template compat
  if (__COMPAT__) {
    const inlineTemplateProp = element.props.find(
      p => p.type === NodeTypes.ATTRIBUTE && p.name === 'inline-template'
    ) as AttributeNode
    if (
      inlineTemplateProp &&
      checkCompatEnabled(
        CompilerDeprecationTypes.COMPILER_INLINE_TEMPLATE,
        context,
        inlineTemplateProp.loc
      )
    ) {
      const loc = getSelection(context, element.loc.end)
      inlineTemplateProp.value = {
        type: NodeTypes.TEXT,
        content: loc.source,
        loc
      }
    }
  }

  element.children = children

  /**
   *  解析结束标签
   // 如：template = '<span class="abc"></span>'
   // 解析完开始标签了，此时：context.source = '</span>'
   */
  if (startsWithEndTagOpen(context.source, element.tag)) {
    // 判断开始标签是否带有对应的结束标签
    // 解析结束标签，比如不能有属性
    parseTag(context, TagType.End, parent)
  } else {
    // 如果没有对应的结束标签
    // 如：template = '<div><span class="abc"></span>'
    emitError(context, ErrorCodes.X_MISSING_END_TAG, 0, element.loc.start) // 缺少结束标签，并定位到开始标签位置
    if (context.source.length === 0 && element.tag.toLowerCase() === 'script') {
      // script 标签中，不能带有 html 的注释格式
      const first = children[0]
      if (first && startsWith(first.loc.source, '<!--')) {
        emitError(context, ErrorCodes.EOF_IN_SCRIPT_HTML_COMMENT_LIKE_TEXT)
      }
    }
  }

  element.loc = getSelection(context, element.loc.start)

  // 解析pre元素后，重置上下文的pre环境，在解析子元素时，若祖先元素有pre元素，不会重置inpre状态
  if (isPreBoundary) {
    context.inPre = false
  }
  if (isVPreBoundary) {
    context.inVPre = false
  }
  return element
}

const enum TagType {
  Start,
  End
}

const isSpecialTemplateDirective = /*#__PURE__*/ makeMap(
  `if,else,else-if,for,slot`
)

/**
 * 解析标签，如：开始标签'<div>' 或 结束标签 '</div>'
 */
function parseTag(
  context: ParserContext,
<<<<<<< HEAD
  type: TagType, // 开始或结束
=======
  type: TagType.Start,
  parent: ElementNode | undefined
): ElementNode
function parseTag(
  context: ParserContext,
  type: TagType.End,
  parent: ElementNode | undefined
): void
function parseTag(
  context: ParserContext,
  type: TagType,
>>>>>>> 4f17be7b
  parent: ElementNode | undefined
): ElementNode | undefined {
  __TEST__ && assert(/^<\/?[a-z]/i.test(context.source))
  __TEST__ &&
    assert(
      type === (startsWith(context.source, '</') ? TagType.End : TagType.Start)
    )

  // 解析标签，如：context.source = '<span class="abc" :hello="123">'
  const start = getCursor(context) // 获取当前模板解析所在位置
  // 匹配标签名（开始标签或结束标签），以：空格、/、>、制页符 结束
  const match = /^<\/?([a-z][^\t\r\n\f />]*)/i.exec(context.source)! // 结尾 '!' ts语法 ，即match 排除 null
  // 捕获组1，括号内容：标签名 'span'
  const tag = match[1]
  // 默认 Namespaces.HTML
  const ns = context.options.getNamespace(tag, parent)

  // 解析标签名完成，继续移动光标距离，match[0] 为匹配到到内容，如: '<span'.length = 5
  advanceBy(context, match[0].length)
  // 跳过 开头为：空格、换行等，如：context.source = ' class="abc">'
  advanceSpaces(context)
  // 此时 context.source = 'class="abc">'

  // save current state in case we need to re-parse attributes with v-pre
  // 解析完标签名，保存此刻解析状态，光标位置，与当前解析内容，为了之后解析识别到标签为pre时，在解析完元素属性列表后，重置回此刻光标状态
  const cursor = getCursor(context)
  const currentSource = context.source

  // 解析标签属性，返回元素的属性节点列表，其中节点分为 普通html标签属性节点和指令属性节点
  let props = parseAttributes(context, type)
  // 至此 context.source = '' 或 '>...' 或 '/>...'

  // 判断 tag === 'pre'
  if (context.options.isPreTag(tag)) {
    context.inPre = true
  }

  // 检测节点属性列表中是否有 v-pre 指令
  if (
    type === TagType.Start &&
    !context.inVPre &&
    props.some(p => p.type === NodeTypes.DIRECTIVE && p.name === 'pre')
  ) {
    context.inVPre = true
    // reset context
    extend(context, cursor) // 重置光标信息到最开始标签属性开始位置，即标签名之后（也跳过空格）
    context.source = currentSource
    // 重新解析一遍元素属性列表，把所有属性都当作普通html标签属性，且不进行指令属性分析，同时去掉'v-pre' 属性
    props = parseAttributes(context, type).filter(p => p.name !== 'v-pre')
  }

  // 解析至此模版大致为： context.source = '' 或 '>...' 或 '/>...'，已经过 元素标签名、元素属性列表 分析

  // 解析标签的关闭标志，如: template:'<span class="abc"'，开始标签没有关闭
  let isSelfClosing = false
  if (context.source.length === 0) {
    // 标签没有关闭，没有闭合字符，
    emitError(context, ErrorCodes.EOF_IN_TAG)
  } else {
    // 自闭合标签，如：'<br />'
    isSelfClosing = startsWith(context.source, '/>')
    if (type === TagType.End && isSelfClosing) {
      // 结束标签 不该为自闭合
      emitError(context, ErrorCodes.END_TAG_WITH_TRAILING_SOLIDUS)
    }
    // 跳过关闭字符
    advanceBy(context, isSelfClosing ? 2 : 1)
  }
  // 至此标签的模版光标解析结束

<<<<<<< HEAD
  /**
   * 非用户自定义元素时，需要判断元素标签类型： ELEMENT、 COMPONENT、 SLOT、 TEMPLATE
   * 默认都是 ELEMENT
   */
  let tagType = ElementTypes.ELEMENT
  const options = context.options
  if (!context.inVPre && !options.isCustomElement(tag)) {
    // 非用户自定义元素： NO = () => false
    // 判断是 v-is 指令，动态组件
    const hasVIs = props.some(
      p => p.type === NodeTypes.DIRECTIVE && p.name === 'is' // v-bind:is，则 p.name = 'bind'
    )

    // 判断 ElementTypes 为是 COMPONENT 元素
    // 一：
    //    不存在v-is指令属性，并且是非原生标签，如：<hello-world />
    // 二：
    //    存在v-is指令属性
    //    标签为内置元素：Teleport、Suspense、KeepAlive、BaseTransition、Transition、TransitionGroup
    //    大写开头的标签
    //    标签名为 component
=======
  if (type === TagType.End) {
    return
  }

  // 2.x deprecation checks
  if (
    __COMPAT__ &&
    __DEV__ &&
    isCompatEnabled(
      CompilerDeprecationTypes.COMPILER_V_IF_V_FOR_PRECEDENCE,
      context
    )
  ) {
    let hasIf = false
    let hasFor = false
    for (let i = 0; i < props.length; i++) {
      const p = props[i]
      if (p.type === NodeTypes.DIRECTIVE) {
        if (p.name === 'if') {
          hasIf = true
        } else if (p.name === 'for') {
          hasFor = true
        }
      }
      if (hasIf && hasFor) {
        warnDeprecation(
          CompilerDeprecationTypes.COMPILER_V_IF_V_FOR_PRECEDENCE,
          context,
          getSelection(context, start)
        )
      }
    }
  }

  let tagType = ElementTypes.ELEMENT
  const options = context.options
  if (!context.inVPre && !options.isCustomElement(tag)) {
    const hasVIs = props.some(p => {
      if (p.name !== 'is') return
      // v-is="xxx" (TODO: deprecate)
      if (p.type === NodeTypes.DIRECTIVE) {
        return true
      }
      // is="vue:xxx"
      if (p.value && p.value.content.startsWith('vue:')) {
        return true
      }
      // in compat mode, any is usage is considered a component
      if (
        __COMPAT__ &&
        checkCompatEnabled(
          CompilerDeprecationTypes.COMPILER_IS_ON_ELEMENT,
          context,
          p.loc
        )
      ) {
        return true
      }
    })
>>>>>>> 4f17be7b
    if (options.isNativeTag && !hasVIs) {
      // 不存在 v-is 指令属性
      // 如：<hello-world /> // 非原生标签，则判定为组件，注意 template标签属于html
      if (!options.isNativeTag(tag)) tagType = ElementTypes.COMPONENT
    } else if (
      hasVIs || // 存在 v-is 指令属性
      isCoreComponent(tag) || // 内置组件：Teleport、Suspense、KeepAlive、BaseTransition  (可以大小写横线)
      (options.isBuiltInComponent && options.isBuiltInComponent(tag)) || // 内置组件 Transition、TransitionGroup
      /^[A-Z]/.test(tag) || // 开头大写标签
      tag === 'component'
    ) {
      tagType = ElementTypes.COMPONENT
    }

    // 判断 ElementTypes 为 TEMPLATE 元素
    if (tag === 'slot') {
      tagType = ElementTypes.SLOT // 元素类型 为slot
    } else if (
      tag === 'template' &&
<<<<<<< HEAD
      props.some(p => {
        return (
          p.type === NodeTypes.DIRECTIVE && isSpecialTemplateDirective(p.name) // 存在指定指令列表if、else、else-if、for、slot，则 元素为template类型
        )
      })
=======
      props.some(
        p =>
          p.type === NodeTypes.DIRECTIVE && isSpecialTemplateDirective(p.name)
      )
>>>>>>> 4f17be7b
    ) {
      tagType = ElementTypes.TEMPLATE // 元素类型为模版template，且必须带有指定指令列表，注意: 不带指定指令的template标签是html标签 即 ElementTypes.ELEMENT
    }
  }

  // 返回元素模版节点信息
  return {
    type: NodeTypes.ELEMENT,
    ns, // 命名空间
    tag, // 标签名
    tagType, // 标签类型：ELEMENT、 COMPONENT、 SLOT、 TEMPLATE
    props, // 元素属性列表
    isSelfClosing, // 标签是否自闭和
    children: [],
    loc: getSelection(context, start), // 元素标签位置信息，如：template='<span class="abc"></span>'，完成解析开始标签后，其中的 loc.source = '<span class="abc">'
    codegenNode: undefined // to be created during transform phase  在 transform 阶段进行赋值
  }
}

/**
 * 解析标签上的属性列表: 属性名tagName=属性值tagValue，还有属性指令，以 v-、:、@、# 开头
 * 返回元素的属性节点列表，其中节点分为 普通html标签属性节点和指令属性节点
 */
function parseAttributes(
  context: ParserContext,
  type: TagType // 开始标签或结束标签
): (AttributeNode | DirectiveNode)[] {
  const props = []
  const attributeNames = new Set<string>()

  // 以 context.source = '' 或 '>...' 或 '/>...' 为结束解析标签属性
  while (
    context.source.length > 0 &&
    !startsWith(context.source, '>') &&
    !startsWith(context.source, '/>')
  ) {
    if (startsWith(context.source, '/')) {
      // 标签属性上不能有：'/'，如：template = '<span / class="abc"></span>'，此时 context.source = '/ class="abc"></span>'
      emitError(context, ErrorCodes.UNEXPECTED_SOLIDUS_IN_TAG)
      advanceBy(context, 1)
      advanceSpaces(context)
      continue // 当前为无效属性，无需记录，直接继续解析后边属性
    }

    if (type === TagType.End) {
      // 结束标签上不能有属性，如: template = '</span class="abc">'
      emitError(context, ErrorCodes.END_TAG_WITH_ATTRIBUTES)
    }

    // 解析标签每个属性，返回html普通元素属性节点 或 指令属性节点
    const attr = parseAttribute(context, attributeNames)
    if (type === TagType.Start) {
      props.push(attr)
    }

    // 如：template: '<span name="hello"class="world"></span>'，解析完name属性时，光标定位到name属性值后边，如果发现当前位置不是空格或结束边界则报错
    if (/^[^\t\r\n\f />]/.test(context.source)) {
      emitError(context, ErrorCodes.MISSING_WHITESPACE_BETWEEN_ATTRIBUTES)
    }
    // 跳过空格，继续下一个属性解析，如果此时 context.source = '' 或 '>...' 或 '/>...' 则结束解析元素属性
    advanceSpaces(context)
  }

  return props // 返回元素属性节点列表
}

/**
 * 解析标签上的属性: 属性名tagName=属性值tagValue，还有属性指令:/^(v-|:|@|#)/.test(tagName)
 * 返回 指令属性节点 或 普通html元素属性节点
 */
function parseAttribute(
  context: ParserContext,
  nameSet: Set<string> // 元素标签属性列表集合
): AttributeNode | DirectiveNode {
  __TEST__ && assert(/^[^\t\r\n\f />]/.test(context.source))

  // 解析属性名，如：context.source = 'class="abc" :hello="123"></span>'
  const start = getCursor(context) // 记录当前光标解析位置
  // 匹配属性名，不能以：'空格、/、>' 开头， 且之后以：'空格、换行、/、>、=' 为结束边界
  const match = /^[^\t\r\n\f />][^\t\r\n\f />=]*/.exec(context.source)!
  // match[0] 为 匹配到的内容: 'class'、':hello'
  const name = match[0]

  // 校验属性名

  // 属性名 不能重复
  if (nameSet.has(name)) {
    emitError(context, ErrorCodes.DUPLICATE_ATTRIBUTE)
  }
  nameSet.add(name)
  if (name[0] === '=') {
    // 属性名 不能以 '=' 开头，如：'<span =class="abc"></span>'，则 name = '=class'
    emitError(context, ErrorCodes.UNEXPECTED_EQUALS_SIGN_BEFORE_ATTRIBUTE_NAME)
  }
  // 在一个块级域中处理
  {
    // 属性名不能含有以下字符
    const pattern = /["'<]/g
    let m: RegExpExecArray | null
    while ((m = pattern.exec(name))) {
      // 如：<span cl"as's<="abc">，则 name = `cla"as's<`
      // 如：没有关闭标签 template= '<span class="abc" </span>'，则第二次解析属性时 name = '<'
      // 如：动态指令 @['click'].prevent="handleClick"
      emitError(
        context,
        ErrorCodes.UNEXPECTED_CHARACTER_IN_ATTRIBUTE_NAME,
        m.index // 匹配到的错误位置，如：name = `cla"as's<`，m.index = 3
      )
    }
  }

  // 完成解析：属性名，前进解析光标、模版中移除解析名
  advanceBy(context, name.length)

  // 注意：在html 文档中，<div id="app"><span v-model></span></div>，通过innerHTML，获取模版信息时，属性默认值为""，即得到的template = document.querySelector('#app').innerHTML = '<span v-model=""></span>'
  // 与在组件上直接定义属性 template: '<span v-model></span>' 不同

  // 开始解析：属性值
  // 属性值在 '=' 之后，如：template: '<span class = "abc">'，此时 context.source: ' = "abc">'，注意可以 空格、换行 间隔
  let value: AttributeValue = undefined

  if (/^[\t\r\n\f ]*=/.test(context.source)) {
    advanceSpaces(context) // 跳过空格
    advanceBy(context, 1) // 跳过 '='
    advanceSpaces(context) // 跳过空格
    // 解析属性值，并返回属性值节点
    // 属性值 可以设置引号，template: '<span class = "abc">'
    // 也可以没有，template: '<span class = abc>'，如果开始没有引号，则其结束边界为：空格、>，同时属性值内容不能有：引号、空格、<
    // 结果都是：class="abc"
    value = parseAttributeValue(context) // 返回属性值节点

    // 判断节点是否存在
    // 有 '=' 时，必须设置属性值节点，如: template = '<span class = ></span>'，context.source = '></span>'，注意，class=""
    if (!value) {
      emitError(context, ErrorCodes.MISSING_ATTRIBUTE_VALUE)
    }
  }
  // 记录 所解析属性名与属性值 的位置，范围从属性名开始到属性值结束，此时光标移动到属性值之后
  const loc = getSelection(context, start)

  // 解析完成：属性值

  // 解析标签指令，判断属性名是否代表指令
  // 如：template = '<span v-bind:["指令参数(如click或change)"].prevent="someHandler"></span>'
  // 此时指令属性名: name = 'v-bind:["指令参数(如click或change)"].prevent'
  // 指令属性名组成: 指令名、指令参数、指令修饰符，如 v-bind:click.prevent

  // 指令开头必须是：v-、:、@、#
  // context.inVPre 即指令列表存在v-pre指令，则不需要解析（触发时机：当解析完所有指令之后，会判断指令列表中是否有v-pre指令，有则会重新解析一遍所有属性，且把指令属性当做普通html标签属性处理）
  if (!context.inVPre && /^(v-|:|@|#)/.test(name)) {
    // 指令分类：v-xxx指令、v-xxx:xxx指令、 :[xxx]（参数形式的指令）、:xxx指令
    // 还有：@[xxx]指令、@xxx指令、#[xxx]、#xxx
    // 注意 ':'、 '@'、'#' 后边 不能马上跟 '.'，如：'<span @.click="someHandler"></span>'，此时 match[2] = undefined，match[3] = '@.click'，即只符合 (.+)?
    // 如： template = '<span v-if="true"></span>'，则 name = 'v-if'
    // 如： template = '<span :attr1='true' @[attr2]="false"></span>'，则 name = 'v-if'
    // '?:' 表示不进行捕获这个括号中内容
    const match = /(?:^v-([a-z0-9-]+))?(?:(?::|^@|^#)(\[[^\]]+\]|[^\.]+))?(.+)?$/i.exec(
      name
<<<<<<< HEAD
    )! // 排除 null

    /**
     * 如属性名name为： 'v-bind:["指令参数(如click或change)"].prevent'  或者 '#header' 或 '@click'
     *    match[1] 指令类型 - 为匹配第一个待捕获的括号内容：([a-z0-9-]+) 指令，则 match[1] = 'bind' 或 '' 或 ''
     *    match[2] 指令名/参数 - 为匹配第二个待捕获的括号内容：(\[[^\]]+\]|[^\.]+)，则 match[2] = '["指令参数(如click或change)"]' 或 'header' 或 'click'
     *    match[3] 指令修饰符 - 为匹配第三个待捕获的括号内容：(.+)，则 match[3] = '.prevent'
     * 注意 '?:' 表示不进行捕获这个括号中内容
     */
    /**
     * 解析指令别名对应的真实功能：
     *    如果 存在 v-xxx，则直接设置为 'xxx'，如v-slot，则 dirName = 'slot'
     *    否则：
     *        ':' 开头代表 'bind'
     *        '@' 开头代表 'on'
     *        '#' 开头代表 'slot'，此为默认，如：template: '<span #header="nav"></span>'，则 dirName = 'slot'
     */
    const dirName =
      match[1] ||
      (startsWith(name, ':') ? 'bind' : startsWith(name, '@') ? 'on' : 'slot')

    // 指令属性名节点/指令名表达式，match[2]，如 @click.prevent 中的 'click'；
    // 注意 动态指令时，不能是 @['click']，指令名不可以有 ' " < 这3个字符，必须是个变量
=======
    )!

    let dirName =
      match[1] ||
      (startsWith(name, ':') ? 'bind' : startsWith(name, '@') ? 'on' : 'slot')
>>>>>>> 4f17be7b
    let arg: ExpressionNode | undefined

    // match[2] 捕获 (?:(?::|^@|^#)(\[[^\]]+\]|[^\.]+)) 其中括号内容：(\[[^\]]+\]|[^\.]+) ，即跟在 :、@、# 后的内容
    // 如 <span v-bind="{}"></span> 则此时 match2 = undefined
    if (match[2]) {
      const isSlot = dirName === 'slot' // 如：template: '<span #header="nav"></span>' 或 'v-slot'，则 name = '#header'，match[2] = 'header'，dirName = 'slot'
      const startOffset = name.lastIndexOf(match[2]) // 指令内容开始位置

      // 解析指令内容的开始位置与结束位置，解析的内容为  ' :、@、# ' 后的指令内容
      const loc = getSelection(
        // 获取指定模板范围内的位置与内容
        context,
        // 由于已解析完属性名跟属性值，模版光标已经移动到属性值之后，所以需要通过getNewPosition方法去单独获取指令在模版中的位置信息
        getNewPosition(context, start, startOffset), // 如 'v-bind:click' 则返回指令名 'click' 光标模版开始位置节点，功能等同与 advance 中的 advancePositionWithMutation 移动光标功能，但getNewPosition方法不影响 start 光标位置信息，advancePositionWithMutation 则影响光标位置信息
        getNewPosition(
          // 返回指令内容在模版中的结束位置信息
          context,
          start, // 指令内容开始位置
          startOffset + match[2].length + ((isSlot && match[3]) || '').length // 如果是slot的话，还要包括 match[3]，为了支持vue2.x，如v-slot:header.top
        )
      )
      let content = match[2]
      let isStatic = true // 是否静态指令

      // 动态指令 '@[someEvent]'，其中变量someEvent: 'click'
      if (content.startsWith('[')) {
        isStatic = false

        if (!content.endsWith(']')) {
          emitError(
            context,
            ErrorCodes.X_MISSING_DYNAMIC_DIRECTIVE_ARGUMENT_END
          )
        }

        // 去掉双括号： [ 和 ]
        content = content.substr(1, content.length - 2)
      } else if (isSlot) {
        // #1241 special case for v-slot: vuetify relies extensively on slot
        // names containing dots. v-slot doesn't have any modifiers and Vue 2.x
        // supports such usage so we are keeping it consistent with 2.x.
        // 为了支持vue2.x，slot 指令 要包括 '.' 之后的内容
        content += match[3] || ''
      }

      // 指令参数节点
      // 返回指令名内容信息，如 v-slot:default 中的 'default'，:is 中的 'is'
      arg = {
        type: NodeTypes.SIMPLE_EXPRESSION, // 节点类型为表达式
        content,
        isStatic, // 静态/动态指令，在transform element 中查找组件 is指令判断是否静态时，会用到
        constType: isStatic
          ? ConstantTypes.CAN_STRINGIFY
          : ConstantTypes.NOT_CONSTANT,
        loc // 属性名中指令内容 的开始位置与结束位置还有对应的模版内容，如：'@click'属性的指令内容即： 'click'字符串在解析模版中的位置信息
      }
    }

    // 调整属性值 loc 位置信息，去掉引号
    if (value && value.isQuoted) {
      const valueLoc = value.loc // 属性值 loc光标位置信息，注意 loc包含引号，但 value.content 是不包含引号，只有内容
      valueLoc.start.offset++
      valueLoc.start.column++
      valueLoc.end = advancePositionWithClone(valueLoc.start, value.content) // 调整结束位置，不影响开始位置
      valueLoc.source = valueLoc.source.slice(1, -1) // 调整loc 中的source，去掉引号
    }

<<<<<<< HEAD
    // 返回指令属性节点
=======
    const modifiers = match[3] ? match[3].substr(1).split('.') : []

    // 2.x compat v-bind:foo.sync -> v-model:foo
    if (__COMPAT__ && dirName === 'bind' && arg) {
      if (
        modifiers.includes('sync') &&
        checkCompatEnabled(
          CompilerDeprecationTypes.COMPILER_V_BIND_SYNC,
          context,
          loc,
          arg.loc.source
        )
      ) {
        dirName = 'model'
        modifiers.splice(modifiers.indexOf('sync'), 1)
      }

      if (__DEV__ && modifiers.includes('prop')) {
        checkCompatEnabled(
          CompilerDeprecationTypes.COMPILER_V_BIND_PROP,
          context,
          loc
        )
      }
    }

>>>>>>> 4f17be7b
    return {
      type: NodeTypes.DIRECTIVE, // 节点类型为指令类型
      name: dirName, // 指令名，如 if、show、或 bind、on、slot等指令名
      exp: value && {
        // 指令值节点
        type: NodeTypes.SIMPLE_EXPRESSION,
        content: value.content, // 指令属性值
        isStatic: false,
        // Treat as non-constant by default. This can be potentially set to
        // other values by `transformExpression` to make it eligible for hoisting.
        constType: ConstantTypes.NOT_CONSTANT, // 默认为NOT_CONSTANT，在transformExpression中可能调整成相应的值，为了之后的hoisting设置。
        loc: value.loc
      },
<<<<<<< HEAD
      arg, //  指令参数节点，注意必须是个变量 @['click'] 不符合语法，指令名不能包含 ' " <
      modifiers: match[3] ? match[3].substr(1).split('.') : [], // 指令修饰符节点 '@click.prevent.once'中的 'prevent'、'once'
      loc // 指令属性位置，包括属性名与属性值
=======
      arg,
      modifiers,
      loc
>>>>>>> 4f17be7b
    }
  }

  // 返回普通html元素 attr属性 信息
  return {
    type: NodeTypes.ATTRIBUTE,
    name,
    value: value && {
      type: NodeTypes.TEXT,
      content: value.content,
      loc: value.loc
    },
    loc // 属性位置
  }
}

/**
 * 解析属性值（属性值在 '=' 之后），并返回属性值内容节点、移动光标
 * 返回值： content 不包括引号、loc 包括引号
 */
function parseAttributeValue(context: ParserContext): AttributeValue {
  const start = getCursor(context)
  let content: string

  // 如，template：'<span class = "abc"></span>'
  // 此时，context.source：'"abc"></span>'
  const quote = context.source[0]
  const isQuoted = quote === `"` || quote === `'`
  if (isQuoted) {
    // 属性值以 单/双引号 开头
    advanceBy(context, 1) // 跳过 开始引号

    const endIndex = context.source.indexOf(quote)
    if (endIndex === -1) {
      // 缺少结束引号， 如：template = '<span class = "abc></span>'，则属性值内容为: content = 'abc></span>'
      content = parseTextData(
        // 获取解析文本，并移动光标
        context,
        context.source.length, // 后边所有待解析的内容都是属性值
        TextModes.ATTRIBUTE_VALUE
      )
    } else {
      // 解析引号之间的内容，返回属性值内容，并移动光标
      content = parseTextData(context, endIndex, TextModes.ATTRIBUTE_VALUE)
      advanceBy(context, 1) // 跳过 结束引号
    }
  } else {
    // 属性值没有引号包裹，则以：'空格、换行、>' 为结束边界
    // 如：template = '<span class = abc></span>'，此时：context.source = 'abc></span>'，则class的属性值为：'abc'

    const match = /^[^\t\r\n\f >]+/.exec(context.source)
    if (!match) {
      // 没有设置属性值，如: template = '<span class = ></span>'，context.source = '></span>'
      return undefined
    }

    // 属性值若不以引号开头，则不能有以下字符
    const unexpectedChars = /["'<=`]/g
    let m: RegExpExecArray | null
    while ((m = unexpectedChars.exec(match[0]))) {
      // match[0]： 匹配到的内容 'abc'
      emitError(
        context,
        ErrorCodes.UNEXPECTED_CHARACTER_IN_UNQUOTED_ATTRIBUTE_VALUE,
        m.index
      )
    }
    // 获取属性值内容
    content = parseTextData(context, match[0].length, TextModes.ATTRIBUTE_VALUE)
  }

  // 返回属性值内容节点信息，其中 loc 包括引号位置信息
  return { content, isQuoted, loc: getSelection(context, start) }
}

/**
 * 解析插值 {{ }}
 * @param context
 * @param mode
 */
function parseInterpolation(
  context: ParserContext,
  mode: TextModes
): InterpolationNode | undefined {
  const [open, close] = context.options.delimiters // ['{{', '}}']
  __TEST__ && assert(startsWith(context.source, open))

  // 查找结束边界位置
  const closeIndex = context.source.indexOf(close, open.length)
  if (closeIndex === -1) {
    // 无效解析
    emitError(context, ErrorCodes.X_MISSING_INTERPOLATION_END)
    return undefined
  }

  const start = getCursor(context)
  advanceBy(context, open.length) // 前进光标，跳过 '{{'
  const innerStart = getCursor(context) // 获取插值内容开始位置
  const innerEnd = getCursor(context)
  const rawContentLength = closeIndex - open.length // 内容长度
  const rawContent = context.source.slice(0, rawContentLength) //插值初始内容

  const preTrimContent = parseTextData(context, rawContentLength, mode)
  // 去掉插值内容两端空白，得到具体插值内容
  const content = preTrimContent.trim()
  // 插值内容开始位置
  const startOffset = preTrimContent.indexOf(content)
  if (startOffset > 0) {
    // template: '{{ abc }}'，preTrimContent = ' abc '，content = 'abc'，startOffset = 1
    advancePositionWithMutation(innerStart, rawContent, startOffset) // 如果插值开始位置存在空格，则改变 innerStart 光标信息，调整到具体插值内容开始位置
  }
  // 内容结束位置
  const endOffset =
    rawContentLength - (preTrimContent.length - content.length - startOffset)

  // 调整结束位置对应的光标信息
  advancePositionWithMutation(innerEnd, rawContent, endOffset)

  advanceBy(context, close.length) // 前进光标，跳过 '}}'

  return {
    type: NodeTypes.INTERPOLATION, // 插值类型
    content: {
      // 插值内容节点
      type: NodeTypes.SIMPLE_EXPRESSION, // 一个简单的表达式类型节点（此表达式基础 由 ./ast.ts/createSimpleExpression创建，在后续会常见）
      isStatic: false, // codegen
      // Set `isConstant` to false by default and will decide in transformExpression
      constType: ConstantTypes.NOT_CONSTANT, // transformText 会用到
      content,
      loc: getSelection(context, innerStart, innerEnd) // 记录具体插值内容在模版中的位置信息
    },
    loc: getSelection(context, start) // 记录插值节点的位置信息
  }
}

/**
 * 解析文本节点并返回： 解析并获取当前所处理的文本内容和位置
 */
function parseText(context: ParserContext, mode: TextModes): TextNode {
  __TEST__ && assert(context.source.length > 0)

  // 结束边界：<、{{、]]
  const endTokens = ['<', context.options.delimiters[0]]
  if (mode === TextModes.CDATA) {
    // xhtml
    endTokens.push(']]>')
  }

  // 查找文本结束的位置，以 ['<', '{{'] 为结束边界，且优先以后边为准，如 '{{' 优先级高
  let endIndex = context.source.length
  for (let i = 0; i < endTokens.length; i++) {
    const index = context.source.indexOf(endTokens[i], 1)
    if (index !== -1 && endIndex > index) {
      // 调整结束边界，先识别 '<'， 然后进一步缩小结束范围 '{{'
      endIndex = index
    }
  }

  __TEST__ && assert(endIndex > 0)

  // 解析内容的开始位置
  const start = getCursor(context)
  // 获取解析文本内容
  const content = parseTextData(context, endIndex, mode)

  return {
    type: NodeTypes.TEXT,
    content,
    loc: getSelection(context, start) // 获取解析到的模板相关位置信息和内容
  }
}

/**
 * 解析文本内容并返回、移动光标
 * Get text data with a given length from the current location.
 * This translates HTML entities in the text data.
 */
function parseTextData(
  context: ParserContext,
  length: number,
  mode: TextModes
): string {
  // 解析到的文本内容
  const rawText = context.source.slice(0, length)
  // 解析文本内容后，更新接下来要解析的内容和光标位置调整
  advanceBy(context, length)

  if (
    mode === TextModes.RAWTEXT ||
    mode === TextModes.CDATA ||
    rawText.indexOf('&') === -1
  ) {
    return rawText
  } else {
    // 解析普通文本 且带有 &符号，可能是html 实体，如 在html dom文档body中使用小于号 <，在通过 innerHTML获取模版内容时，会被转译为 &lt; 。因此解析时为了获取实际的内容，需要decodeEntities解析实体内容
    // 通过创建一个dom实例，将rawText作为innerHTML，然后获取其中的textContent，即可实现解析
    return context.options.decodeEntities(
      rawText,
      mode === TextModes.ATTRIBUTE_VALUE // 3.0.2版本暂未发现有使用该参数
    )
  }
}

// 获取当前光标解析位置
function getCursor(context: ParserContext): Position {
  const { column, line, offset } = context
  return { column, line, offset }
}

// 获取指定解析范围的模板内容
function getSelection(
  context: ParserContext,
  start: Position,
  end?: Position
): SourceLocation {
  end = end || getCursor(context) // 光标位置
  return {
    start,
    end, // 不包括结束位置的字符，end 为下一次解析内容的起始位置
    source: context.originalSource.slice(start.offset, end.offset) // 节点内容即该节点对应的模板内容，slice()返回从开始索引到结束索引对应的所有元素，其 中不包含结束索引对应的元素
  }
}

// 获取数组最后一个元素
function last<T>(xs: T[]): T | undefined {
  return xs[xs.length - 1]
}

function startsWith(source: string, searchString: string): boolean {
  return source.startsWith(searchString)
}

/**
 * advance：前进，光标向前移动、模版内容向前解析
 * 重新定位之后要处理内容的光标位置信息和源码内容
 * @param numberOfCharacters  ，前进数量，即当前已解析的模版内容长度
 */
function advanceBy(context: ParserContext, numberOfCharacters: number): void {
  const { source } = context
  __TEST__ && assert(numberOfCharacters <= source.length)
  // 重新定位之后要处理内容的光标位置信息，修改context光标定位信息
  advancePositionWithMutation(context, source, numberOfCharacters)
  context.source = source.slice(numberOfCharacters)
}

function advanceSpaces(context: ParserContext): void {
  const match = /^[\t\r\n\f ]+/.exec(context.source)
  if (match) {
    advanceBy(context, match[0].length)
  }
}

/**
 * 针对标签属性名为指令的属性节点，获取指令对应的开始/结束 光标位置信息，不影响属性名节点开始位置start: Position
 */
function getNewPosition(
  context: ParserContext,
  start: Position, // 属性名指令光标开始位置
  numberOfCharacters: number
): Position {
  return advancePositionWithClone(
    // 不修改 start 位置信息 （注意，在advancePositionWithMutation则影响模版节点位置信息）
    start,
    context.originalSource.slice(start.offset, numberOfCharacters), // 返回指令前缀，如 'v-bind:click'，则前缀为 'v-bind:'，再如：'#header'，则前缀为 '#'
    numberOfCharacters
  )
}

// 提示错误，光标位置，解析范围
function emitError(
  context: ParserContext,
  code: ErrorCodes,
  offset?: number,
  loc: Position = getCursor(context) // 返回光标位置：结束位置（即模版长度）
): void {
  if (offset) {
    loc.offset += offset
    loc.column += offset
  }
  context.options.onError(
    createCompilerError(code, {
      start: loc,
      end: loc,
      source: ''
    })
  )
}

// 判断当前解析内容是否是结束边界
function isEnd(
  context: ParserContext,
  mode: TextModes,
  ancestors: ElementNode[]
): boolean {
  /**
   * 如 template: '<span class="abc"></span>'
   * 当解析完开始标签后，此时 context.source = '</span>'
   */

  const s = context.source

  switch (mode) {
    case TextModes.DATA: // 元素默认为DATA
      if (startsWith(s, '</')) {
        // TODO: probably bad performance
        for (let i = ancestors.length - 1; i >= 0; --i) {
          // 判断是否是某一个开始标签对应的结束标签
          // s='</span>', ancestors[0].tag = 'span'
          if (startsWithEndTagOpen(s, ancestors[i].tag)) {
            return true
          }
        }
      }
      break

    // 以下内容也不需要进行解析
    case TextModes.RCDATA: // 富文本框textarea 或 文档标题title标签
    case TextModes.RAWTEXT: {
      // 纯文本标签：style,iframe,script,noscript
      // 如 RCDATA: template='<textarea class="abc"></textarea>'
      const parent = last(ancestors)
      if (parent && startsWithEndTagOpen(s, parent.tag)) {
        return true
      }
      break
    }

    case TextModes.CDATA: // xhtml/xml
      if (startsWith(s, ']]>')) {
        return true
      }
      break
  }

  return !s
}

/**
 * 判断开始标签带有对应的结束标签
 * 即判断当前结束标签是否是其开始标签对应的结束标签
 */
function startsWithEndTagOpen(source: string, tag: string): boolean {
  //  // source='</span>', tag = 'span'
  return (
    startsWith(source, '</') && // 结束标签 标志
    source.substr(2, tag.length).toLowerCase() === tag.toLowerCase() && // 结束标签名 与开始标签名一致
    /[\t\r\n\f />]/.test(source[2 + tag.length] || '>') // 判断结束标签 最后一个字符，必须关闭
  )
}<|MERGE_RESOLUTION|>--- conflicted
+++ resolved
@@ -1,12 +1,8 @@
-<<<<<<< HEAD
 /**
  * 解析模板template，得到ast语法树
  */
 
-import { ParserOptions } from './options'
-=======
 import { ErrorHandlingOptions, ParserOptions } from './options'
->>>>>>> 4f17be7b
 import { NO, isArray, makeMap, extend } from '@vue/shared'
 import {
   ErrorCodes,
@@ -146,24 +142,14 @@
 
   return {
     options,
-<<<<<<< HEAD
     column: 1, // 当前列（索引以1开始），这三个属性 定位光标解析起始位置
     line: 1, // 当前行
     offset: 0, // 当前操作的模板字符串source的起始位置
     originalSource: content, // 模板代码 innerHTML，开头包括换行和代码缩进（缩进以空格表示）
     source: content, // 当前正在操作的模板内容，即 originalSource.slice(offset)
     inPre: false, // 当前解析上下文在 pre 标签内，如解析pre标签内的子元素
-    inVPre: false // v-pre 指令内
-=======
-    column: 1,
-    line: 1,
-    offset: 0,
-    originalSource: content,
-    source: content,
-    inPre: false,
-    inVPre: false,
+    inVPre: false, // v-pre 指令内
     onWarn: options.onWarn
->>>>>>> 4f17be7b
   }
 }
 
@@ -320,23 +306,18 @@
     }
   }
 
-<<<<<<< HEAD
   /**
    * 处理空白字符
    * 1、移除空内容节点
    * 2、将连续空格替换成一个空格
    */
 
-  // Whitespace management for more efficient output
-  // (same as v2 whitespace: 'condense')
-=======
   // Whitespace handling strategy like v2
->>>>>>> 4f17be7b
   let removedWhitespace = false
 
   // 排除 TextModes.RAWTEXT，即标签为：style,iframe,script,noscript
   if (mode !== TextModes.RAWTEXT && mode !== TextModes.RCDATA) {
-    const preserve = context.options.whitespace === 'preserve'
+    const preserve = context.options.whitespace === 'preserve' // 设置保留空白
     for (let i = 0; i < nodes.length; i++) {
       const node = nodes[i]
       if (!context.inPre && node.type === NodeTypes.TEXT) {
@@ -350,44 +331,26 @@
           // - (condense mode) the whitespace is adjacent to a comment, or:
           // - (condense mode) the whitespace is between two elements AND contains newline
           if (
-<<<<<<< HEAD
             !prev || // 前边没有相邻元素（首个元素）
             !next || // 后边没有相邻元素（最后元素）
-            prev.type === NodeTypes.COMMENT || // 前边为注释元素
-            next.type === NodeTypes.COMMENT || // 后边为注释元素
-            (prev.type === NodeTypes.ELEMENT && // 前后都有相邻元素，且内容为换行
-              next.type === NodeTypes.ELEMENT &&
-              /[\r\n]/.test(node.content))
-=======
-            !prev ||
-            !next ||
             (!preserve &&
-              (prev.type === NodeTypes.COMMENT ||
-                next.type === NodeTypes.COMMENT ||
-                (prev.type === NodeTypes.ELEMENT &&
+              (prev.type === NodeTypes.COMMENT || // 前边为注释元素
+              next.type === NodeTypes.COMMENT || // 后边为注释元素
+                (prev.type === NodeTypes.ELEMENT && // 前后都有相邻元素，且内容为换行
                   next.type === NodeTypes.ELEMENT &&
                   /[\r\n]/.test(node.content))))
->>>>>>> 4f17be7b
           ) {
             removedWhitespace = true // 移除空白
             nodes[i] = null as any // 删除此节点
           } else {
-<<<<<<< HEAD
-            // Otherwise, condensed consecutive whitespace inside the text
-            // down to a single space
-            // 如同一行内的两个元素之间的连续空白，如： template: '{{ foo }}   {{ bar }}'，两个插值节点间的空白
-            node.content = ' '
-          }
-        } else {
-          // 将文本内容中的连续空格替换成一个空格
-=======
             // Otherwise, the whitespace is condensed into a single space
+            // 如过一行内的两个元素之间的连续空白，如： template: '{{ foo }}   {{ bar }}'，两个插值节点间的空白
             node.content = ' '
           }
         } else if (!preserve) {
+          // 将文本内容中的连续空格替换成一个空格
           // in condense mode, consecutive whitespaces in text are condensed
           // down to a single space.
->>>>>>> 4f17be7b
           node.content = node.content.replace(/[\t\r\n\f ]+/g, ' ')
         }
       }
@@ -676,10 +639,7 @@
  */
 function parseTag(
   context: ParserContext,
-<<<<<<< HEAD
-  type: TagType, // 开始或结束
-=======
-  type: TagType.Start,
+  type: TagType.Start, // 开始或结束
   parent: ElementNode | undefined
 ): ElementNode
 function parseTag(
@@ -690,7 +650,6 @@
 function parseTag(
   context: ParserContext,
   type: TagType,
->>>>>>> 4f17be7b
   parent: ElementNode | undefined
 ): ElementNode | undefined {
   __TEST__ && assert(/^<\/?[a-z]/i.test(context.source))
@@ -761,29 +720,6 @@
   }
   // 至此标签的模版光标解析结束
 
-<<<<<<< HEAD
-  /**
-   * 非用户自定义元素时，需要判断元素标签类型： ELEMENT、 COMPONENT、 SLOT、 TEMPLATE
-   * 默认都是 ELEMENT
-   */
-  let tagType = ElementTypes.ELEMENT
-  const options = context.options
-  if (!context.inVPre && !options.isCustomElement(tag)) {
-    // 非用户自定义元素： NO = () => false
-    // 判断是 v-is 指令，动态组件
-    const hasVIs = props.some(
-      p => p.type === NodeTypes.DIRECTIVE && p.name === 'is' // v-bind:is，则 p.name = 'bind'
-    )
-
-    // 判断 ElementTypes 为是 COMPONENT 元素
-    // 一：
-    //    不存在v-is指令属性，并且是非原生标签，如：<hello-world />
-    // 二：
-    //    存在v-is指令属性
-    //    标签为内置元素：Teleport、Suspense、KeepAlive、BaseTransition、Transition、TransitionGroup
-    //    大写开头的标签
-    //    标签名为 component
-=======
   if (type === TagType.End) {
     return
   }
@@ -818,9 +754,15 @@
     }
   }
 
+  /**
+   * 非用户自定义元素时，需要判断元素标签类型： ELEMENT、 COMPONENT、 SLOT、 TEMPLATE
+   * 默认都是 ELEMENT
+   */
   let tagType = ElementTypes.ELEMENT
   const options = context.options
   if (!context.inVPre && !options.isCustomElement(tag)) {
+    // 非用户自定义元素： NO = () => false
+    // 判断是 v-is 指令，动态组件
     const hasVIs = props.some(p => {
       if (p.name !== 'is') return
       // v-is="xxx" (TODO: deprecate)
@@ -843,7 +785,15 @@
         return true
       }
     })
->>>>>>> 4f17be7b
+
+    // 判断 ElementTypes 为是 COMPONENT 元素
+    // 一：
+    //    不存在v-is指令属性，并且是非原生标签，如：<hello-world />
+    // 二：
+    //    存在v-is指令属性
+    //    标签为内置元素：Teleport、Suspense、KeepAlive、BaseTransition、Transition、TransitionGroup
+    //    大写开头的标签
+    //    标签名为 component
     if (options.isNativeTag && !hasVIs) {
       // 不存在 v-is 指令属性
       // 如：<hello-world /> // 非原生标签，则判定为组件，注意 template标签属于html
@@ -863,18 +813,10 @@
       tagType = ElementTypes.SLOT // 元素类型 为slot
     } else if (
       tag === 'template' &&
-<<<<<<< HEAD
-      props.some(p => {
-        return (
-          p.type === NodeTypes.DIRECTIVE && isSpecialTemplateDirective(p.name) // 存在指定指令列表if、else、else-if、for、slot，则 元素为template类型
-        )
-      })
-=======
       props.some(
         p =>
-          p.type === NodeTypes.DIRECTIVE && isSpecialTemplateDirective(p.name)
+          p.type === NodeTypes.DIRECTIVE && isSpecialTemplateDirective(p.name) // 存在指定指令列表if、else、else-if、for、slot，则 元素为template类型
       )
->>>>>>> 4f17be7b
     ) {
       tagType = ElementTypes.TEMPLATE // 元素类型为模版template，且必须带有指定指令列表，注意: 不带指定指令的template标签是html标签 即 ElementTypes.ELEMENT
     }
@@ -1033,7 +975,6 @@
     // '?:' 表示不进行捕获这个括号中内容
     const match = /(?:^v-([a-z0-9-]+))?(?:(?::|^@|^#)(\[[^\]]+\]|[^\.]+))?(.+)?$/i.exec(
       name
-<<<<<<< HEAD
     )! // 排除 null
 
     /**
@@ -1051,19 +992,12 @@
      *        '@' 开头代表 'on'
      *        '#' 开头代表 'slot'，此为默认，如：template: '<span #header="nav"></span>'，则 dirName = 'slot'
      */
-    const dirName =
-      match[1] ||
-      (startsWith(name, ':') ? 'bind' : startsWith(name, '@') ? 'on' : 'slot')
-
-    // 指令属性名节点/指令名表达式，match[2]，如 @click.prevent 中的 'click'；
-    // 注意 动态指令时，不能是 @['click']，指令名不可以有 ' " < 这3个字符，必须是个变量
-=======
-    )!
-
     let dirName =
       match[1] ||
       (startsWith(name, ':') ? 'bind' : startsWith(name, '@') ? 'on' : 'slot')
->>>>>>> 4f17be7b
+
+    // 指令属性名节点/指令名表达式，match[2]，如 @click.prevent 中的 'click'；
+    // 注意 动态指令时，不能是 @['click']，指令名不可以有 ' " < 这3个字符，必须是个变量
     let arg: ExpressionNode | undefined
 
     // match[2] 捕获 (?:(?::|^@|^#)(\[[^\]]+\]|[^\.]+)) 其中括号内容：(\[[^\]]+\]|[^\.]+) ，即跟在 :、@、# 后的内容
@@ -1131,9 +1065,6 @@
       valueLoc.source = valueLoc.source.slice(1, -1) // 调整loc 中的source，去掉引号
     }
 
-<<<<<<< HEAD
-    // 返回指令属性节点
-=======
     const modifiers = match[3] ? match[3].substr(1).split('.') : []
 
     // 2.x compat v-bind:foo.sync -> v-model:foo
@@ -1160,7 +1091,7 @@
       }
     }
 
->>>>>>> 4f17be7b
+    // 返回指令属性节点
     return {
       type: NodeTypes.DIRECTIVE, // 节点类型为指令类型
       name: dirName, // 指令名，如 if、show、或 bind、on、slot等指令名
@@ -1174,15 +1105,9 @@
         constType: ConstantTypes.NOT_CONSTANT, // 默认为NOT_CONSTANT，在transformExpression中可能调整成相应的值，为了之后的hoisting设置。
         loc: value.loc
       },
-<<<<<<< HEAD
       arg, //  指令参数节点，注意必须是个变量 @['click'] 不符合语法，指令名不能包含 ' " <
-      modifiers: match[3] ? match[3].substr(1).split('.') : [], // 指令修饰符节点 '@click.prevent.once'中的 'prevent'、'once'
+      modifiers, // 指令修饰符节点 '@click.prevent.once'中的 'prevent'、'once'
       loc // 指令属性位置，包括属性名与属性值
-=======
-      arg,
-      modifiers,
-      loc
->>>>>>> 4f17be7b
     }
   }
 
