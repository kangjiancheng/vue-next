--- conflicted
+++ resolved
@@ -575,7 +575,9 @@
       // dom 静态属性，节点光标位置、属性名、属性值
       // 注意 静态style 已经被转换为动态style，即 style="color: blue;" 转换为 :style='{"color": "blue"}'
       const { loc, name, value } = prop
+      // objProp.value: {type, loc, content, isStatic, constType }
       let valueNode = createSimpleExpression(
+        // 创建 属性值表达式对象 （形如ast指令属性值节点的结构）
         value ? value.content : '',
         true,
         value ? value.loc : loc
@@ -621,17 +623,7 @@
             true, // 静态属性
             getInnerRange(loc, 0, name.length) // 获取属性名的模版解析的光标位置信息
           ),
-<<<<<<< HEAD
-          // objProp.value: {type, loc, content, isStatic, constType }
-          createSimpleExpression(
-            // 创建 属性值表达式对象 （形如ast指令属性值节点的结构）
-            value ? value.content : '',
-            isStatic,
-            value ? value.loc : loc
-          )
-=======
           valueNode
->>>>>>> 467e113b
         )
       )
     } else {
@@ -1023,17 +1015,12 @@
 
     const existing = knownProps.get(name) // 属性名js表达式对象
     if (existing) {
-<<<<<<< HEAD
-      // 如果已经存在，则创建新属性值节点并合并属性值
-      if (name === 'style' || name === 'class' || name.startsWith('on')) {
+      if (name === 'style' || name === 'class' || isOn(name)) {
         // 合并属性值内容：existing.value = {
         //   type: NodeTypes.JS_ARRAY_EXPRESSION,
         //   loc,
         //   elements  // elements = [existing.value, prop.value]
         // }
-=======
-      if (name === 'style' || name === 'class' || isOn(name)) {
->>>>>>> 467e113b
         mergeAsArray(existing, prop)
       }
       // unexpected duplicate, should have emitted error during parse
