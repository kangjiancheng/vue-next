import {
  ConstantTypes,
  RootNode,
  NodeTypes,
  TemplateChildNode,
  SimpleExpressionNode,
  ElementTypes,
  PlainElementNode,
  ComponentNode,
  TemplateNode,
  VNodeCall,
  ParentNode,
  JSChildNode,
  CallExpression,
  createArrayExpression
} from '../ast'
import { TransformContext } from '../transform'
import { PatchFlags, isString, isSymbol, isArray } from '@vue/shared'
import { getVNodeBlockHelper, getVNodeHelper, isSlotOutlet } from '../utils'
import {
  OPEN_BLOCK,
  GUARD_REACTIVE_PROPS,
  NORMALIZE_CLASS,
  NORMALIZE_PROPS,
  NORMALIZE_STYLE
} from '../runtimeHelpers'

// 静态提升：节点属性列表、节点子元素
// ConstantTypes {
//   NOT_CONSTANT = 0,  // 静态属性
//   CAN_SKIP_PATCH,
//   CAN_HOIST,         // 静态节点/文本
//   CAN_STRINGIFY      // 静态节点/文本
// }
export function hoistStatic(root: RootNode, context: TransformContext) {
  walk(
    root, // ast 根节点
    context,
    // Root node is unfortunately non-hoistable due to potential parent
    // fallthrough attributes.
    isSingleElementRoot(root, root.children[0]) // vue模版只有一个根标签元素：true
  )
}

// ast 根节点下只有一个节点，即template内容只有一个元素
// 只有一个元素， template: '<div>...</div>'
export function isSingleElementRoot(
  root: RootNode, // ast 根节点
  child: TemplateChildNode // ast 根节点 的第一个节点
): child is PlainElementNode | ComponentNode | TemplateNode {
  const { children } = root
  return (
    children.length === 1 &&
    child.type === NodeTypes.ELEMENT && // 标签元素
    !isSlotOutlet(child) // 不是 <slot></slot>
  )
}

// 递归节点子元素，对节点的子元素进行静态标记并创建静态节点
function walk(
  node: ParentNode,
  context: TransformContext,
  doNotHoistNode: boolean = false
) {
<<<<<<< HEAD
  // Some transforms, e.g. transformAssetUrls from @vue/compiler-sfc, replaces
  // static bindings with expressions. These expressions are guaranteed to be
  // constant so they are still eligible for hoisting, but they are only
  // available at runtime and therefore cannot be evaluated ahead of time.
  // This is only a concern for pre-stringification (via transformHoist by
  // @vue/compiler-dom), but doing it here allows us to perform only one full
  // walk of the AST and allow `stringifyStatic` to stop walking as soon as its
  // stringficiation threshold is met.
  let canStringify = true // NOT_CONSTANT、CAN_STRINGIFY、

  // ConstantTypes {
  //   NOT_CONSTANT = 0,
  //   CAN_SKIP_PATCH,
  //   CAN_HOIST,
  //   CAN_STRINGIFY
  // }

  const { children } = node // ast子节点列表
=======
  const { children } = node
>>>>>>> ae4b0783
  const originalCount = children.length
  let hoistedCount = 0

  for (let i = 0; i < children.length; i++) {
    const child = children[i]
    // only plain elements & text calls are eligible for hoisting.
    // 普通元素节点和文本节点是符合静态提升
    if (
      child.type === NodeTypes.ELEMENT && // ELEMENT、FOR、IF_BRANCH、IF
      child.tagType === ElementTypes.ELEMENT // ELEMENT、 COMPONENT、 SLOT、 TEMPLATE
    ) {
      // 普通dom节点（没有vue语法），需要静态提升

      const constantType = doNotHoistNode
        ? ConstantTypes.NOT_CONSTANT // vue 模版 单根标签元素节点
        : getConstantType(child, context)

      // ConstantTypes {
      //   NOT_CONSTANT = 0,  // 静态属性
      //   CAN_SKIP_PATCH,    // 静态节点
      //   CAN_HOIST,         // 静态节点
      //   CAN_STRINGIFY      // 静态节点
      // }
      if (constantType > ConstantTypes.NOT_CONSTANT) {
<<<<<<< HEAD
        // 静态提升节点: CAN_SKIP_PATCH、CAN_HOIST、CAN_STRINGIFY

        if (constantType < ConstantTypes.CAN_STRINGIFY) {
          // ConstantTypes = CAN_SKIP_PATCH、CAN_HOIST
          canStringify = false
        }
=======
>>>>>>> ae4b0783
        if (constantType >= ConstantTypes.CAN_HOIST) {
          // ConstantTypes = CAN_HOIST、CAN_STRINGIFY

          ;(child.codegenNode as VNodeCall).patchFlag =
            PatchFlags.HOISTED + (__DEV__ ? ` /* HOISTED */` : ``) //  -1

          // 创建静态节点与变量名
          child.codegenNode = context.hoist(child.codegenNode!)
          hoistedCount++
          continue
        }
      } else {
        // 静态提升节点属性 NOT_CONSTANT

        // node may contain dynamic children, but its props may be eligible for
        // hoisting.

        const codegenNode = child.codegenNode!
        if (codegenNode.type === NodeTypes.VNODE_CALL) {
          const flag = getPatchFlag(codegenNode)
          if (
            (!flag ||
              flag === PatchFlags.NEED_PATCH ||
              flag === PatchFlags.TEXT) &&
            getGeneratedPropsConstantType(child, context) >=
              ConstantTypes.CAN_HOIST
          ) {
            // CAN_HOIST、CAN_STRINGIFY

            const props = getNodeProps(child)
            if (props) {
              // 设置 提升静态节点属性
              codegenNode.props = context.hoist(props)
            }
          }
          if (codegenNode.dynamicProps) {
            codegenNode.dynamicProps = context.hoist(codegenNode.dynamicProps)
          }
        }
      }
<<<<<<< HEAD
    } else if (child.type === NodeTypes.TEXT_CALL) {
      // 提升静态文本节点（纯文本，不存在插值之类）
      //
      // TEXT_CALL - 不纯的子节点：（处理其中的文本合并）
      // 1、即有文本又有其它， 如 template: '{{ foo }} - {{ bar }} <span>123</span>'
      // 2、当前为非 根节点/dom标签元素节点，且存在子文本节点，如 template: '<component-demo>123</component-demo>

      const contentType = getConstantType(child.content, context)

      if (contentType > 0) {
        // CAN_SKIP_PATCH、CAN_HOIST、CAN_STRINGIFY

        if (contentType < ConstantTypes.CAN_STRINGIFY) {
          // ConstantTypes = CAN_SKIP_PATCH、CAN_HOIST

          canStringify = false
        }

        if (contentType >= ConstantTypes.CAN_HOIST) {
          // ConstantTypes = CAN_HOIST、CAN_STRINGIFY

          // 如 <div><i :class="red">1</i>abc</div>，静态提升其中文本节点 'abc'
          child.codegenNode = context.hoist(child.codegenNode)
          hoistedCount++
        }
      }
=======
    } else if (
      child.type === NodeTypes.TEXT_CALL &&
      getConstantType(child.content, context) >= ConstantTypes.CAN_HOIST
    ) {
      child.codegenNode = context.hoist(child.codegenNode)
      hoistedCount++
>>>>>>> ae4b0783
    }

    // 递归设置
    // walk further
    if (child.type === NodeTypes.ELEMENT) {
      // 标签元素
      const isComponent = child.tagType === ElementTypes.COMPONENT
      if (isComponent) {
        context.scopes.vSlot++
      }

      walk(child, context)

      if (isComponent) {
        context.scopes.vSlot--
      }
    } else if (child.type === NodeTypes.FOR) {
      // for节点，对于只有一个for子节点，不需要hoist
      // Do not hoist v-for single child because it has to be a block
      walk(child, context, child.children.length === 1)
    } else if (child.type === NodeTypes.IF) {
      // if分支流节点
      for (let i = 0; i < child.branches.length; i++) {
        // 分析其中的if、else-if、else节点

        // Do not hoist v-if single child because it has to be a block
        walk(
          child.branches[i], // if、else-if、else节点
          context,
          child.branches[i].children.length === 1 // 当前分支节点下的子元素数量
        )
      }
    }
  }

<<<<<<< HEAD
  // ConstantTypes = CAN_STRINGIFY
  // 如，template: '<div>123</div><div>abc</div>'
  if (canStringify && hoistedCount && context.transformHoist) {
    // transformHoist: __BROWSER__ ? null : stringifyStatic
=======
  if (hoistedCount && context.transformHoist) {
>>>>>>> ae4b0783
    context.transformHoist(children, context, node)
  }

  // all children were hoisted - the entire children array is hoistable.
  if (
    hoistedCount &&
    hoistedCount === originalCount &&
    node.type === NodeTypes.ELEMENT &&
    node.tagType === ElementTypes.ELEMENT &&
    node.codegenNode &&
    node.codegenNode.type === NodeTypes.VNODE_CALL &&
    isArray(node.codegenNode.children)
  ) {
    node.codegenNode.children = context.hoist(
      createArrayExpression(node.codegenNode.children)
    )
  }
}

export function getConstantType(
  node: TemplateChildNode | SimpleExpressionNode,
  context: TransformContext
): ConstantTypes {
  const { constantCache } = context
  switch (node.type) {
    case NodeTypes.ELEMENT:
      if (node.tagType !== ElementTypes.ELEMENT) {
        return ConstantTypes.NOT_CONSTANT
      }
      const cached = constantCache.get(node)
      if (cached !== undefined) {
        return cached
      }
      const codegenNode = node.codegenNode!
      if (codegenNode.type !== NodeTypes.VNODE_CALL) {
        return ConstantTypes.NOT_CONSTANT
      }
      if (
        codegenNode.isBlock &&
        node.tag !== 'svg' &&
        node.tag !== 'foreignObject'
      ) {
        return ConstantTypes.NOT_CONSTANT
      }
      const flag = getPatchFlag(codegenNode)
      if (!flag) {
        let returnType = ConstantTypes.CAN_STRINGIFY

        // Element itself has no patch flag. However we still need to check:

        // 1. Even for a node with no patch flag, it is possible for it to contain
        // non-hoistable expressions that refers to scope variables, e.g. compiler
        // injected keys or cached event handlers. Therefore we need to always
        // check the codegenNode's props to be sure.
        const generatedPropsType = getGeneratedPropsConstantType(node, context)
        if (generatedPropsType === ConstantTypes.NOT_CONSTANT) {
          constantCache.set(node, ConstantTypes.NOT_CONSTANT)
          return ConstantTypes.NOT_CONSTANT
        }
        if (generatedPropsType < returnType) {
          returnType = generatedPropsType
        }

        // 2. its children.
        for (let i = 0; i < node.children.length; i++) {
          const childType = getConstantType(node.children[i], context)
          if (childType === ConstantTypes.NOT_CONSTANT) {
            constantCache.set(node, ConstantTypes.NOT_CONSTANT)
            return ConstantTypes.NOT_CONSTANT
          }
          if (childType < returnType) {
            returnType = childType
          }
        }

        // 3. if the type is not already CAN_SKIP_PATCH which is the lowest non-0
        // type, check if any of the props can cause the type to be lowered
        // we can skip can_patch because it's guaranteed by the absence of a
        // patchFlag.
        if (returnType > ConstantTypes.CAN_SKIP_PATCH) {
          for (let i = 0; i < node.props.length; i++) {
            const p = node.props[i]
            if (p.type === NodeTypes.DIRECTIVE && p.name === 'bind' && p.exp) {
              const expType = getConstantType(p.exp, context)
              if (expType === ConstantTypes.NOT_CONSTANT) {
                constantCache.set(node, ConstantTypes.NOT_CONSTANT)
                return ConstantTypes.NOT_CONSTANT
              }
              if (expType < returnType) {
                returnType = expType
              }
            }
          }
        }

        // only svg/foreignObject could be block here, however if they are
        // static then they don't need to be blocks since there will be no
        // nested updates.
        if (codegenNode.isBlock) {
          context.removeHelper(OPEN_BLOCK)
          context.removeHelper(
            getVNodeBlockHelper(context.inSSR, codegenNode.isComponent)
          )
          codegenNode.isBlock = false
          context.helper(getVNodeHelper(context.inSSR, codegenNode.isComponent))
        }

        constantCache.set(node, returnType)
        return returnType
      } else {
        constantCache.set(node, ConstantTypes.NOT_CONSTANT)
        return ConstantTypes.NOT_CONSTANT
      }
    case NodeTypes.TEXT:
    case NodeTypes.COMMENT:
      return ConstantTypes.CAN_STRINGIFY
    case NodeTypes.IF:
    case NodeTypes.FOR:
    case NodeTypes.IF_BRANCH:
      return ConstantTypes.NOT_CONSTANT
    case NodeTypes.INTERPOLATION: // 如果是插值节点，需要处理的是插值的内容节点
    case NodeTypes.TEXT_CALL:
      return getConstantType(node.content, context)
    case NodeTypes.SIMPLE_EXPRESSION: // 如，插值节点（由插值内容节点控制）
      return node.constType

    case NodeTypes.COMPOUND_EXPRESSION: // 合并后的包含连续子文本节点
      let returnType = ConstantTypes.CAN_STRINGIFY

      // 处理连续子文本节点列表中的每一个子节点
      // 如：template: '{{ foo }}   {{ bar }} <span>123</span>'，当前node为： '{{ foo }}   {{ bar }} '，其子节点为合并后的连续子节点列表，即node.children : [{foo...}, ' + ', {' '...}, ' + ', {bar...}, ' + ', {' '...}]

      // 或v-on指令属性值内容，children: ['$event => {', exp, '}']

      for (let i = 0; i < node.children.length; i++) {
        const child = node.children[i]
        if (isString(child) || isSymbol(child)) {
          // 跳过分隔元素，如加号 ' + '
          continue
        }
        // 通过子元素类型 判断当前元素联合元素类型
        const childType = getConstantType(child, context)
        if (childType === ConstantTypes.NOT_CONSTANT) {
          return ConstantTypes.NOT_CONSTANT // 如：插值文本节点
        } else if (childType < returnType) {
          //   NOT_CONSTANT = 0, 识别优先级高
          //   CAN_SKIP_PATCH = 1,
          //   CAN_HOIST = 2,
          //   CAN_STRINGIFY = 3
          returnType = childType
        }
      }
      return returnType
    default:
      if (__DEV__) {
        const exhaustiveCheck: never = node
        exhaustiveCheck
      }
      // 如 JS_CALL_EXPRESSION
      return ConstantTypes.NOT_CONSTANT
  }
}

const allowHoistedHelperSet = new Set([
  NORMALIZE_CLASS,
  NORMALIZE_STYLE,
  NORMALIZE_PROPS,
  GUARD_REACTIVE_PROPS
])

function getConstantTypeOfHelperCall(
  value: CallExpression,
  context: TransformContext
): ConstantTypes {
  if (
    value.type === NodeTypes.JS_CALL_EXPRESSION &&
    !isString(value.callee) &&
    allowHoistedHelperSet.has(value.callee)
  ) {
    const arg = value.arguments[0] as JSChildNode
    if (arg.type === NodeTypes.SIMPLE_EXPRESSION) {
      return getConstantType(arg, context)
    } else if (arg.type === NodeTypes.JS_CALL_EXPRESSION) {
      // in the case of nested helper call, e.g. `normalizeProps(guardReactiveProps(exp))`
      return getConstantTypeOfHelperCall(arg, context)
    }
  }
  return ConstantTypes.NOT_CONSTANT
}

function getGeneratedPropsConstantType(
  node: PlainElementNode,
  context: TransformContext
): ConstantTypes {
  let returnType = ConstantTypes.CAN_STRINGIFY
  const props = getNodeProps(node)
  if (props && props.type === NodeTypes.JS_OBJECT_EXPRESSION) {
    const { properties } = props
    for (let i = 0; i < properties.length; i++) {
      const { key, value } = properties[i]
      const keyType = getConstantType(key, context)
      if (keyType === ConstantTypes.NOT_CONSTANT) {
        return keyType
      }
      if (keyType < returnType) {
        returnType = keyType
      }
      let valueType: ConstantTypes
      if (value.type === NodeTypes.SIMPLE_EXPRESSION) {
        valueType = getConstantType(value, context)
      } else if (value.type === NodeTypes.JS_CALL_EXPRESSION) {
        // some helper calls can be hoisted,
        // such as the `normalizeProps` generated by the compiler for pre-normalize class,
        // in this case we need to respect the ConstantType of the helper's arguments
        valueType = getConstantTypeOfHelperCall(value, context)
      } else {
        valueType = ConstantTypes.NOT_CONSTANT
      }
      if (valueType === ConstantTypes.NOT_CONSTANT) {
        return valueType
      }
      if (valueType < returnType) {
        returnType = valueType
      }
    }
  }
  return returnType
}

function getNodeProps(node: PlainElementNode) {
  const codegenNode = node.codegenNode!
  if (codegenNode.type === NodeTypes.VNODE_CALL) {
    return codegenNode.props
  }
}

function getPatchFlag(node: VNodeCall): number | undefined {
  const flag = node.patchFlag
  return flag ? parseInt(flag, 10) : undefined
}<|MERGE_RESOLUTION|>--- conflicted
+++ resolved
@@ -62,28 +62,7 @@
   context: TransformContext,
   doNotHoistNode: boolean = false
 ) {
-<<<<<<< HEAD
-  // Some transforms, e.g. transformAssetUrls from @vue/compiler-sfc, replaces
-  // static bindings with expressions. These expressions are guaranteed to be
-  // constant so they are still eligible for hoisting, but they are only
-  // available at runtime and therefore cannot be evaluated ahead of time.
-  // This is only a concern for pre-stringification (via transformHoist by
-  // @vue/compiler-dom), but doing it here allows us to perform only one full
-  // walk of the AST and allow `stringifyStatic` to stop walking as soon as its
-  // stringficiation threshold is met.
-  let canStringify = true // NOT_CONSTANT、CAN_STRINGIFY、
-
-  // ConstantTypes {
-  //   NOT_CONSTANT = 0,
-  //   CAN_SKIP_PATCH,
-  //   CAN_HOIST,
-  //   CAN_STRINGIFY
-  // }
-
   const { children } = node // ast子节点列表
-=======
-  const { children } = node
->>>>>>> ae4b0783
   const originalCount = children.length
   let hoistedCount = 0
 
@@ -108,15 +87,6 @@
       //   CAN_STRINGIFY      // 静态节点
       // }
       if (constantType > ConstantTypes.NOT_CONSTANT) {
-<<<<<<< HEAD
-        // 静态提升节点: CAN_SKIP_PATCH、CAN_HOIST、CAN_STRINGIFY
-
-        if (constantType < ConstantTypes.CAN_STRINGIFY) {
-          // ConstantTypes = CAN_SKIP_PATCH、CAN_HOIST
-          canStringify = false
-        }
-=======
->>>>>>> ae4b0783
         if (constantType >= ConstantTypes.CAN_HOIST) {
           // ConstantTypes = CAN_HOIST、CAN_STRINGIFY
 
@@ -157,41 +127,12 @@
           }
         }
       }
-<<<<<<< HEAD
-    } else if (child.type === NodeTypes.TEXT_CALL) {
-      // 提升静态文本节点（纯文本，不存在插值之类）
-      //
-      // TEXT_CALL - 不纯的子节点：（处理其中的文本合并）
-      // 1、即有文本又有其它， 如 template: '{{ foo }} - {{ bar }} <span>123</span>'
-      // 2、当前为非 根节点/dom标签元素节点，且存在子文本节点，如 template: '<component-demo>123</component-demo>
-
-      const contentType = getConstantType(child.content, context)
-
-      if (contentType > 0) {
-        // CAN_SKIP_PATCH、CAN_HOIST、CAN_STRINGIFY
-
-        if (contentType < ConstantTypes.CAN_STRINGIFY) {
-          // ConstantTypes = CAN_SKIP_PATCH、CAN_HOIST
-
-          canStringify = false
-        }
-
-        if (contentType >= ConstantTypes.CAN_HOIST) {
-          // ConstantTypes = CAN_HOIST、CAN_STRINGIFY
-
-          // 如 <div><i :class="red">1</i>abc</div>，静态提升其中文本节点 'abc'
-          child.codegenNode = context.hoist(child.codegenNode)
-          hoistedCount++
-        }
-      }
-=======
     } else if (
       child.type === NodeTypes.TEXT_CALL &&
       getConstantType(child.content, context) >= ConstantTypes.CAN_HOIST
     ) {
       child.codegenNode = context.hoist(child.codegenNode)
       hoistedCount++
->>>>>>> ae4b0783
     }
 
     // 递归设置
@@ -227,14 +168,7 @@
     }
   }
 
-<<<<<<< HEAD
-  // ConstantTypes = CAN_STRINGIFY
-  // 如，template: '<div>123</div><div>abc</div>'
-  if (canStringify && hoistedCount && context.transformHoist) {
-    // transformHoist: __BROWSER__ ? null : stringifyStatic
-=======
   if (hoistedCount && context.transformHoist) {
->>>>>>> ae4b0783
     context.transformHoist(children, context, node)
   }
 
