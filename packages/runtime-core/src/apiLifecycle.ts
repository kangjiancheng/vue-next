import {
  ComponentInternalInstance,
  currentInstance,
  isInSSRComponentSetup,
  LifecycleHooks,
  setCurrentInstance,
  unsetCurrentInstance
} from './component'
import { ComponentPublicInstance } from './componentPublicInstance'
import { callWithAsyncErrorHandling, ErrorTypeStrings } from './errorHandling'
import { warn } from './warning'
import { toHandlerKey } from '@vue/shared'
import { DebuggerEvent, pauseTracking, resetTracking } from '@vue/reactivity'

export { onActivated, onDeactivated } from './components/KeepAlive'

// 如：在执行setup函数时，向vue组件实例 添加 生命周期函数 onMounted
export function injectHook(
  type: LifecycleHooks,
  hook: Function & { __weh?: Function }, // 生命周期回调函数（即用户传递的钩子函数）
  target: ComponentInternalInstance | null = currentInstance,
  prepend: boolean = false
): Function | undefined {
  if (target) {
    // hooks 即组件实例上的周期函数
    const hooks = target[type] || (target[type] = [])
    // cache the error handling wrapper for injected hooks so the same hook
    // can be properly deduped by the scheduler. "__weh" stands for "with error
    // handling".
    const wrappedHook = // 封装用户定义的生命周期回调函数
      hook.__weh ||
      (hook.__weh = (...args: unknown[]) => {
        // 执行生命周期函数，如：在组件dom实例挂载到父容器dom上后，执行onMounted周期函数

        if (target.isUnmounted) {
          return
        }
        // disable tracking inside all lifecycle hooks
        // since they can potentially be called inside effects.
        pauseTracking()
        // Set currentInstance during hook invocation.
        // This assumes the hook does not synchronously trigger other hooks, which
        // can only be false when the user does something really funky.
        setCurrentInstance(target)
<<<<<<< HEAD
        const res = callWithAsyncErrorHandling(hook, target, type, args) // 开始执行生命周期函数
        setCurrentInstance(null)
=======
        const res = callWithAsyncErrorHandling(hook, target, type, args)
        unsetCurrentInstance()
>>>>>>> 03abc257
        resetTracking()
        return res
      })
    if (prepend) {
      hooks.unshift(wrappedHook)
    } else {
      hooks.push(wrappedHook)
    }
    return wrappedHook // 用户的生命周期函数返回值
  } else if (__DEV__) {
    const apiName = toHandlerKey(ErrorTypeStrings[type].replace(/ hook$/, ''))
    warn(
      `${apiName} is called when there is no active component instance to be ` +
        `associated with. ` +
        `Lifecycle injection APIs can only be used during execution of setup().` +
        (__FEATURE_SUSPENSE__
          ? ` If you are using async setup(), make sure to register lifecycle ` +
            `hooks before the first await statement.`
          : ``)
    )
  }
}

<<<<<<< HEAD
// 创建生命周期函数
export const createHook = <T extends Function = () => any>(
  lifecycle: LifecycleHooks
) => (
  hook: T,
  target: ComponentInternalInstance | null = currentInstance // currentInstance 当前组件实例
) =>
  // post-create lifecycle registrations are noops during SSR (except for serverPrefetch)
  (!isInSSRComponentSetup || lifecycle === LifecycleHooks.SERVER_PREFETCH) &&
  injectHook(lifecycle, hook, target) // 向组件实例添加生命周期函数
=======
export const createHook =
  <T extends Function = () => any>(lifecycle: LifecycleHooks) =>
  (hook: T, target: ComponentInternalInstance | null = currentInstance) =>
    // post-create lifecycle registrations are noops during SSR (except for serverPrefetch)
    (!isInSSRComponentSetup || lifecycle === LifecycleHooks.SERVER_PREFETCH) &&
    injectHook(lifecycle, hook, target)
>>>>>>> 03abc257

// 执行组件的渲染函数之前
export const onBeforeMount = createHook(LifecycleHooks.BEFORE_MOUNT)

// 挂载组件节点vnode el（即组件模版template vnode el）到父容器dom上：
//    即执行组件的渲染模版函数 生成渲染模版 vnode，
//    然后生成 vnode对应的el dom实例节点（包括其子节点），
//    并挂载到父节点容器上，且确定了组件vnode节点的el 后。
export const onMounted = createHook(LifecycleHooks.MOUNTED)

export const onBeforeUpdate = createHook(LifecycleHooks.BEFORE_UPDATE)
export const onUpdated = createHook(LifecycleHooks.UPDATED)
export const onBeforeUnmount = createHook(LifecycleHooks.BEFORE_UNMOUNT)
export const onUnmounted = createHook(LifecycleHooks.UNMOUNTED)
export const onServerPrefetch = createHook(LifecycleHooks.SERVER_PREFETCH)

export type DebuggerHook = (e: DebuggerEvent) => void
export const onRenderTriggered = createHook<DebuggerHook>(
  LifecycleHooks.RENDER_TRIGGERED
)
export const onRenderTracked = createHook<DebuggerHook>(
  LifecycleHooks.RENDER_TRACKED
)

export type ErrorCapturedHook<TError = unknown> = (
  err: TError,
  instance: ComponentPublicInstance | null,
  info: string
) => boolean | void

export function onErrorCaptured<TError = Error>(
  hook: ErrorCapturedHook<TError>,
  target: ComponentInternalInstance | null = currentInstance
) {
  injectHook(LifecycleHooks.ERROR_CAPTURED, hook, target)
}<|MERGE_RESOLUTION|>--- conflicted
+++ resolved
@@ -42,13 +42,8 @@
         // This assumes the hook does not synchronously trigger other hooks, which
         // can only be false when the user does something really funky.
         setCurrentInstance(target)
-<<<<<<< HEAD
         const res = callWithAsyncErrorHandling(hook, target, type, args) // 开始执行生命周期函数
-        setCurrentInstance(null)
-=======
-        const res = callWithAsyncErrorHandling(hook, target, type, args)
         unsetCurrentInstance()
->>>>>>> 03abc257
         resetTracking()
         return res
       })
@@ -72,25 +67,16 @@
   }
 }
 
-<<<<<<< HEAD
 // 创建生命周期函数
-export const createHook = <T extends Function = () => any>(
-  lifecycle: LifecycleHooks
-) => (
-  hook: T,
-  target: ComponentInternalInstance | null = currentInstance // currentInstance 当前组件实例
-) =>
-  // post-create lifecycle registrations are noops during SSR (except for serverPrefetch)
-  (!isInSSRComponentSetup || lifecycle === LifecycleHooks.SERVER_PREFETCH) &&
-  injectHook(lifecycle, hook, target) // 向组件实例添加生命周期函数
-=======
 export const createHook =
   <T extends Function = () => any>(lifecycle: LifecycleHooks) =>
-  (hook: T, target: ComponentInternalInstance | null = currentInstance) =>
+  (
+    hook: T,
+    target: ComponentInternalInstance | null = currentInstance // currentInstance 当前组件实例
+  ) =>
     // post-create lifecycle registrations are noops during SSR (except for serverPrefetch)
     (!isInSSRComponentSetup || lifecycle === LifecycleHooks.SERVER_PREFETCH) &&
-    injectHook(lifecycle, hook, target)
->>>>>>> 03abc257
+    injectHook(lifecycle, hook, target) // 向组件实例添加生命周期函数
 
 // 执行组件的渲染函数之前
 export const onBeforeMount = createHook(LifecycleHooks.BEFORE_MOUNT)
