--- conflicted
+++ resolved
@@ -39,28 +39,6 @@
     template = el ? el.innerHTML : ``
   }
 
-<<<<<<< HEAD
-  // code：一个会返回渲染函数的 函数字符串
-  const { code } = compile(template, {
-    hoistStatic: true,
-    onError(err: CompilerError) {
-      if (__DEV__) {
-        const message = `Template compilation error: ${err.message}`
-        const codeFrame =
-          err.loc &&
-          generateCodeFrame(
-            template as string,
-            err.loc.start.offset,
-            err.loc.end.offset
-          )
-        warn(codeFrame ? `${message}\n${codeFrame}` : message)
-      } else {
-        throw err
-      }
-    },
-    ...options
-  })
-=======
   const { code } = compile(
     template,
     extend(
@@ -86,14 +64,13 @@
       options
     )
   )
->>>>>>> 06569a13
 
   // The wildcard import results in a huge object with every export
   // with keys that cannot be mangled, and can be quite heavy size-wise.
   // In the global build we know `Vue` is available globally so we can avoid
   // the wildcard object.
   const render = (__GLOBAL__
-    ? new Function(code)() // code 为函数体
+    ? new Function(code)()
     : new Function('Vue', code)(runtimeDom)) as RenderFunction
   return (compileCache[key] = render)
 }
