import { isTracking, trackEffects, triggerEffects } from './effect'
import { TrackOpTypes, TriggerOpTypes } from './operations'
import { isArray, isObject, hasChanged } from '@vue/shared'
import { reactive, isProxy, toRaw, isReactive } from './reactive'
import { CollectionTypes } from './collectionHandlers'
import { createDep, Dep } from './dep'

export declare const RefSymbol: unique symbol

export interface Ref<T = any> {
  value: T
  /**
   * Type differentiator only.
   * We need this to be in public d.ts but don't want it to show up in IDE
   * autocomplete, so we use a private Symbol instead.
   */
  [RefSymbol]: true
  /**
   * @internal
   */
  _shallow?: boolean
}

type RefBase<T> = {
  dep?: Dep
  value: T
}

export function trackRefValue(ref: RefBase<any>) {
  if (isTracking()) {
    ref = toRaw(ref)
    if (!ref.dep) {
      ref.dep = createDep()
    }
    if (__DEV__) {
      trackEffects(ref.dep, {
        target: ref,
        type: TrackOpTypes.GET,
        key: 'value'
      })
    } else {
      trackEffects(ref.dep)
    }
  }
}

export function triggerRefValue(ref: RefBase<any>, newVal?: any) {
  ref = toRaw(ref)
  if (ref.dep) {
    if (__DEV__) {
      triggerEffects(ref.dep, {
        target: ref,
        type: TriggerOpTypes.SET,
        key: 'value',
        newValue: newVal
      })
    } else {
      triggerEffects(ref.dep)
    }
  }
}

export type ToRef<T> = [T] extends [Ref] ? T : Ref<UnwrapRef<T>>
export type ToRefs<T = any> = {
  // #2687: somehow using ToRef<T[K]> here turns the resulting type into
  // a union of multiple Ref<*> types instead of a single Ref<* | *> type.
  [K in keyof T]: T[K] extends Ref ? T[K] : Ref<UnwrapRef<T[K]>>
}

// shallow: false
const convert = <T extends unknown>(val: T): T =>
  isObject(val) ? reactive(val) : val

export function isRef<T>(r: Ref<T> | unknown): r is Ref<T>
export function isRef(r: any): r is Ref {
  return Boolean(r && r.__v_isRef === true)
}

export function ref<T extends object>(value: T): ToRef<T>
export function ref<T>(value: T): Ref<UnwrapRef<T>>
export function ref<T = any>(): Ref<T | undefined>
export function ref(value?: unknown) {
  return createRef(value)
}

export function shallowRef<T extends object>(
  value: T
): T extends Ref ? T : Ref<T>
export function shallowRef<T>(value: T): Ref<T>
export function shallowRef<T = any>(): Ref<T | undefined>
export function shallowRef(value?: unknown) {
  return createRef(value, true)
}

// 实现ref：创建一个ref
// {
//    _value: T, // 转换后的值
//    __v_isRef: true,
//    _rawValue: T, // 原始值
//    _shallow: false
//    value: get/set => _value // 拦截 value的读改
// }
class RefImpl<T> {
  private _value: T
  private _rawValue: T

<<<<<<< HEAD
  public readonly __v_isRef = true // 标记为 ref

  // _shallow: 转换对象时，只考虑value值，不进行其它属性响应转换
  constructor(private _rawValue: T, public readonly _shallow: boolean) {
    // isObject(_rawValue) ? reactive(_rawValue) : _rawValue
    this._value = _shallow ? _rawValue : convert(_rawValue)
  }

  get value() {
    // 跟踪这个 ref 实例对象数据value 或 __v_raw
    // toRaw 获取对象的最原生定义
    track(toRaw(this), TrackOpTypes.GET, 'value') // get - 在渲染期间或执行setup watch期间
=======
  public dep?: Dep = undefined
  public readonly __v_isRef = true

  constructor(value: T, public readonly _shallow = false) {
    this._rawValue = _shallow ? value : toRaw(value)
    this._value = _shallow ? value : convert(value)
  }

  get value() {
    trackRefValue(this)
>>>>>>> 03abc257
    return this._value
  }

  set value(newVal) {
<<<<<<< HEAD
    if (hasChanged(toRaw(newVal), this._rawValue)) {
      // 判断 value值 是否改变
      // 重新赋值
      this._rawValue = newVal

      this._value = this._shallow ? newVal : convert(newVal) //  isObject(newVal) ? reactive(newVal) : newVal

      // 触发 响应式依赖更新组件
      trigger(toRaw(this), TriggerOpTypes.SET, 'value', newVal)
=======
    newVal = this._shallow ? newVal : toRaw(newVal)
    if (hasChanged(newVal, this._rawValue)) {
      this._rawValue = newVal
      this._value = this._shallow ? newVal : convert(newVal)
      triggerRefValue(this, newVal)
>>>>>>> 03abc257
    }
  }
}

// 创建ref对象
function createRef(rawValue: unknown, shallow = false) {
  if (isRef(rawValue)) {
    // __v_isRef
    return rawValue
  }
  // 实现ref对象
  return new RefImpl(rawValue, shallow)
}

export function triggerRef(ref: Ref) {
  triggerRefValue(ref, __DEV__ ? ref.value : void 0)
}

// 访问 ref数据的value值 或 原生数据（即非响应数据）
export function unref<T>(ref: T | Ref<T>): T {
  return isRef(ref) ? (ref.value as any) : ref
}

// 拦截一些可能是ref数据或非ref数据
// 如 setup () {
//    const count = ref(1)  // 响应式 - 返回 count.value
//    let age = 12          // 非响应式  - 直接返回
//    return { count, age } // setupResult
// }
const shallowUnwrapHandlers: ProxyHandler<any> = {
  // 如 target 为 setupResult
  get: (target, key, receiver) => unref(Reflect.get(target, key, receiver)),
  set: (target, key, value, receiver) => {
    const oldValue = target[key]
    if (isRef(oldValue) && !isRef(value)) {
      // __v_isRef
      oldValue.value = value // 修改响应式数据时，可以直接修改其结果，如 count = 12
      return true
    } else {
      return Reflect.set(target, key, value, receiver)
    }
  }
}

// 拦截ref对象集合，如 instance.setupState = proxyRefs(setupResult)
export function proxyRefs<T extends object>(
  objectWithRefs: T
): ShallowUnwrapRef<T> {
  return isReactive(objectWithRefs) // __v_isReactive
    ? objectWithRefs
    : new Proxy(objectWithRefs, shallowUnwrapHandlers)
}

export type CustomRefFactory<T> = (
  track: () => void,
  trigger: () => void
) => {
  get: () => T
  set: (value: T) => void
}

class CustomRefImpl<T> {
  public dep?: Dep = undefined

  private readonly _get: ReturnType<CustomRefFactory<T>>['get']
  private readonly _set: ReturnType<CustomRefFactory<T>>['set']

  public readonly __v_isRef = true

  constructor(factory: CustomRefFactory<T>) {
    const { get, set } = factory(
      () => trackRefValue(this),
      () => triggerRefValue(this)
    )
    this._get = get
    this._set = set
  }

  get value() {
    return this._get()
  }

  set value(newVal) {
    this._set(newVal)
  }
}

export function customRef<T>(factory: CustomRefFactory<T>): Ref<T> {
  return new CustomRefImpl(factory) as any
}

export function toRefs<T extends object>(object: T): ToRefs<T> {
  if (__DEV__ && !isProxy(object)) {
    console.warn(`toRefs() expects a reactive object but received a plain one.`)
  }
  const ret: any = isArray(object) ? new Array(object.length) : {}
  for (const key in object) {
    ret[key] = toRef(object, key)
  }
  return ret
}

class ObjectRefImpl<T extends object, K extends keyof T> {
  public readonly __v_isRef = true

  constructor(private readonly _object: T, private readonly _key: K) {}

  get value() {
    return this._object[this._key]
  }

  set value(newVal) {
    this._object[this._key] = newVal
  }
}

export function toRef<T extends object, K extends keyof T>(
  object: T,
  key: K
): ToRef<T[K]> {
  return isRef(object[key])
    ? object[key]
    : (new ObjectRefImpl(object, key) as any)
}

// corner case when use narrows type
// Ex. type RelativePath = string & { __brand: unknown }
// RelativePath extends object -> true
type BaseTypes = string | number | boolean

/**
 * This is a special exported interface for other packages to declare
 * additional types that should bail out for ref unwrapping. For example
 * \@vue/runtime-dom can declare it like so in its d.ts:
 *
 * ``` ts
 * declare module '@vue/reactivity' {
 *   export interface RefUnwrapBailTypes {
 *     runtimeDOMBailTypes: Node | Window
 *   }
 * }
 * ```
 *
 * Note that api-extractor somehow refuses to include `declare module`
 * augmentations in its generated d.ts, so we have to manually append them
 * to the final generated d.ts in our build process.
 */
export interface RefUnwrapBailTypes {}

export type ShallowUnwrapRef<T> = {
  [K in keyof T]: T[K] extends Ref<infer V>
    ? V
    : T[K] extends Ref<infer V> | undefined // if `V` is `unknown` that means it does not extend `Ref` and is undefined
    ? unknown extends V
      ? undefined
      : V | undefined
    : T[K]
}

export type UnwrapRef<T> = T extends Ref<infer V>
  ? UnwrapRefSimple<V>
  : UnwrapRefSimple<T>

export type UnwrapRefSimple<T> = T extends
  | Function
  | CollectionTypes
  | BaseTypes
  | Ref
  | RefUnwrapBailTypes[keyof RefUnwrapBailTypes]
  ? T
  : T extends Array<any>
  ? { [K in keyof T]: UnwrapRefSimple<T[K]> }
  : T extends object
  ? {
      [P in keyof T]: P extends symbol ? T[P] : UnwrapRef<T[P]>
    }
  : T<|MERGE_RESOLUTION|>--- conflicted
+++ resolved
@@ -104,52 +104,30 @@
   private _value: T
   private _rawValue: T
 
-<<<<<<< HEAD
+  public dep?: Dep = undefined
   public readonly __v_isRef = true // 标记为 ref
 
   // _shallow: 转换对象时，只考虑value值，不进行其它属性响应转换
-  constructor(private _rawValue: T, public readonly _shallow: boolean) {
-    // isObject(_rawValue) ? reactive(_rawValue) : _rawValue
-    this._value = _shallow ? _rawValue : convert(_rawValue)
-  }
-
-  get value() {
-    // 跟踪这个 ref 实例对象数据value 或 __v_raw
-    // toRaw 获取对象的最原生定义
-    track(toRaw(this), TrackOpTypes.GET, 'value') // get - 在渲染期间或执行setup watch期间
-=======
-  public dep?: Dep = undefined
-  public readonly __v_isRef = true
-
   constructor(value: T, public readonly _shallow = false) {
     this._rawValue = _shallow ? value : toRaw(value)
     this._value = _shallow ? value : convert(value)
   }
 
   get value() {
-    trackRefValue(this)
->>>>>>> 03abc257
+    // 跟踪这个 ref 实例对象数据value 或 __v_raw
+    trackRefValue(this) // get - 在渲染期间或执行setup watch期间
     return this._value
   }
 
   set value(newVal) {
-<<<<<<< HEAD
-    if (hasChanged(toRaw(newVal), this._rawValue)) {
+    newVal = this._shallow ? newVal : toRaw(newVal)
+    if (hasChanged(newVal, this._rawValue)) {
       // 判断 value值 是否改变
       // 重新赋值
       this._rawValue = newVal
-
       this._value = this._shallow ? newVal : convert(newVal) //  isObject(newVal) ? reactive(newVal) : newVal
-
       // 触发 响应式依赖更新组件
-      trigger(toRaw(this), TriggerOpTypes.SET, 'value', newVal)
-=======
-    newVal = this._shallow ? newVal : toRaw(newVal)
-    if (hasChanged(newVal, this._rawValue)) {
-      this._rawValue = newVal
-      this._value = this._shallow ? newVal : convert(newVal)
       triggerRefValue(this, newVal)
->>>>>>> 03abc257
     }
   }
 }
