--- conflicted
+++ resolved
@@ -2254,16 +2254,12 @@
     return hostNextSibling((vnode.anchor || vnode.el)!)
   }
 
-<<<<<<< HEAD
   /**
    * 执行mount后，执行渲染函数
    * @param vnode - 组件的初始vnode
    * @param container - 挂在dom节点容器
    */
-  const render: RootRenderFunction = (vnode, container) => {
-=======
   const render: RootRenderFunction = (vnode, container, isSVG) => {
->>>>>>> fbf2d68b
     if (vnode == null) {
       if (container._vnode) {
         // _vnode 组件渲染后的vnode
@@ -2271,12 +2267,8 @@
         unmount(container._vnode, null, null, true)
       }
     } else {
-<<<<<<< HEAD
       // 开始挂载、渲染
-      patch(container._vnode || null, vnode, container)
-=======
       patch(container._vnode || null, vnode, container, null, null, null, isSVG)
->>>>>>> fbf2d68b
     }
     flushPostFlushCbs()
     container._vnode = vnode // 保存节点渲染后的vnode
