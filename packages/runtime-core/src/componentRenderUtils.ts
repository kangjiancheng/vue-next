import {
  ComponentInternalInstance,
  FunctionalComponent,
  Data,
  getComponentName
} from './component'
import {
  VNode,
  normalizeVNode,
  createVNode,
  Comment,
  cloneVNode,
  VNodeArrayChildren,
  isVNode,
  blockStack
} from './vnode'
import { handleError, ErrorCodes } from './errorHandling'
import { PatchFlags, ShapeFlags, isOn, isModelListener } from '@vue/shared'
import { warn } from './warning'
import { isHmrUpdating } from './hmr'
import { NormalizedProps } from './componentProps'
import { isEmitListener } from './componentEmits'
import { setCurrentRenderingInstance } from './componentRenderContext'
import {
  DeprecationTypes,
  isCompatEnabled,
  warnDeprecation
} from './compat/compatConfig'

/**
 * dev only flag to track whether $attrs was used during render.
 * If $attrs was used during render then the warning for failed attrs
 * fallthrough can be suppressed.
 */
let accessedAttrs: boolean = false

export function markAttrsAccessed() {
  accessedAttrs = true
}

export function renderComponentRoot(
  instance: ComponentInternalInstance
): VNode {
  const {
    type: Component,
    vnode,
    proxy, // ctx proxy
    withProxy, // ctx render with proxy
    props, // 组件节点 props 属性
    propsOptions: [propsOptions], // 组件 props 选项属性
    slots,
    attrs,
    emit,
    render, // 渲染函数
    renderCache,
    data,
    setupState, // setup() 返回值
    ctx
  } = instance

  // 返回结果
  let result
  // 执行渲染生成vnode期间的组件实例
  const prev = setCurrentRenderingInstance(instance)
  if (__DEV__) {
    accessedAttrs = false
  }
  try {
    let fallthroughAttrs
    if (vnode.shapeFlag & ShapeFlags.STATEFUL_COMPONENT) {
      // withProxy is a proxy with a different `has` trap only for
      // runtime-compiled render functions using `with` block.
      const proxyToUse = withProxy || proxy

      // 执行组件模版对应的渲染函数，得到组件模版template的vnode
      result = normalizeVNode(
        // child.el === null ? child : cloneVNode(child)
        // 执行渲染函数
        // <div id="app">
        //   <div class="demo-base" :class="fixHeader">
        //     <button class="btn-click" @click="handleClick">点击</button>
        //   </div>
        // </div>
        // render code:
        // "const _Vue = Vue
        //
        // return function render(_ctx, _cache) {
        //   with (_ctx) {
        //     const { createVNode: _createVNode, openBlock: _openBlock, createBlock: _createBlock } = _Vue
        //
        //     return (_openBlock(), _createBlock("div", {
        //       class: ["demo-base", fixHeader]
        //     }, [
        //       _createVNode("button", {
        //         class: "btn-click",
        //         onClick: handleClick
        //       }, "点击", 8 /* PROPS */, ["onClick"])
        //     ], 2 /* CLASS */))
        //   }
        // }"
        // 返回渲染节点vnode
        render!.call(
          proxyToUse,
          proxyToUse!, // instance.ctx 的代理 proxy： RuntimeCompiledPublicInstanceProxyHandlers
          renderCache,
          props,
          setupState,
          data,
          ctx
        )
      )
      fallthroughAttrs = attrs
    } else {
      // functional
      const render = Component as FunctionalComponent
      // in dev, mark attrs accessed if optional props (attrs === props)
      if (__DEV__ && attrs === props) {
        markAttrsAccessed()
      }
      result = normalizeVNode(
        render.length > 1
          ? render(
              props,
              __DEV__
                ? {
                    get attrs() {
                      markAttrsAccessed()
                      return attrs
                    },
                    slots,
                    emit
                  }
                : { attrs, slots, emit }
            )
          : render(props, null as any /* we know it doesn't need it */)
      )
      fallthroughAttrs = Component.props
        ? attrs
        : getFunctionalFallthrough(attrs)
    }

    // attr merging
    // in dev mode, comments are preserved, and it's possible for a template
    // to have comments along side the root element which makes it a fragment
    let root = result
    let setRoot: ((root: VNode) => void) | undefined = undefined
    if (
      __DEV__ &&
      result.patchFlag > 0 &&
      result.patchFlag & PatchFlags.DEV_ROOT_FRAGMENT
    ) {
      ;[root, setRoot] = getChildRoot(result)
    }

<<<<<<< HEAD
    // Component.inheritAttrs 默认 undefined
    if (Component.inheritAttrs !== false && fallthroughAttrs) {
=======
    if (fallthroughAttrs && Component.inheritAttrs !== false) {
>>>>>>> 4f17be7b
      const keys = Object.keys(fallthroughAttrs)
      const { shapeFlag } = root
      if (keys.length) {
        if (
          shapeFlag & ShapeFlags.ELEMENT ||
          shapeFlag & ShapeFlags.COMPONENT
        ) {
          // vnode节点上有形如："onUpdate:xxx"的属性props，即attrs属性列表里 是否存在 'onUpdate:' 开头的属性
          // 如 <hello-world v-model="helloMsg"></hello-world>
          if (propsOptions && keys.some(isModelListener)) {
            // If a v-model listener (onUpdate:xxx) has a corresponding declared
            // prop, it indicates this component expects to handle v-model and
            // it should not fallthrough.
            // related: #1543, #1643, #1989
            fallthroughAttrs = filterModelListeners(
              // 过滤掉onUpdate:modelValue即 v-model属性事件
              fallthroughAttrs,
              propsOptions
            )
          }

          // 传递attrs属性render root vnode的props
          root = cloneVNode(root, fallthroughAttrs)
        } else if (__DEV__ && !accessedAttrs && root.type !== Comment) {
          const allAttrs = Object.keys(attrs)
          const eventAttrs: string[] = []
          const extraAttrs: string[] = []
          for (let i = 0, l = allAttrs.length; i < l; i++) {
            const key = allAttrs[i]
            if (isOn(key)) {
              // ignore v-model handlers when they fail to fallthrough
              if (!isModelListener(key)) {
                // remove `on`, lowercase first letter to reflect event casing
                // accurately
                eventAttrs.push(key[2].toLowerCase() + key.slice(3))
              }
            } else {
              extraAttrs.push(key)
            }
          }
          if (extraAttrs.length) {
            warn(
              `Extraneous non-props attributes (` +
                `${extraAttrs.join(', ')}) ` +
                `were passed to component but could not be automatically inherited ` +
                `because component renders fragment or text root nodes.`
            )
          }
          if (eventAttrs.length) {
            warn(
              `Extraneous non-emits event listeners (` +
                `${eventAttrs.join(', ')}) ` +
                `were passed to component but could not be automatically inherited ` +
                `because component renders fragment or text root nodes. ` +
                `If the listener is intended to be a component custom event listener only, ` +
                `declare it using the "emits" option.`
            )
          }
        }
      }
    }

    if (
      __COMPAT__ &&
      isCompatEnabled(DeprecationTypes.INSTANCE_ATTRS_CLASS_STYLE, instance) &&
      vnode.shapeFlag & ShapeFlags.STATEFUL_COMPONENT &&
      (root.shapeFlag & ShapeFlags.ELEMENT ||
        root.shapeFlag & ShapeFlags.COMPONENT)
    ) {
      const { class: cls, style } = vnode.props || {}
      if (cls || style) {
        if (__DEV__ && Component.inheritAttrs === false) {
          warnDeprecation(
            DeprecationTypes.INSTANCE_ATTRS_CLASS_STYLE,
            instance,
            getComponentName(instance.type)
          )
        }
        root = cloneVNode(root, {
          class: cls,
          style: style
        })
      }
    }

    // inherit directives
    if (vnode.dirs) {
      if (__DEV__ && !isElementRoot(root)) {
        warn(
          `Runtime directive used on component with non-element root node. ` +
            `The directives will not function as intended.`
        )
      }
      root.dirs = root.dirs ? root.dirs.concat(vnode.dirs) : vnode.dirs
    }
    // inherit transition data
    if (vnode.transition) {
      if (__DEV__ && !isElementRoot(root)) {
        warn(
          `Component inside <Transition> renders non-element root node ` +
            `that cannot be animated.`
        )
      }
      root.transition = vnode.transition
    }

    if (__DEV__ && setRoot) {
      setRoot(root)
    } else {
      result = root
    }
  } catch (err) {
    blockStack.length = 0
    handleError(err, instance, ErrorCodes.RENDER_FUNCTION)
    result = createVNode(Comment)
  }

  // 移除渲染生成vnode结束的组件实例
  setCurrentRenderingInstance(prev)

  // 返回渲染函数vnode
  return result
}

/**
 * dev only
 * In dev mode, template root level comments are rendered, which turns the
 * template into a fragment root, but we need to locate the single element
 * root for attrs and scope id processing.
 */
const getChildRoot = (
  vnode: VNode
): [VNode, ((root: VNode) => void) | undefined] => {
  const rawChildren = vnode.children as VNodeArrayChildren
  const dynamicChildren = vnode.dynamicChildren
  const childRoot = filterSingleRoot(rawChildren)
  if (!childRoot) {
    return [vnode, undefined]
  }
  const index = rawChildren.indexOf(childRoot)
  const dynamicIndex = dynamicChildren ? dynamicChildren.indexOf(childRoot) : -1
  const setRoot = (updatedRoot: VNode) => {
    rawChildren[index] = updatedRoot
    if (dynamicChildren) {
      if (dynamicIndex > -1) {
        dynamicChildren[dynamicIndex] = updatedRoot
      } else if (updatedRoot.patchFlag > 0) {
        vnode.dynamicChildren = [...dynamicChildren, updatedRoot]
      }
    }
  }
  return [normalizeVNode(childRoot), setRoot]
}

export function filterSingleRoot(
  children: VNodeArrayChildren
): VNode | undefined {
  let singleRoot
  for (let i = 0; i < children.length; i++) {
    const child = children[i]
    if (isVNode(child)) {
      // ignore user comment
      if (child.type !== Comment || child.children === 'v-if') {
        if (singleRoot) {
          // has more than 1 non-comment child, return now
          return
        } else {
          singleRoot = child
        }
      }
    } else {
      return
    }
  }
  return singleRoot
}

const getFunctionalFallthrough = (attrs: Data): Data | undefined => {
  let res: Data | undefined
  for (const key in attrs) {
    if (key === 'class' || key === 'style' || isOn(key)) {
      ;(res || (res = {}))[key] = attrs[key]
    }
  }
  return res
}

// 过滤掉onUpdate:modelValue即 v-model属性事件
const filterModelListeners = (attrs: Data, props: NormalizedProps): Data => {
  const res: Data = {}
  for (const key in attrs) {
    // 'onUpdate:xxx'
    if (!isModelListener(key) || !(key.slice(9) in props)) {
      res[key] = attrs[key]
    }
  }
  return res
}

const isElementRoot = (vnode: VNode) => {
  return (
    vnode.shapeFlag & ShapeFlags.COMPONENT ||
    vnode.shapeFlag & ShapeFlags.ELEMENT ||
    vnode.type === Comment // potential v-if branch switch
  )
}

// 判断是否有必要更新组件
export function shouldUpdateComponent(
  prevVNode: VNode, // 组件渲染模版vnode
  nextVNode: VNode, // 组件渲染模版vnode
  optimized?: boolean
): boolean {
  const { props: prevProps, children: prevChildren, component } = prevVNode // 渲染模版vnode
  const { props: nextProps, children: nextChildren, patchFlag } = nextVNode
  const emits = component!.emitsOptions

  // Parent component's render function was hot-updated. Since this may have
  // caused the child component's slots content to have changed, we need to
  // force the child to update as well.
  if (__DEV__ && (prevChildren || nextChildren) && isHmrUpdating) {
    // 父组件可能导致子组件的slots内容发生变化，需要前缀更新
    return true
  }

  // force child update for runtime directive or transition on component vnode.
  if (nextVNode.dirs || nextVNode.transition) {
    // 存在指令 或 动画效果
    return true
  }

  if (optimized && patchFlag >= 0) {
    // 存在更新内容

    if (patchFlag & PatchFlags.DYNAMIC_SLOTS) {
      // 动态slot节点： v-for、v-if、动态v-slot等
      // slot content that references values that might have changed,
      // e.g. in a v-for
      return true
    }
    if (patchFlag & PatchFlags.FULL_PROPS) {
      // 存在动态指令参数 或 v-on/v-bind（无参数）指令
      if (!prevProps) {
        return !!nextProps // 如果属性都删了，就不需要更新
      }
      // presence of this flag indicates props are always non-null
      return hasPropsChanged(prevProps, nextProps!, emits) // vnode props属性列表是否发生变化：属性值变化、属性增减
    } else if (patchFlag & PatchFlags.PROPS) {
      // 静态指令属性名列表，且存在非 ref、style、class，且该指令没有被设置缓存
      // 如：v-bind、 v-model、 v-on
      const dynamicProps = nextVNode.dynamicProps! // 组件渲染模版vnode的动态属性列表

      for (let i = 0; i < dynamicProps.length; i++) {
        const key = dynamicProps[i]
        if (
          nextProps![key] !== prevProps![key] && // 属性值发生变化
          !isEmitListener(emits, key)
        ) {
          return true
        }
      }
    }
  } else {
    // this path is only taken by manually written render functions
    // so presence of any children leads to a forced update
    if (prevChildren || nextChildren) {
      if (!nextChildren || !(nextChildren as any).$stable) {
        return true
      }
    }
    if (prevProps === nextProps) {
      return false
    }
    if (!prevProps) {
      return !!nextProps
    }
    if (!nextProps) {
      return true
    }
    return hasPropsChanged(prevProps, nextProps, emits)
  }

  return false
}

// 判断新旧组件渲染模版vnode的动态指令props属性列表是否发生变化：
//  1、发生变化，需要更新数据
//  2、某个属性值（非emit事件）发生变化
function hasPropsChanged(
  prevProps: Data,
  nextProps: Data,
  emitsOptions: ComponentInternalInstance['emitsOptions']
): boolean {
  const nextKeys = Object.keys(nextProps)
  if (nextKeys.length !== Object.keys(prevProps).length) {
    // 组件props选项发生变化，需要更新数据
    return true
  }
  for (let i = 0; i < nextKeys.length; i++) {
    const key = nextKeys[i]
    if (
      nextProps[key] !== prevProps[key] && // 组件props选项下，某个属性值（非emit事件）发生变化
      !isEmitListener(emitsOptions, key)
    ) {
      return true
    }
  }
  return false
}

export function updateHOCHostEl(
  { vnode, parent }: ComponentInternalInstance,
  el: typeof vnode.el // HostNode
) {
  while (parent && parent.subTree === vnode) {
    ;(vnode = parent.vnode).el = el
    parent = parent.parent
  }
}<|MERGE_RESOLUTION|>--- conflicted
+++ resolved
@@ -152,12 +152,8 @@
       ;[root, setRoot] = getChildRoot(result)
     }
 
-<<<<<<< HEAD
     // Component.inheritAttrs 默认 undefined
-    if (Component.inheritAttrs !== false && fallthroughAttrs) {
-=======
     if (fallthroughAttrs && Component.inheritAttrs !== false) {
->>>>>>> 4f17be7b
       const keys = Object.keys(fallthroughAttrs)
       const { shapeFlag } = root
       if (keys.length) {
