--- conflicted
+++ resolved
@@ -45,15 +45,12 @@
 
 const isLiteralWhitelisted = /*#__PURE__*/ makeMap('true,false,null,this')
 
-<<<<<<< HEAD
-// 处理插值表达式内容，指令属性节点值表达式，排除v-for和v-on:arg属性节点
-// 在浏览器中只需要节点验证表达式的语法规则：validateBrowserExpression
-=======
 // a heuristic safeguard to bail constant expressions on presence of
 // likely function invocation and member access
 const constantBailRE = /\w\s*\(|\.[^\d]/
->>>>>>> a6503e3e
-
+
+// 处理插值表达式内容，指令属性节点值表达式，排除v-for和v-on:arg属性节点
+// 在浏览器中只需要节点验证表达式的语法规则：validateBrowserExpression
 export const transformExpression: NodeTransform = (node, context) => {
   if (node.type === NodeTypes.INTERPOLATION) {
     node.content = processExpression(
