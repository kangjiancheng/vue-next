--- conflicted
+++ resolved
@@ -282,13 +282,8 @@
           // bitwise flags
           const flagNames = Object.keys(PatchFlagNames)
             .map(Number)
-<<<<<<< HEAD
             .filter(n => n > 0 && patchFlag & n) // 进行 按位与 操作， 取出对应的patchFlag值 （patchFlag 初始为0，通过 按位或 变更）
-            .map(n => PatchFlagNames[n]) // 对应的名字
-=======
-            .filter(n => n > 0 && patchFlag & n)
-            .map(n => PatchFlagNames[n as PatchFlags])
->>>>>>> a6503e3e
+            .map(n => PatchFlagNames[n as PatchFlags]) // 对应的名字
             .join(`, `)
           vnodePatchFlag = patchFlag + ` /* ${flagNames} */` // 记录需要进行vnode diff 的patchflag和其开发帮助的文本信息
         }
@@ -571,21 +566,18 @@
         hasVnodeHook = true
       }
 
-<<<<<<< HEAD
       // v-on 指令，value type 默认 SIMPLE_EXPRESSION ConstantType =0，行内执行 COMPOUND_EXPRESSION ConstantType =0 ，修饰符 JS_CALL_EXPRESSION ConstantType = 0
       // v-bind 指令，SIMPLE_EXPRESSION ConstantType =0
       // v-model 指令，props: [属性名节点, 属性值节点, 修饰符节点]
       //     属性名的value type: SIMPLE_EXPRESSION ConstantType =0，属性值的value: COMPOUND_EXPRESSION ConstantType =0, 修饰符的value：SIMPLE_EXPRESSION ConstantType =0
       // v-html 指令，SIMPLE_EXPRESSION ConstantType =0
       // v-text 指令，JS_CALL_EXPRESSION ConstantType = 0
-=======
       if (isEventHandler && value.type === NodeTypes.JS_CALL_EXPRESSION) {
         // handler wrapped with internal helper e.g. withModifiers(fn)
         // extract the actual expression
         value = value.arguments[0] as JSChildNode
       }
 
->>>>>>> a6503e3e
       if (
         value.type === NodeTypes.JS_CACHE_EXPRESSION || // 解析v-on指令时，如果设置了shouldCache，则 context.cache() 会生成JS_CACHE_EXPRESSION
         ((value.type === NodeTypes.SIMPLE_EXPRESSION ||
@@ -697,14 +689,8 @@
         )
       )
     } else {
-<<<<<<< HEAD
       // directives 指令属性，合并去重，转换处理指令
-
-      const { name, arg, exp, loc } = prop
-=======
-      // directives
       const { name, arg, exp, loc, modifiers } = prop
->>>>>>> a6503e3e
       const isVBind = name === 'bind'
       const isVOn = name === 'on'
 
@@ -848,7 +834,6 @@
         continue
       }
 
-<<<<<<< HEAD
       // 解析指令：v-bind、v-on、v-model、v-html、v-text、v-show、v-cloak、用户自定义指令
 
       // tronsfrom 处理指令插件：directiveTransforms
@@ -870,13 +855,12 @@
       //      show: transformShow // 解析v-show，必须设置属性值，返回空属性列表[]，设置needRuntime
       //    }
       // 解析指令: on、bind、model、html、text、show、cloak，注意其它指令v-if/v-for/slot等 transform会注入特有属性injectProps，比如key
-=======
+
       // force hydration for v-bind with .prop modifier
       if (isVBind && modifiers.includes('prop')) {
         patchFlag |= PatchFlags.NEED_HYDRATION
       }
 
->>>>>>> a6503e3e
       const directiveTransform = context.directiveTransforms[name]
       if (directiveTransform) {
         // has built-in directive transform.
@@ -963,12 +947,8 @@
       patchFlag |= PatchFlags.PROPS
     }
     if (hasHydrationEventBinding) {
-<<<<<<< HEAD
       // dom添加其它事件绑定 或 prop转换后以on开头的事件(如v-model)： 非组件且以on开头，但不包括click事件，非vnodehook事件
-      patchFlag |= PatchFlags.HYDRATE_EVENTS
-=======
       patchFlag |= PatchFlags.NEED_HYDRATION
->>>>>>> a6503e3e
     }
   }
   if (
