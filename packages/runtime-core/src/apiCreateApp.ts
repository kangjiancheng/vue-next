--- conflicted
+++ resolved
@@ -112,16 +112,12 @@
    * Cache for normalized props options
    * @internal
    */
-<<<<<<< HEAD
-  deopt?: boolean // 初始化组件实例时
-=======
   propsCache: WeakMap<ConcreteComponent, NormalizedPropsOptions>
   /**
    * Cache for normalized emits options
    * @internal
    */
   emitsCache: WeakMap<ConcreteComponent, ObjectEmitsOptions | null>
->>>>>>> 348c3b01
   /**
    * HMR only
    * @internal
