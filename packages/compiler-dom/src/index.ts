--- conflicted
+++ resolved
@@ -28,32 +28,18 @@
 
 // 生成ast语法树后，transform阶段，其中dom节点需要进一步调整的内容
 export const DOMNodeTransforms: NodeTransform[] = [
-<<<<<<< HEAD
   transformStyle, // 转换ast语法树中的静态style属性节点为指令属性节点
-  ...(__DEV__ ? [transformTransition] : []) // transition 组件下只能接收一个子元素/子组件
-=======
-  transformStyle,
-  ...(__DEV__ ? [transformTransition] : []),
->>>>>>> 261fb7ce
+  ...(__DEV__ ? [transformTransition] : []), // transition 组件下只能接收一个子元素/子组件
 ]
 
 // 在解析ast语法树后，在transform阶段中，执行转换transformElement时，会解析以下指令
 export const DOMDirectiveTransforms: Record<string, DirectiveTransform> = {
-<<<<<<< HEAD
   cloak: noopDirectiveTransform, // 解析 v-cloak，返回空属性列表 { props: [] }
   html: transformVHtml, // 解析 v-html指令，属性值必须存在，覆盖子内容
   text: transformVText, // 解析 v-text指令，属性值必须存在，覆盖子内容
   model: transformModel, // 先在compiler-core中解析指令属性节点，再进一步针对dom元素上的v-model，解析使用环境，如需在文本框中使用，并设置needRuntime，过滤一些只在组件上有意义的v-model属性节点信息
-  on: transformOn, // 先在compiler-core on，再处理指令修饰符modifiers，进一步转换属性值节点、属性名节点格式
-  show: transformShow // 解析v-show，必须设置属性值，返回空属性列表，设置needRuntime
-=======
-  cloak: noopDirectiveTransform,
-  html: transformVHtml,
-  text: transformVText,
-  model: transformModel, // override compiler-core
-  on: transformOn, // override compiler-core
-  show: transformShow,
->>>>>>> 261fb7ce
+  on: transformOn, // override compiler-core 先在compiler-core on，再处理指令修饰符modifiers，进一步转换属性值节点、属性名节点格式
+  show: transformShow, // override compiler-core 解析v-show，必须设置属性值，返回空属性列表，设置needRuntime
 }
 
 // 开始编译 template模板，得到render函数
@@ -79,14 +65,9 @@
         DOMDirectiveTransforms,
         options.directiveTransforms || {},
       ),
-<<<<<<< HEAD
       // hoistStatic 静态提升
-      transformHoist: __BROWSER__ ? null : stringifyStatic
-    })
-=======
       transformHoist: __BROWSER__ ? null : stringifyStatic,
     }),
->>>>>>> 261fb7ce
   )
 }
 
