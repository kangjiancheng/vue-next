--- conflicted
+++ resolved
@@ -335,7 +335,6 @@
   return node.type === NodeTypes.ELEMENT && node.tagType === ElementTypes.SLOT
 }
 
-<<<<<<< HEAD
 // 将template元素上的key 属性注入到子节点属性列表中去
 
 // 场景一：注入到slot元素属性列表中去，如：
@@ -347,7 +346,6 @@
 // 则其node，即子节点： <div>...</div> 的codegenNode 在 transformElement节点生成 createVNodeCall
 
 // 场景三：在解析v-if指令时，将if在兄弟节点中的位置key（系统），注入到 如：<div v-if="true" v-for="item in items"></div>
-=======
 export function getVNodeHelper(ssr: boolean, isComponent: boolean) {
   return ssr || isComponent ? CREATE_VNODE : CREATE_ELEMENT_VNODE
 }
@@ -377,25 +375,20 @@
   }
   return [props, callPath]
 }
->>>>>>> 03abc257
 export function injectProp(
   node: VNodeCall | RenderSlotCall, // 如 slotOutlet.codegenNode as RenderSlotCall，一个 NodeTypes.JS_CALL_EXPRESSION类型节点
   prop: Property, // 如 <span v-for="..." key="..."></span> 中 key属性对应的js节点
   context: TransformContext
 ) {
   let propsWithInjection: ObjectExpression | CallExpression | undefined
-<<<<<<< HEAD
 
   // slot 的属性列表 transformElement buildProps()，或 子节点列表 props = createFunctionExpression([], slot.children, false, false, loc)
-  const props =
+  const originalProps =
     node.type === NodeTypes.VNODE_CALL ? node.props : node.arguments[2] // node.arguments： slotArgs, [2] 保存slot元素的子节点列表
 
   // 如 <template v-for="(item, index) in items" :key="index"><slot name="header"></slot></template>
   // slot 存在name以外的属性，此时 props = slotProps；
   // 在 transformSlotOutlet.ts 处理 slot元素
-=======
-  const originalProps =
-    node.type === NodeTypes.VNODE_CALL ? node.props : node.arguments[2]
 
   /**
    * 1. mergeProps(...)
@@ -418,7 +411,6 @@
     callPath = ret[1]
     parentCall = callPath[callPath.length - 1]
   }
->>>>>>> 03abc257
 
   if (props == null || isString(props)) {
     // slot标签元素除name属性外，不存在其它属性
@@ -517,16 +509,13 @@
       node.props = propsWithInjection
     }
   } else {
-<<<<<<< HEAD
     // 如处理 v-for template slot 元素，将template上的key属性加到 slot元素的属性列表中
-    node.arguments[2] = propsWithInjection
-=======
+
     if (parentCall) {
       parentCall.arguments[0] = propsWithInjection
     } else {
       node.arguments[2] = propsWithInjection
     }
->>>>>>> 03abc257
   }
 }
 
