import { isString } from '@vue/shared'
import { ForParseResult } from './transforms/vFor'
import {
  RENDER_SLOT,
  CREATE_SLOTS,
  RENDER_LIST,
  OPEN_BLOCK,
  FRAGMENT,
  WITH_DIRECTIVES,
  WITH_MEMO
} from './runtimeHelpers'
import { PropsExpression } from './transforms/transformElement'
import { ImportItem, TransformContext } from './transform'
import { getVNodeBlockHelper, getVNodeHelper } from './utils'

// Vue template is a platform-agnostic superset of HTML (syntax only).
// More namespaces like SVG and MathML are declared by platform specific
// compilers.
export type Namespace = number

export const enum Namespaces {
  HTML
}

export const enum NodeTypes {
  ROOT,
  ELEMENT,
  TEXT,
  COMMENT,
  SIMPLE_EXPRESSION,
  INTERPOLATION,
  ATTRIBUTE,
  DIRECTIVE,
  // containers
  COMPOUND_EXPRESSION,
  IF,
  IF_BRANCH,
  FOR,
  TEXT_CALL,

  // codegen 即 渲染函数源码对应的 js ast 节点
  // 将 vue模版ast 转换到 js渲染源码ast，然后 解析渲染源码ast，最终生成vue模版对应渲染源码
  VNODE_CALL,
  JS_CALL_EXPRESSION, // js 表达式 - 函数调用
  JS_OBJECT_EXPRESSION, // js 对象
  JS_PROPERTY, // js 属性
  JS_ARRAY_EXPRESSION, //
  JS_FUNCTION_EXPRESSION, // js 表达式 - 箭头函数定义
  JS_CONDITIONAL_EXPRESSION, // js 条件表达式 - 条件true/false ? ... : ...
  JS_CACHE_EXPRESSION,

  // ssr codegen
  JS_BLOCK_STATEMENT,
  JS_TEMPLATE_LITERAL,
  JS_IF_STATEMENT,
  JS_ASSIGNMENT_EXPRESSION,
  JS_SEQUENCE_EXPRESSION,
  JS_RETURN_STATEMENT
}

export const enum ElementTypes {
  ELEMENT,
  COMPONENT,
  SLOT,
  TEMPLATE
}

export interface Node {
  type: NodeTypes
  loc: SourceLocation
}

// The node's range. The `start` is inclusive and `end` is exclusive.
// [start, end)
export interface SourceLocation {
  start: Position
  end: Position
  source: string
}

export interface Position {
  offset: number // from start of file
  line: number
  column: number
}

export type ParentNode = RootNode | ElementNode | IfBranchNode | ForNode

export type ExpressionNode = SimpleExpressionNode | CompoundExpressionNode

export type TemplateChildNode =
  | ElementNode
  | InterpolationNode
  | CompoundExpressionNode
  | TextNode
  | CommentNode
  | IfNode
  | IfBranchNode
  | ForNode
  | TextCallNode

export interface RootNode extends Node {
  type: NodeTypes.ROOT
  children: TemplateChildNode[]
  helpers: symbol[]
  components: string[]
  directives: string[]
  hoists: (JSChildNode | null)[]
  imports: ImportItem[]
  cached: number
  temps: number
  ssrHelpers?: symbol[]
  codegenNode?: TemplateChildNode | JSChildNode | BlockStatement

  // v2 compat only
  filters?: string[]
}

export type ElementNode =
  | PlainElementNode
  | ComponentNode
  | SlotOutletNode
  | TemplateNode

export interface BaseElementNode extends Node {
  type: NodeTypes.ELEMENT
  ns: Namespace
  tag: string
  tagType: ElementTypes
  isSelfClosing: boolean
  props: Array<AttributeNode | DirectiveNode>
  children: TemplateChildNode[]
}

export interface PlainElementNode extends BaseElementNode {
  tagType: ElementTypes.ELEMENT
  codegenNode:
    | VNodeCall
    | SimpleExpressionNode // when hoisted
    | CacheExpression // when cached by v-once
    | MemoExpression // when cached by v-memo
    | undefined
  ssrCodegenNode?: TemplateLiteral
}

export interface ComponentNode extends BaseElementNode {
  tagType: ElementTypes.COMPONENT
  codegenNode:
    | VNodeCall
    | CacheExpression // when cached by v-once
    | MemoExpression // when cached by v-memo
    | undefined
  ssrCodegenNode?: CallExpression
}

export interface SlotOutletNode extends BaseElementNode {
  tagType: ElementTypes.SLOT
  codegenNode:
    | RenderSlotCall
    | CacheExpression // when cached by v-once
    | undefined
  ssrCodegenNode?: CallExpression
}

export interface TemplateNode extends BaseElementNode {
  tagType: ElementTypes.TEMPLATE
  // TemplateNode is a container type that always gets compiled away
  codegenNode: undefined
}

export interface TextNode extends Node {
  type: NodeTypes.TEXT
  content: string
}

export interface CommentNode extends Node {
  type: NodeTypes.COMMENT
  content: string
}

export interface AttributeNode extends Node {
  type: NodeTypes.ATTRIBUTE
  name: string
  value: TextNode | undefined
}

export interface DirectiveNode extends Node {
  type: NodeTypes.DIRECTIVE
  name: string
  exp: ExpressionNode | undefined
  arg: ExpressionNode | undefined
  modifiers: string[]
  /**
   * optional property to cache the expression parse result for v-for
   */
  parseResult?: ForParseResult
}

/**
 * Static types have several levels.
 * Higher levels implies lower levels. e.g. a node that can be stringified
 * can always be hoisted and skipped for patch.
 */
export const enum ConstantTypes {
  NOT_CONSTANT = 0,
  CAN_SKIP_PATCH,
  CAN_HOIST,
  CAN_STRINGIFY // 高级别包含低级别
}

export interface SimpleExpressionNode extends Node {
  type: NodeTypes.SIMPLE_EXPRESSION
  content: string
  isStatic: boolean
  constType: ConstantTypes
  /**
   * Indicates this is an identifier for a hoist vnode call and points to the
   * hoisted node.
   */
  hoisted?: JSChildNode
  /**
   * an expression parsed as the params of a function will track
   * the identifiers declared inside the function body.
   */
  identifiers?: string[]
  isHandlerKey?: boolean
}

export interface InterpolationNode extends Node {
  type: NodeTypes.INTERPOLATION
  content: ExpressionNode
}

export interface CompoundExpressionNode extends Node {
  type: NodeTypes.COMPOUND_EXPRESSION
  children: (
    | SimpleExpressionNode
    | CompoundExpressionNode
    | InterpolationNode
    | TextNode
    | string
    | symbol
  )[]

  /**
   * an expression parsed as the params of a function will track
   * the identifiers declared inside the function body.
   */
  identifiers?: string[]
  isHandlerKey?: boolean
}

export interface IfNode extends Node {
  type: NodeTypes.IF
  branches: IfBranchNode[]
  codegenNode?: IfConditionalExpression | CacheExpression // <div v-if v-once>
}

export interface IfBranchNode extends Node {
  type: NodeTypes.IF_BRANCH
  condition: ExpressionNode | undefined // else
  children: TemplateChildNode[]
  userKey?: AttributeNode | DirectiveNode
}

export interface ForNode extends Node {
  type: NodeTypes.FOR
  source: ExpressionNode
  valueAlias: ExpressionNode | undefined
  keyAlias: ExpressionNode | undefined
  objectIndexAlias: ExpressionNode | undefined
  parseResult: ForParseResult
  children: TemplateChildNode[]
  codegenNode?: ForCodegenNode
}

export interface TextCallNode extends Node {
  type: NodeTypes.TEXT_CALL
  content: TextNode | InterpolationNode | CompoundExpressionNode
  codegenNode: CallExpression | SimpleExpressionNode // when hoisted
}

export type TemplateTextChildNode =
  | TextNode
  | InterpolationNode
  | CompoundExpressionNode

export interface VNodeCall extends Node {
  type: NodeTypes.VNODE_CALL
  tag: string | symbol | CallExpression
  props: PropsExpression | undefined
  children:
    | TemplateChildNode[] // multiple children
    | TemplateTextChildNode // single text child
    | SlotsExpression // component slots
    | ForRenderListExpression // v-for fragment call
    | SimpleExpressionNode // hoisted
    | undefined
  patchFlag: string | undefined
  dynamicProps: string | SimpleExpressionNode | undefined
  directives: DirectiveArguments | undefined
  isBlock: boolean
  disableTracking: boolean
  isComponent: boolean
}

// JS Node Types ---------------------------------------------------------------

// We also include a number of JavaScript AST nodes for code generation.
// The AST is an intentionally minimal subset just to meet the exact needs of
// Vue render function generation.

export type JSChildNode =
  | VNodeCall
  | CallExpression
  | ObjectExpression
  | ArrayExpression
  | ExpressionNode
  | FunctionExpression
  | ConditionalExpression
  | CacheExpression
  | AssignmentExpression
  | SequenceExpression

export interface CallExpression extends Node {
  type: NodeTypes.JS_CALL_EXPRESSION
  callee: string | symbol
  arguments: (
    | string
    | symbol
    | JSChildNode
    | SSRCodegenNode
    | TemplateChildNode
    | TemplateChildNode[]
  )[]
}

export interface ObjectExpression extends Node {
  type: NodeTypes.JS_OBJECT_EXPRESSION
  properties: Array<Property>
}

export interface Property extends Node {
  type: NodeTypes.JS_PROPERTY
  key: ExpressionNode
  value: JSChildNode
}

export interface ArrayExpression extends Node {
  type: NodeTypes.JS_ARRAY_EXPRESSION
  elements: Array<string | Node>
}

export interface FunctionExpression extends Node {
  type: NodeTypes.JS_FUNCTION_EXPRESSION
  params: ExpressionNode | string | (ExpressionNode | string)[] | undefined
  returns?: TemplateChildNode | TemplateChildNode[] | JSChildNode
  body?: BlockStatement | IfStatement
  newline: boolean
  /**
   * This flag is for codegen to determine whether it needs to generate the
   * withScopeId() wrapper
   */
  isSlot: boolean
  /**
   * __COMPAT__ only, indicates a slot function that should be excluded from
   * the legacy $scopedSlots instance property.
   */
  isNonScopedSlot?: boolean
}

export interface ConditionalExpression extends Node {
  type: NodeTypes.JS_CONDITIONAL_EXPRESSION
  test: JSChildNode
  consequent: JSChildNode
  alternate: JSChildNode
  newline: boolean
}

export interface CacheExpression extends Node {
  type: NodeTypes.JS_CACHE_EXPRESSION
  index: number
  value: JSChildNode
  isVNode: boolean
}

export interface MemoExpression extends CallExpression {
  callee: typeof WITH_MEMO
  arguments: [ExpressionNode, MemoFactory, string, string]
}

interface MemoFactory extends FunctionExpression {
  returns: BlockCodegenNode
}

// SSR-specific Node Types -----------------------------------------------------

export type SSRCodegenNode =
  | BlockStatement
  | TemplateLiteral
  | IfStatement
  | AssignmentExpression
  | ReturnStatement
  | SequenceExpression

export interface BlockStatement extends Node {
  type: NodeTypes.JS_BLOCK_STATEMENT
  body: (JSChildNode | IfStatement)[]
}

export interface TemplateLiteral extends Node {
  type: NodeTypes.JS_TEMPLATE_LITERAL
  elements: (string | JSChildNode)[]
}

export interface IfStatement extends Node {
  type: NodeTypes.JS_IF_STATEMENT
  test: ExpressionNode
  consequent: BlockStatement
  alternate: IfStatement | BlockStatement | ReturnStatement | undefined
}

export interface AssignmentExpression extends Node {
  type: NodeTypes.JS_ASSIGNMENT_EXPRESSION
  left: SimpleExpressionNode
  right: JSChildNode
}

export interface SequenceExpression extends Node {
  type: NodeTypes.JS_SEQUENCE_EXPRESSION
  expressions: JSChildNode[]
}

export interface ReturnStatement extends Node {
  type: NodeTypes.JS_RETURN_STATEMENT
  returns: TemplateChildNode | TemplateChildNode[] | JSChildNode
}

// Codegen Node Types ----------------------------------------------------------

export interface DirectiveArguments extends ArrayExpression {
  elements: DirectiveArgumentNode[]
}

export interface DirectiveArgumentNode extends ArrayExpression {
  elements: // dir, exp, arg, modifiers
  | [string]
    | [string, ExpressionNode]
    | [string, ExpressionNode, ExpressionNode]
    | [string, ExpressionNode, ExpressionNode, ObjectExpression]
}

// renderSlot(...)
export interface RenderSlotCall extends CallExpression {
  callee: typeof RENDER_SLOT
  arguments: // $slots, name, props, fallback
  | [string, string | ExpressionNode]
    | [string, string | ExpressionNode, PropsExpression]
    | [
        string,
        string | ExpressionNode,
        PropsExpression | '{}',
        TemplateChildNode[]
      ]
}

export type SlotsExpression = SlotsObjectExpression | DynamicSlotsExpression

// { foo: () => [...] }
export interface SlotsObjectExpression extends ObjectExpression {
  properties: SlotsObjectProperty[]
}

export interface SlotsObjectProperty extends Property {
  value: SlotFunctionExpression
}

export interface SlotFunctionExpression extends FunctionExpression {
  returns: TemplateChildNode[]
}

// createSlots({ ... }, [
//    foo ? () => [] : undefined,
//    renderList(list, i => () => [i])
// ])
export interface DynamicSlotsExpression extends CallExpression {
  callee: typeof CREATE_SLOTS
  arguments: [SlotsObjectExpression, DynamicSlotEntries]
}

export interface DynamicSlotEntries extends ArrayExpression {
  elements: (ConditionalDynamicSlotNode | ListDynamicSlotNode)[]
}

export interface ConditionalDynamicSlotNode extends ConditionalExpression {
  consequent: DynamicSlotNode
  alternate: DynamicSlotNode | SimpleExpressionNode
}

export interface ListDynamicSlotNode extends CallExpression {
  callee: typeof RENDER_LIST
  arguments: [ExpressionNode, ListDynamicSlotIterator]
}

export interface ListDynamicSlotIterator extends FunctionExpression {
  returns: DynamicSlotNode
}

export interface DynamicSlotNode extends ObjectExpression {
  properties: [Property, DynamicSlotFnProperty]
}

export interface DynamicSlotFnProperty extends Property {
  value: SlotFunctionExpression
}

export type BlockCodegenNode = VNodeCall | RenderSlotCall

export interface IfConditionalExpression extends ConditionalExpression {
  consequent: BlockCodegenNode | MemoExpression
  alternate: BlockCodegenNode | IfConditionalExpression | MemoExpression
}

export interface ForCodegenNode extends VNodeCall {
  isBlock: true
  tag: typeof FRAGMENT
  props: undefined
  children: ForRenderListExpression
  patchFlag: string
  disableTracking: boolean
}

export interface ForRenderListExpression extends CallExpression {
  callee: typeof RENDER_LIST
  arguments: [ExpressionNode, ForIteratorExpression]
}

export interface ForIteratorExpression extends FunctionExpression {
  returns: BlockCodegenNode
}

// AST Utilities ---------------------------------------------------------------

// Some expressions, e.g. sequence and conditional expressions, are never
// associated with template nodes, so their source locations are just a stub.
// Container types like CompoundExpression also don't need a real location.
export const locStub: SourceLocation = {
  source: '',
  start: { line: 1, column: 1, offset: 0 },
  end: { line: 1, column: 1, offset: 0 }
}

export function createRoot(
  children: TemplateChildNode[],
  loc = locStub
): RootNode {
  return {
    type: NodeTypes.ROOT,
    children,
    helpers: [],
    components: [],
    directives: [],
    hoists: [],
    imports: [],
    cached: 0,
    temps: 0,
    codegenNode: undefined,
    loc
  }
}

// // 创建vnode的运行函数
export function createVNodeCall(
  context: TransformContext | null,
  tag: VNodeCall['tag'],
  props?: VNodeCall['props'],
  children?: VNodeCall['children'],
  patchFlag?: VNodeCall['patchFlag'],
  dynamicProps?: VNodeCall['dynamicProps'],
  directives?: VNodeCall['directives'],
  isBlock: VNodeCall['isBlock'] = false,
  disableTracking: VNodeCall['disableTracking'] = false,
  isComponent: VNodeCall['isComponent'] = false,
  loc = locStub
): VNodeCall {
  if (context) {
    // 渲染源码 引入 将要用到的辅助函数的定义，如：'const { openBlock: _openBlock } = _Vue'
    if (isBlock) {
      context.helper(OPEN_BLOCK)
<<<<<<< HEAD
      context.helper(CREATE_BLOCK) // 创建一个根vnode
=======
      context.helper(getVNodeBlockHelper(context.inSSR, isComponent))
>>>>>>> 03abc257
    } else {
      context.helper(getVNodeHelper(context.inSSR, isComponent))
    }
    if (directives) {
      context.helper(WITH_DIRECTIVES)
    }
  }

  return {
    type: NodeTypes.VNODE_CALL,
    tag,
    props,
    children,
    patchFlag,
    dynamicProps,
    directives,
    isBlock,
    disableTracking,
    isComponent,
    loc
  }
}

export function createArrayExpression(
  elements: ArrayExpression['elements'],
  loc: SourceLocation = locStub
): ArrayExpression {
  return {
    type: NodeTypes.JS_ARRAY_EXPRESSION,
    loc,
    elements
  }
}

// 创建 一个对象
// 如创建slots节点列表的对象格式： { name: "default", fn: ... }
export function createObjectExpression(
  properties: ObjectExpression['properties'], // 对象属性节点列表
  loc: SourceLocation = locStub
): ObjectExpression {
  return {
    type: NodeTypes.JS_OBJECT_EXPRESSION,
    loc,
    properties
  }
}

// 转换元素节点的属性节点
export function createObjectProperty(
  key: Property['key'] | string, // key
  value: Property['value'] // value
): Property {
  return {
    type: NodeTypes.JS_PROPERTY,
    loc: locStub,
    key: isString(key) ? createSimpleExpression(key, true) : key,
    value
  }
}

// 创建js ast的一个简单表达式节点
// 如js中的一个变量值、对象属性名、函数参数或参数名
export function createSimpleExpression(
  content: SimpleExpressionNode['content'],
<<<<<<< HEAD
  isStatic: SimpleExpressionNode['isStatic'], // Boolean
=======
  isStatic: SimpleExpressionNode['isStatic'] = false,
>>>>>>> 03abc257
  loc: SourceLocation = locStub,
  constType: ConstantTypes = ConstantTypes.NOT_CONSTANT
): SimpleExpressionNode {
  return {
    type: NodeTypes.SIMPLE_EXPRESSION,
    loc,
    content, // 字符串
    isStatic, // 静态表达式
    constType: isStatic ? ConstantTypes.CAN_STRINGIFY : constType
  }
}

// 创建一个插值
export function createInterpolation(
  content: InterpolationNode['content'] | string,
  loc: SourceLocation
): InterpolationNode {
  return {
    type: NodeTypes.INTERPOLATION,
    loc,
    content: isString(content)
      ? createSimpleExpression(content, false, loc)
      : content
  }
}

// 创建一个复合/合成表达式，如 ast的连续文本节点合并后就是该类型、或者是动态指令on的transform
export function createCompoundExpression(
  children: CompoundExpressionNode['children'],
  loc: SourceLocation = locStub
): CompoundExpressionNode {
  return {
    type: NodeTypes.COMPOUND_EXPRESSION,
    loc,
    children
  }
}

type InferCodegenNodeType<T> = T extends typeof RENDER_SLOT
  ? RenderSlotCall
  : CallExpression

// 创建 表达式 - 函数调用 的js ast节点
// 如创建js表达式:  _renderList(..., ...)
export function createCallExpression<T extends CallExpression['callee']>(
  callee: T, // 如 transforms的上下文context.helpers集合
  args: CallExpression['arguments'] = [],
  loc: SourceLocation = locStub
): InferCodegenNodeType<T> {
  return {
    type: NodeTypes.JS_CALL_EXPRESSION,
    loc,
<<<<<<< HEAD
    callee, // 正在调用的函数
    arguments: args // 函数的参数列表
  } as any
=======
    callee,
    arguments: args
  } as InferCodegenNodeType<T>
>>>>>>> 03abc257
}

// 创建 表达式 - 箭头函数定义 的js ast节点
// 如:   _renderList(items, (item, key, index) => {
//         return {
//           name: item.name,
//           fn: _withCtx((slotProps) => [
//             _createTextVNode("嘿嘿嘿 " + _toDisplayString(item.name), 1 /* TEXT */)
//           ])
//         }
//       })
// 创建其中的回调函数：(item, key, index) => {...}
export function createFunctionExpression(
  params: FunctionExpression['params'],
  returns: FunctionExpression['returns'] = undefined,
  newline: boolean = false,
  isSlot: boolean = false, // 创建slot 函数
  loc: SourceLocation = locStub
): FunctionExpression {
  return {
    type: NodeTypes.JS_FUNCTION_EXPRESSION,
    params, // 函数参数
    returns, // 函数返回值
    newline, // 是否换行
    isSlot, // 是否是slot节点
    loc
  }
}

// 创建if节点的codegen
export function createConditionalExpression(
  test: ConditionalExpression['test'],
  consequent: ConditionalExpression['consequent'],
  alternate: ConditionalExpression['alternate'],
  newline = true
): ConditionalExpression {
  return {
    type: NodeTypes.JS_CONDITIONAL_EXPRESSION,
    test, // if/else 的条件表达式
    consequent, // true 对应的slot节点
    alternate, // false 对应的slot节点
    newline,
    loc: locStub
  }
}

export function createCacheExpression(
  index: number,
  value: JSChildNode,
  isVNode: boolean = false
): CacheExpression {
  return {
    type: NodeTypes.JS_CACHE_EXPRESSION,
    index,
    value,
    isVNode,
    loc: locStub
  }
}

export function createBlockStatement(
  body: BlockStatement['body']
): BlockStatement {
  return {
    type: NodeTypes.JS_BLOCK_STATEMENT,
    body,
    loc: locStub
  }
}

export function createTemplateLiteral(
  elements: TemplateLiteral['elements']
): TemplateLiteral {
  return {
    type: NodeTypes.JS_TEMPLATE_LITERAL,
    elements,
    loc: locStub
  }
}

export function createIfStatement(
  test: IfStatement['test'],
  consequent: IfStatement['consequent'],
  alternate?: IfStatement['alternate']
): IfStatement {
  return {
    type: NodeTypes.JS_IF_STATEMENT,
    test,
    consequent,
    alternate,
    loc: locStub
  }
}

export function createAssignmentExpression(
  left: AssignmentExpression['left'],
  right: AssignmentExpression['right']
): AssignmentExpression {
  return {
    type: NodeTypes.JS_ASSIGNMENT_EXPRESSION,
    left,
    right,
    loc: locStub
  }
}

export function createSequenceExpression(
  expressions: SequenceExpression['expressions']
): SequenceExpression {
  return {
    type: NodeTypes.JS_SEQUENCE_EXPRESSION,
    expressions,
    loc: locStub
  }
}

export function createReturnStatement(
  returns: ReturnStatement['returns']
): ReturnStatement {
  return {
    type: NodeTypes.JS_RETURN_STATEMENT,
    returns,
    loc: locStub
  }
}<|MERGE_RESOLUTION|>--- conflicted
+++ resolved
@@ -587,11 +587,7 @@
     // 渲染源码 引入 将要用到的辅助函数的定义，如：'const { openBlock: _openBlock } = _Vue'
     if (isBlock) {
       context.helper(OPEN_BLOCK)
-<<<<<<< HEAD
-      context.helper(CREATE_BLOCK) // 创建一个根vnode
-=======
       context.helper(getVNodeBlockHelper(context.inSSR, isComponent))
->>>>>>> 03abc257
     } else {
       context.helper(getVNodeHelper(context.inSSR, isComponent))
     }
@@ -656,11 +652,7 @@
 // 如js中的一个变量值、对象属性名、函数参数或参数名
 export function createSimpleExpression(
   content: SimpleExpressionNode['content'],
-<<<<<<< HEAD
-  isStatic: SimpleExpressionNode['isStatic'], // Boolean
-=======
   isStatic: SimpleExpressionNode['isStatic'] = false,
->>>>>>> 03abc257
   loc: SourceLocation = locStub,
   constType: ConstantTypes = ConstantTypes.NOT_CONSTANT
 ): SimpleExpressionNode {
@@ -713,15 +705,9 @@
   return {
     type: NodeTypes.JS_CALL_EXPRESSION,
     loc,
-<<<<<<< HEAD
     callee, // 正在调用的函数
     arguments: args // 函数的参数列表
-  } as any
-=======
-    callee,
-    arguments: args
   } as InferCodegenNodeType<T>
->>>>>>> 03abc257
 }
 
 // 创建 表达式 - 箭头函数定义 的js ast节点
