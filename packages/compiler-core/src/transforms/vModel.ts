import type { DirectiveTransform } from '../transform'
import {
  ConstantTypes,
  ElementTypes,
  type ExpressionNode,
  NodeTypes,
  type Property,
  createCompoundExpression,
  createObjectProperty,
  createSimpleExpression,
} from '../ast'
import { ErrorCodes, createCompilerError } from '../errors'
import {
  hasScopeRef,
  isMemberExpression,
  isSimpleIdentifier,
  isStaticExp,
} from '../utils'
import { IS_REF } from '../runtimeHelpers'
import { BindingTypes } from '../options'
import { camelize } from '@vue/shared'

/**
 * 转换处理 v-model 指令
 * @param dir - v-model 指令属性节点
 * @param node - dom元素 或 组件元素
 * @param context
 *
 * 返回 { props: [属性名节点、属性值节点、修饰符节点]}
 */
export const transformModel: DirectiveTransform = (dir, node, context) => {
  // 属性值节点 和 属性名参数节点
  const { exp, arg } = dir
  if (!exp) {
    // v-model 属性值节点必须存在

    // 注意：在html 文档中，<div id="app"><span v-model></span></div>，通过innerHTML，获取模版信息时，属性默认值为""，即得到的template = document.querySelector('#app').innerHTML = '<span v-model=""></span>'
    // 与在组件上直接定义属性 template: '<span v-model></span>' 不同

    context.onError(
      createCompilerError(ErrorCodes.X_V_MODEL_NO_EXPRESSION, dir.loc),
    )
    return createTransformProps() // { props: [] }
  }

<<<<<<< HEAD
  const rawExp = exp.loc.source // 指令节点值源码
=======
  // we assume v-model directives are always parsed
  // (not artificially created by a transform)
  const rawExp = exp.loc.source
>>>>>>> 261fb7ce
  const expString =
    exp.type === NodeTypes.SIMPLE_EXPRESSION ? exp.content : rawExp

  // TODO: analyze
  // im SFC <script setup> inline mode, the exp may have been transformed into
  // _unref(exp)
  const bindingType = context.bindingMetadata[rawExp]

  // check props
  if (
    bindingType === BindingTypes.PROPS ||
    bindingType === BindingTypes.PROPS_ALIASED
  ) {
    context.onError(createCompilerError(ErrorCodes.X_V_MODEL_ON_PROPS, exp.loc))
    return createTransformProps()
  }

  const maybeRef =
    !__BROWSER__ &&
    context.inline &&
    (bindingType === BindingTypes.SETUP_LET ||
      bindingType === BindingTypes.SETUP_REF ||
      bindingType === BindingTypes.SETUP_MAYBE_REF)

  // 必须有值，不可为空，如：v-model=""
  // 或者 v-model绑定的应该是一个变量或某个对象属性，如：$_abc[foo][bar] 或 $_abc.foo.bar
  if (
    !expString.trim() ||
    (!isMemberExpression(expString, context) && !maybeRef)
  ) {
    context.onError(
<<<<<<< HEAD
      // v-model value must be a valid JavaScript member expression
      createCompilerError(ErrorCodes.X_V_MODEL_MALFORMED_EXPRESSION, exp.loc)
=======
      createCompilerError(ErrorCodes.X_V_MODEL_MALFORMED_EXPRESSION, exp.loc),
>>>>>>> 261fb7ce
    )
    return createTransformProps() // 返回一个空属性节点列表 { props: [] }
  }

  // TODO: analyze
  if (
    !__BROWSER__ &&
    context.prefixIdentifiers &&
    isSimpleIdentifier(expString) &&
    context.identifiers[expString]
  ) {
    context.onError(
      createCompilerError(ErrorCodes.X_V_MODEL_ON_SCOPE_VARIABLE, exp.loc),
    )
    return createTransformProps()
  }

  // 指令参数节点

  // 属性名 指令参数内容
  // dom 环境下，v-model 目前暂时没有参数节点arg，如： v-model:arg.trim="value"
  const propName = arg ? arg : createSimpleExpression('modelValue', true)

  // 属性值节点 key

  const eventName = arg
    ? isStaticExp(arg) // arg不存在时 false
      ? `onUpdate:${camelize(arg.content)}` // 静态指令 如 v-model:myValue 则 eventName = 'onUpdate:myValue'
      : createCompoundExpression(['"onUpdate:" + ', arg]) // 动态指令， v-model:[someProp]
    : `onUpdate:modelValue` // 空指令参数 <input v-model="inputText" />， 默认： eventName = 'onUpdate:modelValue'

  // 属性值节点 value

  let assignmentExp: ExpressionNode
  const eventArg = context.isTS ? `($event: any)` : `$event` // isTS，编译为TS格式代码
  if (maybeRef) {
    // TODO: cfs
    if (bindingType === BindingTypes.SETUP_REF) {
      // v-model used on known ref.
      assignmentExp = createCompoundExpression([
        `${eventArg} => ((`,
        createSimpleExpression(rawExp, false, exp.loc),
        `).value = $event)`,
      ])
    } else {
      // v-model used on a potentially ref binding in <script setup> inline mode.
      // the assignment needs to check whether the binding is actually a ref.
      const altAssignment =
        bindingType === BindingTypes.SETUP_LET ? `${rawExp} = $event` : `null`
      assignmentExp = createCompoundExpression([
        `${eventArg} => (${context.helperString(IS_REF)}(${rawExp}) ? (`,
        createSimpleExpression(rawExp, false, exp.loc),
        `).value = $event : ${altAssignment})`,
      ])
    }
  } else {
    // ['($event: any) => (', exp, ' = $event)']
    assignmentExp = createCompoundExpression([
      `${eventArg} => ((`,
      exp,
      `) = $event)`,
    ])
  }

  // 转换为新的属性节点
  const props = [
<<<<<<< HEAD
    // 属性名节点 modelValue: foo
    createObjectProperty(propName, dir.exp!), // 属性名节点： 绑定的model属性
    // 属性值节点 "onUpdate:modelValue": $event => (foo = $event)
    createObjectProperty(eventName, assignmentExp) // 属性值节点：属性值代表的事件、属性值赋值
=======
    // modelValue: foo
    createObjectProperty(propName, dir.exp!),
    // "onUpdate:modelValue": $event => (foo = $event)
    createObjectProperty(eventName, assignmentExp),
>>>>>>> 261fb7ce
  ]

  // TODO: analyze
  // cache v-model handler if applicable (when it doesn't refer any scope vars)
  if (
    !__BROWSER__ &&
    context.prefixIdentifiers &&
    !context.inVOnce &&
    context.cacheHandlers &&
    !hasScopeRef(exp, context.identifiers)
  ) {
    props[1].value = context.cache(props[1].value)
  }

  // 修饰符

  // modelModifiers: { foo: true, "bar-baz": true }
  // 组件 template: <input-component v-model.number.trim.lazy="changeText" placeholder="input test" />
  if (dir.modifiers.length && node.tagType === ElementTypes.COMPONENT) {
    // 处理一些非常规的修饰符
    const modifiers = dir.modifiers
      // 简单标识符：非数字开头，且只包含 '[\$A-Za-z0-9_]'，如：'$foo_123'； 否则如 'v-model.{foo:123}' 转换为 '"{foo:123}": true'，注意：不能是 {foo: 123}，之间不能有空格，因为ast解析时，在解析属性名边界时，将空格作为结束边界
      // template: '<input-component v-model.{foo:123}="changeText" placeholder="input test" />', 注意 与直接写在dom文档上，然后innerHTML获取模版相比 会不一样
      .map(m => (isSimpleIdentifier(m) ? m : JSON.stringify(m)) + `: true`)
      .join(`, `)

    // 修饰符节点 key
    const modifiersKey = arg
      ? isStaticExp(arg) // 存在指令参数
        ? `${arg.content}Modifiers` // 静态指令
        : createCompoundExpression([arg, ' + "Modifiers"']) // 动态指令
      : `modelModifiers` // 默认

    props.push(
      // 修饰符节点 添加修饰符属性codegen节点
      createObjectProperty(
        modifiersKey,
        createSimpleExpression(
          // 修饰符 属性值
          `{ ${modifiers} }`,
          false,
          dir.loc,
          ConstantTypes.CAN_HOIST,
        ),
      ),
    )
  }

  return createTransformProps(props)
}

function createTransformProps(props: Property[] = []) {
  return { props } // { props: [] }
}<|MERGE_RESOLUTION|>--- conflicted
+++ resolved
@@ -43,13 +43,9 @@
     return createTransformProps() // { props: [] }
   }
 
-<<<<<<< HEAD
-  const rawExp = exp.loc.source // 指令节点值源码
-=======
   // we assume v-model directives are always parsed
   // (not artificially created by a transform)
-  const rawExp = exp.loc.source
->>>>>>> 261fb7ce
+  const rawExp = exp.loc.source // 指令节点值源码
   const expString =
     exp.type === NodeTypes.SIMPLE_EXPRESSION ? exp.content : rawExp
 
@@ -81,12 +77,7 @@
     (!isMemberExpression(expString, context) && !maybeRef)
   ) {
     context.onError(
-<<<<<<< HEAD
-      // v-model value must be a valid JavaScript member expression
-      createCompilerError(ErrorCodes.X_V_MODEL_MALFORMED_EXPRESSION, exp.loc)
-=======
       createCompilerError(ErrorCodes.X_V_MODEL_MALFORMED_EXPRESSION, exp.loc),
->>>>>>> 261fb7ce
     )
     return createTransformProps() // 返回一个空属性节点列表 { props: [] }
   }
@@ -153,17 +144,10 @@
 
   // 转换为新的属性节点
   const props = [
-<<<<<<< HEAD
     // 属性名节点 modelValue: foo
     createObjectProperty(propName, dir.exp!), // 属性名节点： 绑定的model属性
     // 属性值节点 "onUpdate:modelValue": $event => (foo = $event)
-    createObjectProperty(eventName, assignmentExp) // 属性值节点：属性值代表的事件、属性值赋值
-=======
-    // modelValue: foo
-    createObjectProperty(propName, dir.exp!),
-    // "onUpdate:modelValue": $event => (foo = $event)
-    createObjectProperty(eventName, assignmentExp),
->>>>>>> 261fb7ce
+    createObjectProperty(eventName, assignmentExp), // 属性值节点：属性值代表的事件、属性值赋值
   ]
 
   // TODO: analyze
