import {
  Text,
  Fragment,
  Comment,
  cloneIfMounted,
  normalizeVNode,
  VNode,
  VNodeArrayChildren,
  createVNode,
  isSameVNodeType,
  Static,
  VNodeNormalizedRef,
  VNodeHook,
  VNodeNormalizedRefAtom
} from './vnode'
import {
  ComponentInternalInstance,
  createComponentInstance,
  Data,
  setupComponent
} from './component'
import {
  filterSingleRoot,
  renderComponentRoot,
  shouldUpdateComponent,
  updateHOCHostEl
} from './componentRenderUtils'
import {
  isString,
  EMPTY_OBJ,
  EMPTY_ARR,
  isReservedProp,
  isFunction,
  PatchFlags,
  ShapeFlags,
  NOOP,
  hasOwn,
  invokeArrayFns,
  isArray,
  getGlobalThis
} from '@vue/shared'
import {
  queueJob,
  queuePostFlushCb,
  flushPostFlushCbs,
  invalidateJob,
  flushPreFlushCbs,
  SchedulerCb
} from './scheduler'
import { effect, stop, ReactiveEffectOptions, isRef } from '@vue/reactivity'
import { updateProps } from './componentProps'
import { updateSlots } from './componentSlots'
import { pushWarningContext, popWarningContext, warn } from './warning'
import { createAppAPI, CreateAppFunction } from './apiCreateApp'
import {
  SuspenseBoundary,
  queueEffectWithSuspense,
  SuspenseImpl
} from './components/Suspense'
import {
  isTeleportDisabled,
  TeleportImpl,
  TeleportVNode
} from './components/Teleport'
import { isKeepAlive, KeepAliveContext } from './components/KeepAlive'
import { registerHMR, unregisterHMR, isHmrUpdating } from './hmr'
import {
  ErrorCodes,
  callWithErrorHandling,
  callWithAsyncErrorHandling
} from './errorHandling'
import { createHydrationFunctions, RootHydrateFunction } from './hydration'
import { invokeDirectiveHook } from './directives'
import { startMeasure, endMeasure } from './profiling'
import { ComponentPublicInstance } from './componentPublicInstance'
import {
  devtoolsComponentAdded,
  devtoolsComponentRemoved,
  devtoolsComponentUpdated,
  setDevtoolsHook
} from './devtools'
import { initFeatureFlags } from './featureFlags'
import { isAsyncWrapper } from './apiAsyncComponent'

export interface Renderer<HostElement = RendererElement> {
  render: RootRenderFunction<HostElement>
  createApp: CreateAppFunction<HostElement>
}

export interface HydrationRenderer extends Renderer<Element> {
  hydrate: RootHydrateFunction
}

export type RootRenderFunction<HostElement = RendererElement> = (
  vnode: VNode | null,
  container: HostElement,
  isSVG?: boolean
) => void

export interface RendererOptions<
  HostNode = RendererNode,
  HostElement = RendererElement
> {
  patchProp(
    el: HostElement,
    key: string,
    prevValue: any,
    nextValue: any,
    isSVG?: boolean,
    prevChildren?: VNode<HostNode, HostElement>[],
    parentComponent?: ComponentInternalInstance | null,
    parentSuspense?: SuspenseBoundary | null,
    unmountChildren?: UnmountChildrenFn
  ): void
  forcePatchProp?(el: HostElement, key: string): boolean
  insert(el: HostNode, parent: HostElement, anchor?: HostNode | null): void
  remove(el: HostNode): void
  createElement(
    type: string,
    isSVG?: boolean,
    isCustomizedBuiltIn?: string
  ): HostElement
  createText(text: string): HostNode
  createComment(text: string): HostNode
  setText(node: HostNode, text: string): void
  setElementText(node: HostElement, text: string): void
  parentNode(node: HostNode): HostElement | null
  nextSibling(node: HostNode): HostNode | null
  querySelector?(selector: string): HostElement | null
  setScopeId?(el: HostElement, id: string): void
  cloneNode?(node: HostNode): HostNode
  insertStaticContent?(
    content: string,
    parent: HostElement,
    anchor: HostNode | null,
    isSVG: boolean
  ): HostElement[]
}

// Renderer Node can technically be any object in the context of core renderer
// logic - they are never directly operated on and always passed to the node op
// functions provided via options, so the internal constraint is really just
// a generic object.
export interface RendererNode {
  [key: string]: any
}

export interface RendererElement extends RendererNode {}

// An object exposing the internals of a renderer, passed to tree-shakeable
// features so that they can be decoupled from this file. Keys are shortened
// to optimize bundle size.
export interface RendererInternals<
  HostNode = RendererNode,
  HostElement = RendererElement
> {
  p: PatchFn
  um: UnmountFn
  r: RemoveFn
  m: MoveFn
  mt: MountComponentFn
  mc: MountChildrenFn
  pc: PatchChildrenFn
  pbc: PatchBlockChildrenFn
  n: NextFn
  o: RendererOptions<HostNode, HostElement>
}

// These functions are created inside a closure and therefore their types cannot
// be directly exported. In order to avoid maintaining function signatures in
// two places, we declare them once here and use them inside the closure.
type PatchFn = (
  n1: VNode | null, // null means this is a mount
  n2: VNode,
  container: RendererElement,
  anchor?: RendererNode | null,
  parentComponent?: ComponentInternalInstance | null,
  parentSuspense?: SuspenseBoundary | null,
  isSVG?: boolean,
  slotScopeIds?: string[] | null,
  optimized?: boolean
) => void

type MountChildrenFn = (
  children: VNodeArrayChildren,
  container: RendererElement,
  anchor: RendererNode | null,
  parentComponent: ComponentInternalInstance | null,
  parentSuspense: SuspenseBoundary | null,
  isSVG: boolean,
  slotScopeIds: string[] | null,
  optimized: boolean,
  start?: number
) => void

type PatchChildrenFn = (
  n1: VNode | null,
  n2: VNode,
  container: RendererElement,
  anchor: RendererNode | null,
  parentComponent: ComponentInternalInstance | null,
  parentSuspense: SuspenseBoundary | null,
  isSVG: boolean,
  slotScopeIds: string[] | null,
  optimized: boolean
) => void

type PatchBlockChildrenFn = (
  oldChildren: VNode[],
  newChildren: VNode[],
  fallbackContainer: RendererElement,
  parentComponent: ComponentInternalInstance | null,
  parentSuspense: SuspenseBoundary | null,
  isSVG: boolean,
  slotScopeIds: string[] | null
) => void

type MoveFn = (
  vnode: VNode,
  container: RendererElement,
  anchor: RendererNode | null,
  type: MoveType,
  parentSuspense?: SuspenseBoundary | null
) => void

type NextFn = (vnode: VNode) => RendererNode | null

type UnmountFn = (
  vnode: VNode,
  parentComponent: ComponentInternalInstance | null,
  parentSuspense: SuspenseBoundary | null,
  doRemove?: boolean,
  optimized?: boolean
) => void

type RemoveFn = (vnode: VNode) => void

type UnmountChildrenFn = (
  children: VNode[],
  parentComponent: ComponentInternalInstance | null,
  parentSuspense: SuspenseBoundary | null,
  doRemove?: boolean,
  optimized?: boolean,
  start?: number
) => void

export type MountComponentFn = (
  initialVNode: VNode,
  container: RendererElement,
  anchor: RendererNode | null,
  parentComponent: ComponentInternalInstance | null,
  parentSuspense: SuspenseBoundary | null,
  isSVG: boolean,
  optimized: boolean
) => void

type ProcessTextOrCommentFn = (
  n1: VNode | null,
  n2: VNode,
  container: RendererElement,
  anchor: RendererNode | null
) => void

export type SetupRenderEffectFn = (
  instance: ComponentInternalInstance,
  initialVNode: VNode,
  container: RendererElement,
  anchor: RendererNode | null,
  parentSuspense: SuspenseBoundary | null,
  isSVG: boolean,
  optimized: boolean
) => void

export const enum MoveType {
  ENTER,
  LEAVE,
  REORDER
}

const prodEffectOptions = {
  scheduler: queueJob,
  // #1801, #2043 component render effects should allow recursive updates
  allowRecurse: true
}

function createDevEffectOptions(
  instance: ComponentInternalInstance
): ReactiveEffectOptions {
  return {
    scheduler: queueJob,
    allowRecurse: true,
    onTrack: instance.rtc ? e => invokeArrayFns(instance.rtc!, e) : void 0,
    onTrigger: instance.rtg ? e => invokeArrayFns(instance.rtg!, e) : void 0
  }
}

export const queuePostRenderEffect = __FEATURE_SUSPENSE__ // rollup - true
  ? queueEffectWithSuspense
  : queuePostFlushCb

export const setRef = (
  rawRef: VNodeNormalizedRef,
  oldRawRef: VNodeNormalizedRef | null,
  parentSuspense: SuspenseBoundary | null,
  vnode: VNode | null
) => {
  if (isArray(rawRef)) {
    rawRef.forEach((r, i) =>
      setRef(
        r,
        oldRawRef && (isArray(oldRawRef) ? oldRawRef[i] : oldRawRef),
        parentSuspense,
        vnode
      )
    )
    return
  }

  let value: ComponentPublicInstance | RendererNode | Record<string, any> | null
  if (!vnode) {
    // means unmount
    value = null
  } else if (isAsyncWrapper(vnode)) {
    // when mounting async components, nothing needs to be done,
    // because the template ref is forwarded to inner component
    return
  } else if (vnode.shapeFlag & ShapeFlags.STATEFUL_COMPONENT) {
    value = vnode.component!.exposed || vnode.component!.proxy
  } else {
    value = vnode.el
  }

  const { i: owner, r: ref } = rawRef
  if (__DEV__ && !owner) {
    warn(
      `Missing ref owner context. ref cannot be used on hoisted vnodes. ` +
        `A vnode with ref must be created inside the render function.`
    )
    return
  }
  const oldRef = oldRawRef && (oldRawRef as VNodeNormalizedRefAtom).r
  const refs = owner.refs === EMPTY_OBJ ? (owner.refs = {}) : owner.refs
  const setupState = owner.setupState

  // unset old ref
  if (oldRef != null && oldRef !== ref) {
    if (isString(oldRef)) {
      refs[oldRef] = null
      if (hasOwn(setupState, oldRef)) {
        setupState[oldRef] = null
      }
    } else if (isRef(oldRef)) {
      oldRef.value = null
    }
  }

  if (isString(ref)) {
    const doSet = () => {
      refs[ref] = value
      if (hasOwn(setupState, ref)) {
        setupState[ref] = value
      }
    }
    // #1789: for non-null values, set them after render
    // null values means this is unmount and it should not overwrite another
    // ref with the same key
    if (value) {
      ;(doSet as SchedulerCb).id = -1
      queuePostRenderEffect(doSet, parentSuspense)
    } else {
      doSet()
    }
  } else if (isRef(ref)) {
    const doSet = () => {
      ref.value = value
    }
    if (value) {
      ;(doSet as SchedulerCb).id = -1
      queuePostRenderEffect(doSet, parentSuspense)
    } else {
      doSet()
    }
  } else if (isFunction(ref)) {
    callWithErrorHandling(ref, owner, ErrorCodes.FUNCTION_REF, [value, refs])
  } else if (__DEV__) {
    warn('Invalid template ref type:', value, `(${typeof value})`)
  }
}

/**
 * The createRenderer function accepts two generic arguments:
 * HostNode and HostElement, corresponding to Node and Element types in the
 * host environment. For example, for runtime-dom, HostNode would be the DOM
 * `Node` interface and HostElement would be the DOM `Element` interface.
 *
 * Custom renderers can pass in the platform specific types like this:
 *
 * ``` js
 * const { render, createApp } = createRenderer<Node, Element>({
 *   patchProp,
 *   ...nodeOps
 * })
 * ```
 */
export function createRenderer<
  HostNode = RendererNode,
  HostElement = RendererElement
>(options: RendererOptions<HostNode, HostElement>) {
  return baseCreateRenderer<HostNode, HostElement>(options)
}

// Separate API for creating hydration-enabled renderer.
// Hydration logic is only used when calling this function, making it
// tree-shakable.
export function createHydrationRenderer(
  options: RendererOptions<Node, Element>
) {
  return baseCreateRenderer(options, createHydrationFunctions)
}

/**
 * 重载: 区分ssr
 */
// overload 1: no hydration    => createRenderer
function baseCreateRenderer<
  HostNode = RendererNode,
  HostElement = RendererElement
>(options: RendererOptions<HostNode, HostElement>): Renderer<HostElement>

// overload 2: with hydration  => createHydrationRenderer
function baseCreateRenderer(
  options: RendererOptions<Node, Element>,
  createHydrationFns: typeof createHydrationFunctions
): HydrationRenderer

/**
 * 创建渲染器： 初始化 各个方法，返回 render() 和 createApp()
 * 创建不同场景patch时，对应的处理方式
 */
// implementation
function baseCreateRenderer(
  options: RendererOptions,
  createHydrationFns?: typeof createHydrationFunctions
): any {
  // 打包构建工具
  // compile-time feature flags check
  if (__ESM_BUNDLER__ && !__TEST__) {
    // 向全局环境 注入 当前开发环境标记
    initFeatureFlags()
  }

  // 全局 this
  if (__DEV__ || __FEATURE_PROD_DEVTOOLS__) {
    const target = getGlobalThis()
    target.__VUE__ = true
    // devtools = __VUE_DEVTOOLS_GLOBAL_HOOK__
    setDevtoolsHook(target.__VUE_DEVTOOLS_GLOBAL_HOOK__)
  }

  const {
    insert: hostInsert,
    remove: hostRemove,
    patchProp: hostPatchProp,
    forcePatchProp: hostForcePatchProp,
    createElement: hostCreateElement,
    createText: hostCreateText,
    createComment: hostCreateComment,
    setText: hostSetText,
    setElementText: hostSetElementText,
    parentNode: hostParentNode,
    nextSibling: hostNextSibling,
    setScopeId: hostSetScopeId = NOOP,
    cloneNode: hostCloneNode,
    insertStaticContent: hostInsertStaticContent
  } = options

  /**
   * 初次渲染：patch(container._vnode || null, vnode, container)
   * patch 内部通过不同patch类型 如：是一个组件，则使用对应方法处理
   */
  // Note: functions inside this closure should use `const xxx = () => {}`
  // style in order to prevent being inlined by minifiers.
  const patch: PatchFn = (
    n1, // 旧vnode：dom节点已渲染的vnode
    n2, // 新vnode：dom节点将渲染的vnode
    container, // dom节点：挂载目标dom实例
    anchor = null,
    parentComponent = null, // 父组件实例
    parentSuspense = null,
    isSVG = false,
    slotScopeIds = null,
    optimized = false
  ) => {
    // patching & not same type, unmount old tree
    if (n1 && !isSameVNodeType(n1, n2)) {
      // 如果新旧vnode不一样，则需要卸载旧节点

      anchor = getNextHostNode(n1)
      unmount(n1, parentComponent, parentSuspense, true)
      n1 = null
    }

    // 判断 是否 不需要进行特殊diff优化，即整体进行diff
    if (n2.patchFlag === PatchFlags.BAIL) {
      optimized = false
      n2.dynamicChildren = null
    }

    // 要进行patch的dom节点类型
    const { type, ref, shapeFlag } = n2
    switch (type) {
      case Text:
        // 文本节点
        processText(n1, n2, container, anchor)
        break
      case Comment:
        // 注释节点
        processCommentNode(n1, n2, container, anchor)
        break
      case Static:
        if (n1 == null) {
          mountStaticNode(n2, container, anchor, isSVG)
        } else if (__DEV__) {
          patchStaticNode(n1, n2, container, isSVG)
        }
        break
      case Fragment:
        // fragment节点
        processFragment(
          n1,
          n2,
          container,
          anchor,
          parentComponent,
          parentSuspense,
          isSVG,
          slotScopeIds,
          optimized
        )
        break
      default:
        // 由于ShapeFlags 值都是通过 1 << xx， 因此通过按位操作：& ，判断是否存在此二进制， 如果二进制位存在，则结果为当前shapeFlag，否则结果为0
        if (shapeFlag & ShapeFlags.ELEMENT) {
          // dom普通元素 节点，type 为标签字符串
          processElement(
            n1,
            n2, // 渲染vnode
            container, // app dom实例
            anchor,
            parentComponent, // 父组件实例
            parentSuspense,
            isSVG,
            slotScopeIds,
            optimized
          )
        } else if (shapeFlag & ShapeFlags.COMPONENT) {
          // ShapeFlags.STATEFUL_COMPONENT | ShapeFlags.FUNCTIONAL_COMPONENT
          // 组件 节点
          processComponent(
            n1,
            n2,
            container,
            anchor,
            parentComponent,
            parentSuspense,
            isSVG,
            slotScopeIds,
            optimized
          )
        } else if (shapeFlag & ShapeFlags.TELEPORT) {
          // TELEPORT 节点
          ;(type as typeof TeleportImpl).process(
            n1 as TeleportVNode,
            n2 as TeleportVNode,
            container,
            anchor,
            parentComponent,
            parentSuspense,
            isSVG,
            slotScopeIds,
            optimized,
            internals
          )
        } else if (__FEATURE_SUSPENSE__ && shapeFlag & ShapeFlags.SUSPENSE) {
          // SUSPENSE 节点
          ;(type as typeof SuspenseImpl).process(
            n1,
            n2,
            container,
            anchor,
            parentComponent,
            parentSuspense,
            isSVG,
            slotScopeIds,
            optimized,
            internals
          )
        } else if (__DEV__) {
          warn('Invalid VNode type:', type, `(${typeof type})`)
        }
    }

    // set ref
    if (ref != null && parentComponent) {
      setRef(ref, n1 && n1.ref, parentSuspense, n2)
    }
  }

  // 解析文本vnode
  const processText: ProcessTextOrCommentFn = (n1, n2, container, anchor) => {
    if (n1 == null) {
      hostInsert(
        (n2.el = hostCreateText(n2.children as string)),
        container,
        anchor
      )
    } else {
      const el = (n2.el = n1.el!)
      if (n2.children !== n1.children) {
        hostSetText(el, n2.children as string)
      }
    }
  }

  const processCommentNode: ProcessTextOrCommentFn = (
    n1,
    n2,
    container,
    anchor
  ) => {
    if (n1 == null) {
      hostInsert(
        (n2.el = hostCreateComment((n2.children as string) || '')),
        container,
        anchor
      )
    } else {
      // there's no support for dynamic comments
      n2.el = n1.el
    }
  }

  const mountStaticNode = (
    n2: VNode,
    container: RendererElement,
    anchor: RendererNode | null,
    isSVG: boolean
  ) => {
    // static nodes are only present when used with compiler-dom/runtime-dom
    // which guarantees presence of hostInsertStaticContent.
    ;[n2.el, n2.anchor] = hostInsertStaticContent!(
      n2.children as string,
      container,
      anchor,
      isSVG
    )
  }

  /**
   * Dev / HMR only
   */
  const patchStaticNode = (
    n1: VNode,
    n2: VNode,
    container: RendererElement,
    isSVG: boolean
  ) => {
    // static nodes are only patched during dev for HMR
    if (n2.children !== n1.children) {
      const anchor = hostNextSibling(n1.anchor!)
      // remove existing
      removeStaticNode(n1)
      // insert new
      ;[n2.el, n2.anchor] = hostInsertStaticContent!(
        n2.children as string,
        container,
        anchor,
        isSVG
      )
    } else {
      n2.el = n1.el
      n2.anchor = n1.anchor
    }
  }

  const moveStaticNode = (
    { el, anchor }: VNode,
    container: RendererElement,
    nextSibling: RendererNode | null
  ) => {
    let next
    while (el && el !== anchor) {
      next = hostNextSibling(el)
      hostInsert(el, container, nextSibling)
      el = next
    }
    hostInsert(anchor!, container, nextSibling)
  }

  const removeStaticNode = ({ el, anchor }: VNode) => {
    let next
    while (el && el !== anchor) {
      next = hostNextSibling(el)
      hostRemove(el)
      el = next
    }
    hostRemove(anchor!)
  }

  // 挂载element元素
  const processElement = (
    n1: VNode | null,
    n2: VNode,
    container: RendererElement,
    anchor: RendererNode | null,
    parentComponent: ComponentInternalInstance | null,
    parentSuspense: SuspenseBoundary | null,
    isSVG: boolean,
    slotScopeIds: string[] | null,
    optimized: boolean
  ) => {
    isSVG = isSVG || (n2.type as string) === 'svg'
    if (n1 == null) {
      mountElement(
        n2,
        container,
        anchor,
        parentComponent,
        parentSuspense,
        isSVG,
        slotScopeIds,
        optimized
      )
    } else {
<<<<<<< HEAD
      // 更新dom节点，如更新组件时，组件渲染模版： 旧vnode、新vnode
      patchElement(n1, n2, parentComponent, parentSuspense, isSVG, optimized)
=======
      patchElement(
        n1,
        n2,
        parentComponent,
        parentSuspense,
        isSVG,
        slotScopeIds,
        optimized
      )
>>>>>>> a26cd9ca
    }
  }

  // 挂载element vnode节点：
  //  创建dom实例 =》 解析并挂载vnode子节点列表到element dom实例 =》执行自定义指令dirs created hook =》 解析vnode props属性列表
  const mountElement = (
    vnode: VNode, // 节点vnode
    container: RendererElement, //  挂载目标dom实例容器
    anchor: RendererNode | null,
    parentComponent: ComponentInternalInstance | null, // 父组件实例
    parentSuspense: SuspenseBoundary | null,
    isSVG: boolean,
    slotScopeIds: string[] | null,
    optimized: boolean
  ) => {
    let el: RendererElement
    let vnodeHook: VNodeHook | undefined | null
    const { type, props, shapeFlag, transition, patchFlag, dirs } = vnode
    if (
      !__DEV__ &&
      vnode.el &&
      hostCloneNode !== undefined &&
      patchFlag === PatchFlags.HOISTED
    ) {
      // If a vnode has non-null el, it means it's being reused.
      // Only static vnodes can be reused, so its mounted DOM nodes should be
      // exactly the same, and we can simply do a clone here.
      // only do this in production since cloned trees cannot be HMR updated.
      el = vnode.el = hostCloneNode(vnode.el)
    } else {
      // 创建vnode对应的dom节点实例el
      el = vnode.el = hostCreateElement(
        vnode.type as string,
        isSVG,
        props && props.is // dom官方可选自定义元素属性
      )

      // 优先挂载 vnode 子节点列表 到 vnode dom实例上

      // mount children first, since some props may rely on child content
      // being already rendered, e.g. `<select value>`
      if (shapeFlag & ShapeFlags.TEXT_CHILDREN) {
        // 文本节点
        hostSetElementText(el, vnode.children as string)
      } else if (shapeFlag & ShapeFlags.ARRAY_CHILDREN) {
        mountChildren(
          vnode.children as VNodeArrayChildren,
          el,
          null,
          parentComponent,
          parentSuspense,
          isSVG && type !== 'foreignObject',
          slotScopeIds,
          optimized || !!vnode.dynamicChildren
        )
      }

      // vnode自定义指令，刚初始化完el实例，和创建el子列表
      if (dirs) {
        // 执行自定义指令列表中的 created hook方法
        invokeDirectiveHook(vnode, null, parentComponent, 'created')
      }

      // vnode节点的props列表，添加到对应的dom实例上
      if (props) {
        for (const key in props) {
          // 不添加官方保留的关键属性，如：
          // ',key,ref,' +
          // 'onVnodeBeforeMount,onVnodeMounted,' +
          // 'onVnodeBeforeUpdate,onVnodeUpdated,' +
          // 'onVnodeBeforeUnmount,onVnodeUnmounted'
          if (!isReservedProp(key)) {
            // 添加el属性：class 属性、style属性、绑定vue事件、dom实例属性、dom标签属性
            hostPatchProp(
              el,
              key,
              null,
              props[key],
              isSVG,
              vnode.children as VNode[], // 对应 v-html、v-text 则需要移除子节点列表
              parentComponent,
              parentSuspense,
              unmountChildren
            )
          }
        }

        if ((vnodeHook = props.onVnodeBeforeMount)) {
          // 完成vnode dom实例信息，开始执行 vnode节点上的onVnodeBeforeMount函数
          invokeVNodeHook(vnodeHook, parentComponent, vnode)
        }
      }
<<<<<<< HEAD
      // TODO: scopeId
      setScopeId(el, scopeId, vnode, parentComponent)
=======
      // scopeId
      setScopeId(el, vnode, vnode.scopeId, slotScopeIds, parentComponent)
>>>>>>> a26cd9ca
    }
    if (__DEV__ || __FEATURE_PROD_DEVTOOLS__) {
      Object.defineProperty(el, '__vnode', {
        value: vnode,
        enumerable: false
      })
      Object.defineProperty(el, '__vueParentComponent', {
        value: parentComponent, // vnode el 所在的组件
        enumerable: false
      })
    }

    // vnode el节点属性props 已经添加了
    if (dirs) {
      invokeDirectiveHook(vnode, null, parentComponent, 'beforeMount')
    }

    // TODO - Suspense
    // #1583 For inside suspense + suspense not resolved case, enter hook should call when suspense resolved
    // #1689 For inside suspense + suspense resolved case, just call it
    const needCallTransitionHooks =
      (!parentSuspense || (parentSuspense && !parentSuspense.pendingBranch)) &&
      transition &&
      !transition.persisted
    if (needCallTransitionHooks) {
      // vnode el 挂载前 - transition  beforeEnter
      transition!.beforeEnter(el)
    }

    // 向父节点dom实例插入 vnode el 节点：
    // container.insertBefore(el, anchor || null)
    hostInsert(el, container, anchor)

    // vnode hook、transition hook、dirs hook
    if (
      (vnodeHook = props && props.onVnodeMounted) ||
      needCallTransitionHooks ||
      dirs
    ) {
      queuePostRenderEffect(() => {
        // vnode onVnodeMounted：vnode el 已挂载，
        vnodeHook && invokeVNodeHook(vnodeHook, parentComponent, vnode)

        // 进入 transition enter：vnode el 已挂载
        needCallTransitionHooks && transition!.enter(el)

        // 自定义指令 mounted：vnode el 已挂载，
        dirs && invokeDirectiveHook(vnode, null, parentComponent, 'mounted')
      }, parentSuspense)
    }
  }

  const setScopeId = (
    el: RendererElement,
    vnode: VNode,
    scopeId: string | null,
    slotScopeIds: string[] | null,
    parentComponent: ComponentInternalInstance | null
  ) => {
    if (scopeId) {
      hostSetScopeId(el, scopeId)
    }
    if (slotScopeIds) {
      for (let i = 0; i < slotScopeIds.length; i++) {
        hostSetScopeId(el, slotScopeIds[i])
      }
    }
    if (parentComponent) {
      let subTree = parentComponent.subTree
      if (__DEV__ && subTree.patchFlag & PatchFlags.DEV_ROOT_FRAGMENT) {
        subTree =
          filterSingleRoot(subTree.children as VNodeArrayChildren) || subTree
      }
      if (vnode === subTree) {
        const parentVNode = parentComponent.vnode
        setScopeId(
          el,
          parentVNode,
          parentVNode.scopeId,
          parentVNode.slotScopeIds,
          parentComponent.parent
        )
      }
    }
  }

  // 挂在节点vnode的子节点列表
  const mountChildren: MountChildrenFn = (
    children, // vnode节点的子节点列表
    container, // vnode节点: 即子节点列表的父节点实例
    anchor,
    parentComponent, // vnode节点 父组件实例
    parentSuspense,
    isSVG,
    optimized,
    slotScopeIds,
    start = 0
  ) => {
    for (let i = start; i < children.length; i++) {
      const child = (children[i] = optimized
        ? cloneIfMounted(children[i] as VNode)
        : normalizeVNode(children[i]))
      patch(
        null,
        child,
        container,
        anchor,
        parentComponent,
        parentSuspense,
        isSVG,
        optimized,
        slotScopeIds
      )
    }
  }

  // 更新dom节点，如更新组件时，组件渲染模版，根节点为dom元素
  const patchElement = (
    n1: VNode, // dom 旧vnode
    n2: VNode, // dom 新vnode
    parentComponent: ComponentInternalInstance | null, // 父组件（即当前组件实例）
    parentSuspense: SuspenseBoundary | null,
    isSVG: boolean,
    slotScopeIds: string[] | null,
    optimized: boolean
  ) => {
    const el = (n2.el = n1.el!)
    let { patchFlag, dynamicChildren, dirs } = n2
    // #1426 take the old vnode's patch flag into account since user may clone a
    // compiler-generated vnode, which de-opts to FULL_PROPS
    patchFlag |= n1.patchFlag & PatchFlags.FULL_PROPS // 原先 vnode 存在动态指令参数 或 v-on/v-bind（无参数）指令
    const oldProps = n1.props || EMPTY_OBJ
    const newProps = n2.props || EMPTY_OBJ
    let vnodeHook: VNodeHook | undefined | null

    if ((vnodeHook = newProps.onVnodeBeforeUpdate)) {
      invokeVNodeHook(vnodeHook, parentComponent, n2, n1)
    }

    // 更新 vnode dir - 渲染函数已执行
    if (dirs) {
      invokeDirectiveHook(n2, n1, parentComponent, 'beforeUpdate')
    }

    if (__DEV__ && isHmrUpdating) {
      // 强制更新所有
      // HMR updated, force full diff
      patchFlag = 0
      optimized = false
      dynamicChildren = null
    }

    // 表明 vnode是通过渲染模版编译得到的，可以快速比较新旧vnode差异得到需要更新的信息
    if (patchFlag > 0) {
      // the presence of a patchFlag means this element's render code was
      // generated by the compiler and can take the fast path.
      // in this path old node and new node are guaranteed to have the same shape
      // (i.e. at the exact same position in the source template)
      if (patchFlag & PatchFlags.FULL_PROPS) {
        // 更新所有props: 原先 vnode 存在动态指令参数 或 v-on/v-bind（无参数）指令
        // 或者 对于无法确定vnode props属性状况时，如 组件模版根vnode 合并 组件节点vnode 后，需要完成更新组件模版vnode props
        // element props contain dynamic keys, full diff needed
        patchProps(
          // 更新到dom上 （dom实例属性property 或 dom标签attributes属性）
          el,
          n2,
          oldProps, // 旧vnode props
          newProps, // 新vnode props
          parentComponent,
          parentSuspense,
          isSVG
        )
      } else {
        // class
        // this flag is matched when the element has dynamic class bindings.
        if (patchFlag & PatchFlags.CLASS) {
          // dom element节点上存在class属性（静态或动态）
          if (oldProps.class !== newProps.class) {
            // 直接替换新值
            hostPatchProp(el, 'class', null, newProps.class, isSVG)
          }
        }

        // style
        // this flag is matched when the element has dynamic style bindings
        if (patchFlag & PatchFlags.STYLE) {
          // dom element节点上存在class属性（静态或动态）
          // 添加style 属性列表（非直接全部替换），同时删除style空属性null
          hostPatchProp(el, 'style', oldProps.style, newProps.style, isSVG)
        }

        // props
        // This flag is matched when the element has dynamic prop/attr bindings
        // other than class and style. The keys of dynamic prop/attrs are saved for
        // faster iteration.
        // Note dynamic keys like :[foo]="bar" will cause this optimization to
        // bail out and go through a full diff because we need to unset the old key
        if (patchFlag & PatchFlags.PROPS) {
          // dom动态属性：静态指令属性名列表，且非 ref、style、class、key 且该指令没有被设置缓存
          // 如：v-bind、 v-model （onUpdate:modelValue）、 v-on
          // if the flag is present then dynamicProps must be non-null

          const propsToUpdate = n2.dynamicProps! // vnode 动态属性列表

          for (let i = 0; i < propsToUpdate.length; i++) {
            const key = propsToUpdate[i]
            const prev = oldProps[key]
            const next = newProps[key]
            if (
              next !== prev ||
              (hostForcePatchProp && hostForcePatchProp(el, key)) // 强制更新 'value'
            ) {
              // 更新到dom上 （dom实例属性property 或 dom标签attributes属性）
              hostPatchProp(
                el,
                key,
                prev,
                next,
                isSVG,
                n1.children as VNode[],
                parentComponent,
                parentSuspense,
                unmountChildren
              )
            }
          }
        }
      }

      // vnode 节点只有插值文本子节点 （不存在纯文本或其它类型子节点）
      // text
      // This flag is matched when the element has only dynamic text children.
      if (patchFlag & PatchFlags.TEXT) {
        // 仅有插值文本 - createVNode
        //    注意：
        //      既有插值文本 也有其它类型子节点 则不会走这个流程，子节点是列表，数组不能直接相等；
        //      此时，插值文本由 createTextVNode 执行
        if (n1.children !== n2.children) {
          // 直接设置文本内容
          hostSetElementText(el, n2.children as string)
        }
      }
    } else if (!optimized && dynamicChildren == null) {
      // 直接更新所有属性
      // unoptimized, full diff
      patchProps(
        //  强制更新vnode props属性列表
        el,
        n2,
        oldProps,
        newProps,
        parentComponent,
        parentSuspense,
        isSVG
      )
    }

    const areChildrenSVG = isSVG && n2.type !== 'foreignObject'
    if (dynamicChildren) {
      // vnode的动态子节点列表 - currentBlock： 非根block vnode，且 (patchFlag > 0 || shapeFlag & ShapeFlags.COMPONENT)
      patchBlockChildren(
        n1.dynamicChildren!,
        dynamicChildren,
        el,
        parentComponent,
        parentSuspense,
        areChildrenSVG,
        slotScopeIds
      )
      if (__DEV__ && parentComponent && parentComponent.type.__hmrId) {
        traverseStaticChildren(n1, n2)
      }
    } else if (!optimized) {
      // 不存在动态节点，完全更新
      // full diff
      patchChildren(
        n1,
        n2,
        el,
        null,
        parentComponent,
        parentSuspense,
        areChildrenSVG,
        slotScopeIds,
        false
      )
    }

    if ((vnodeHook = newProps.onVnodeUpdated) || dirs) {
      queuePostRenderEffect(() => {
        vnodeHook && invokeVNodeHook(vnodeHook, parentComponent, n2, n1)
        dirs && invokeDirectiveHook(n2, n1, parentComponent, 'updated')
      }, parentSuspense)
    }
  }

  // vnode的动态子节点列表 - currentBlock： 非根block vnode，且 (patchFlag > 0 || shapeFlag & ShapeFlags.COMPONENT)
  // The fast path for blocks.
  const patchBlockChildren: PatchBlockChildrenFn = (
    oldChildren, // vnode 旧子节点列表
    newChildren, // vnode 新子节点列表
    fallbackContainer, // vnode el
    parentComponent, // vnode 模版所在的组件
    parentSuspense,
    isSVG,
    slotScopeIds
  ) => {
    for (let i = 0; i < newChildren.length; i++) {
      const oldVNode = oldChildren[i]
      const newVNode = newChildren[i]

      // Determine the container (parent element) for the patch.
      const container =
        // - In the case of a Fragment, we need to provide the actual parent
        // of the Fragment itself so it can move its children.
        oldVNode.type === Fragment ||
        // - In the case of different nodes, there is going to be a replacement
        // which also requires the correct parent container
        !isSameVNodeType(oldVNode, newVNode) ||
        // - In the case of a component, it could contain anything.
        oldVNode.shapeFlag & ShapeFlags.COMPONENT ||
        oldVNode.shapeFlag & ShapeFlags.TELEPORT
          ? hostParentNode(oldVNode.el!)!
          : // In other cases, the parent container is not actually used so we
            // just pass the block element here to avoid a DOM parentNode call.
            fallbackContainer // 默认退回原先el

      patch(
        oldVNode,
        newVNode,
        container,
        null,
        parentComponent,
        parentSuspense,
        isSVG,
        slotScopeIds,
        true
      )
    }
  }

  // 更新vnode节点props属性列表到dom上（dom实例属性property 或 dom标签attributes属性）
  const patchProps = (
    el: RendererElement, // vnode 父节点dom
    vnode: VNode, // 新vnode
    oldProps: Data, // 旧vnode props
    newProps: Data, // 新vnode props
    parentComponent: ComponentInternalInstance | null,
    parentSuspense: SuspenseBoundary | null,
    isSVG: boolean
  ) => {
    if (oldProps !== newProps) {
      // 添加新props 到dom上
      for (const key in newProps) {
        // empty string is not valid prop
        if (isReservedProp(key)) continue // 跳过保留字，如 'ref'、'key'、'onVnodeMounted'等vnode hook
        const next = newProps[key]
        const prev = oldProps[key]
        if (
          next !== prev || // 新旧值不一样
          (hostForcePatchProp && hostForcePatchProp(el, key)) // key === 'value'
        ) {
          // 更新到dom上 （dom实例属性property 或 dom标签attributes属性）
          hostPatchProp(
            el,
            key,
            prev,
            next,
            isSVG,
            vnode.children as VNode[],
            parentComponent,
            parentSuspense,
            unmountChildren
          )
        }
      }

      // 保留 不在新props列表里 的 旧props列表
      if (oldProps !== EMPTY_OBJ) {
        for (const key in oldProps) {
          if (!isReservedProp(key) && !(key in newProps)) {
            // 更新到dom上
            hostPatchProp(
              el,
              key,
              oldProps[key],
              null,
              isSVG,
              vnode.children as VNode[],
              parentComponent,
              parentSuspense,
              unmountChildren
            )
          }
        }
      }
    }
  }

  // 解析Fragment节点
  const processFragment = (
    n1: VNode | null,
    n2: VNode, // Fragment vnode
    container: RendererElement, // 父节点dom实例
    anchor: RendererNode | null,
    parentComponent: ComponentInternalInstance | null, // 父组件实例
    parentSuspense: SuspenseBoundary | null,
    isSVG: boolean,
    slotScopeIds: string[] | null,
    optimized: boolean
  ) => {
    // fragment 开始边界
    const fragmentStartAnchor = (n2.el = n1 ? n1.el : hostCreateText(''))!
    // fragment 结束边界 - 执行 container.insertBefore(vnode2.el, fragmentEndAnchor)
    const fragmentEndAnchor = (n2.anchor = n1 ? n1.anchor : hostCreateText(''))!

<<<<<<< HEAD
    // dynamicChildren 动态子节点列表：currentBlock vnode
    let { patchFlag, dynamicChildren } = n2
=======
    let { patchFlag, dynamicChildren, slotScopeIds: fragmentSlotScopeIds } = n2
>>>>>>> a26cd9ca
    if (patchFlag > 0) {
      optimized = true
    }

    // check if this is a slot fragment with :slotted scope ids
    if (fragmentSlotScopeIds) {
      slotScopeIds = slotScopeIds
        ? slotScopeIds.concat(fragmentSlotScopeIds)
        : fragmentSlotScopeIds
    }

    if (__DEV__ && isHmrUpdating) {
      // HMR updated, force full diff
      patchFlag = 0
      optimized = false
      dynamicChildren = null
    }

    if (n1 == null) {
      // 先添加两个空文本节点作为边界dom节点，然后在这两个节点范围内依次添加fragment下的子节点列表

      hostInsert(fragmentStartAnchor, container, anchor)
      hostInsert(fragmentEndAnchor, container, anchor) // fragment结束边界
      // a fragment can only have array children
      // since they are either generated by the compiler, or implicitly created
      // from arrays.
      mountChildren(
        n2.children as VNodeArrayChildren,
        container,
        fragmentEndAnchor,
        parentComponent,
        parentSuspense,
        isSVG,
        slotScopeIds,
        optimized
      )
    } else {
      if (
        patchFlag > 0 &&
        patchFlag & PatchFlags.STABLE_FRAGMENT && // 多个子节点
        dynamicChildren &&
        // #2715 the previous fragment could've been a BAILed one as a result
        // of renderSlot() with no valid children
        n1.dynamicChildren
      ) {
        // <template v-for="item of items" :key="item.id">
        //     <div>{{ item.name }}</div>
        //     <div>{{ item.value }}</div>
        //   </template>

        // a stable fragment (template root or <template v-for>) doesn't need to
        // patch children order, but it may contain dynamicChildren.
        patchBlockChildren(
          n1.dynamicChildren,
          dynamicChildren,
          container,
          parentComponent,
          parentSuspense,
          isSVG,
          slotScopeIds
        )
        if (__DEV__ && parentComponent && parentComponent.type.__hmrId) {
          traverseStaticChildren(n1, n2)
        } else if (
          // #2080 if the stable fragment has a key, it's a <template v-for> that may
          //  get moved around. Make sure all root level vnodes inherit el.
          // #2134 or if it's a component root, it may also get moved around
          // as the component is being moved.
          n2.key != null ||
          (parentComponent && n2 === parentComponent.subTree)
        ) {
          traverseStaticChildren(n1, n2, true /* shallow */)
        }
      } else {
        // keyed / unkeyed, or manual fragments.
        // for keyed & unkeyed, since they are compiler generated from v-for,
        // each child is guaranteed to be a block so the fragment will never
        // have dynamicChildren.
        patchChildren(
          n1,
          n2,
          container,
          fragmentEndAnchor,
          parentComponent,
          parentSuspense,
          isSVG,
          slotScopeIds,
          optimized
        )
      }
    }
  }

  // 挂载/更新 组件dom节点
  const processComponent = (
    n1: VNode | null, // 节点已挂载的VNode
    n2: VNode, // 节点初始的VNode
    container: RendererElement, // dom实例：挂载目标dom节点
    anchor: RendererNode | null,
    parentComponent: ComponentInternalInstance | null,
    parentSuspense: SuspenseBoundary | null,
    isSVG: boolean,
    slotScopeIds: string[] | null,
    optimized: boolean
  ) => {
    n2.slotScopeIds = slotScopeIds
    if (n1 == null) {
      // 旧vnode不存在 - 即 当前要patch的dom组件节点为 新节点，初次进行挂载

      // shapeFlag = 1 << 9
      if (n2.shapeFlag & ShapeFlags.COMPONENT_KEPT_ALIVE) {
        ;(parentComponent!.ctx as KeepAliveContext).activate(
          n2,
          container,
          anchor,
          isSVG,
          optimized
        )
      } else {
        // 开始 解析组件信息，并挂载到dom上
        mountComponent(
          n2,
          container,
          anchor,
          parentComponent,
          parentSuspense,
          isSVG,
          optimized
        )
      }
    } else {
      // 更新组件：如响应式依赖数据发生变化
      // 旧vnode存在 - 即 当前要patch的dom组件节点 已经挂载着vnode，只需要更新相应变化信息
      updateComponent(n1, n2, optimized)
    }
  }

  // 挂载组件节点：初始化组件实例、解析组件信息（props、setup返回值、render函数）、渲染组件
  const mountComponent: MountComponentFn = (
    initialVNode, // 组件的新VNode
    container, // dom实例：挂载目标dom节点
    anchor,
    parentComponent,
    parentSuspense,
    isSVG,
    optimized
  ) => {
    // 组件实例信息

    // 同时也将组件实例绑定到 vnode.component
    // 规范组件的props选项属性格式
    const instance: ComponentInternalInstance = (initialVNode.component = createComponentInstance(
      initialVNode, // 组件初始化的vnode
      parentComponent,
      parentSuspense
    ))

    if (__DEV__ && instance.type.__hmrId) {
      registerHMR(instance) // 模块热更新（即页面局部刷新）
    }

    if (__DEV__) {
      pushWarningContext(initialVNode)
      // instance.appContext.config.performance:true 开启性能检测
      // 通过 window.performance查看结果
      startMeasure(instance, `mount`)
    }

    // inject renderer internals for keepAlive
    if (isKeepAlive(initialVNode)) {
      ;(instance.ctx as KeepAliveContext).renderer = internals
    }

    // resolve props and slots for setup context
    if (__DEV__) {
      startMeasure(instance, `init`)
    }
    // 解析组件信息，设置 props、slots、setup方法返回值、组件的render方法（编译Vue模版源码）
    setupComponent(instance)
    if (__DEV__) {
      endMeasure(instance, `init`)
    }

    // setup() is async. This component relies on async logic to be resolved
    // before proceeding
    if (__FEATURE_SUSPENSE__ && instance.asyncDep) {
      parentSuspense && parentSuspense.registerDep(instance, setupRenderEffect)

      // Give it a placeholder if this is not hydration
      // TODO handle self-defined fallback
      if (!initialVNode.el) {
        const placeholder = (instance.subTree = createVNode(Comment))
        processCommentNode(null, placeholder, container!, anchor)
      }
      return
    }

    setupRenderEffect(
      instance,
      initialVNode,
      container,
      anchor,
      parentSuspense,
      isSVG,
      optimized
    )

    if (__DEV__) {
      popWarningContext()
      endMeasure(instance, `mount`)
    }
  }

  // 更新组件
  const updateComponent = (n1: VNode, n2: VNode, optimized: boolean) => {
    const instance = (n2.component = n1.component)!
    if (shouldUpdateComponent(n1, n2, optimized)) {
      // 组件渲染模版template vnode 发生变化：patchFlag等
      if (
        __FEATURE_SUSPENSE__ &&
        instance.asyncDep &&
        !instance.asyncResolved
      ) {
        // async & still pending - just update props and slots
        // since the component's reactive effect for render isn't set-up yet
        if (__DEV__) {
          pushWarningContext(n2)
        }
        updateComponentPreRender(instance, n2, optimized)
        if (__DEV__) {
          popWarningContext()
        }
        return
      } else {
        // normal update - 正常更新
        instance.next = n2 // 组件新的渲染模版vnode
        // in case the child component is also queued, remove it to avoid
        // double updating the same child component in the same flush.
        invalidateJob(instance.update) // 开始执行更新组件时，移除此组件effect的任务
        // instance.update is the reactive effect runner.
        instance.update()
      }
    } else {
      // 没必要更新，只需要相应信息还原即可
      // no update needed. just copy over properties
      n2.component = n1.component
      n2.el = n1.el
      instance.vnode = n2
    }
  }

  // 执行组件渲染函数，得到组件节点vnode对应的el实例，并挂载el实例到父节点dom上
  const setupRenderEffect: SetupRenderEffectFn = (
    instance,
    initialVNode, // 新vnode
    container,
    anchor,
    parentSuspense,
    isSVG,
    optimized
  ) => {
    // 在组件初次创建 或 之后更新组件，都会重新创建该组件的effect
    // create reactive effect for rendering
    instance.update = effect(function componentEffect() {
      // effect fn()
      if (!instance.isMounted) {
        // 组件初次挂载时

        let vnodeHook: VNodeHook | null | undefined

        // props: 节点的dom属性列表
        const { el, props } = initialVNode // 组件对应对 createVNode

        const { bm, m, parent } = instance

        // 执行 beforeMount hook 列表
        if (bm) {
          invokeArrayFns(bm)
        }
        // 执行节点上的hook事件属性： onVnodeBeforeMount
        if ((vnodeHook = props && props.onVnodeBeforeMount)) {
          invokeVNodeHook(vnodeHook, parent, initialVNode)
        }

        // render
        if (__DEV__) {
          startMeasure(instance, `render`)
        }
        // 执行 组件模版template 编译后的渲染函数，得到组件模版template的vnode
        const subTree = (instance.subTree = renderComponentRoot(instance))
        if (__DEV__) {
          endMeasure(instance, `render`)
        }

        if (el && hydrateNode) {
          if (__DEV__) {
            startMeasure(instance, `hydrate`)
          }
          // vnode has adopted host node - perform hydration instead of mount.
          hydrateNode(
            initialVNode.el as Node,
            subTree,
            instance,
            parentSuspense,
            null
          )
          if (__DEV__) {
            endMeasure(instance, `hydrate`)
          }
        } else {
          if (__DEV__) {
            startMeasure(instance, `patch`)
          }

          // 解析组件模版template vnode，得到组件节点vnode的dom实例el，并挂载到父节点dom实例container上
          patch(
            null,
            subTree, // 创建subtree的el dom实例，并挂载到父节点container上
            container,
            anchor,
            instance,
            parentSuspense,
            isSVG
          )

          if (__DEV__) {
            endMeasure(instance, `patch`)
          }
          // 绑定组件vnode节点的dom实例：即为组件模版template渲染函数vnode的dom实例
          initialVNode.el = subTree.el
        }

        // 解析完组件模版template的vnode，并挂载到父容器dom实例上
        // mounted hook
        if (m) {
          // onMounted，在根组件挂载完后执行
          queuePostRenderEffect(m, parentSuspense)
        }
        // onVnodeMounted
        if ((vnodeHook = props && props.onVnodeMounted)) {
          const scopedInitialVNode = initialVNode
          queuePostRenderEffect(() => {
            invokeVNodeHook(vnodeHook!, parent, scopedInitialVNode)
          }, parentSuspense)
        }
        // activated hook for keep-alive roots.
        // #1742 activated hook must be accessed after first render
        // since the hook may be injected by a child keep-alive
        const { a } = instance
        if (
          a &&
          initialVNode.shapeFlag & ShapeFlags.COMPONENT_SHOULD_KEEP_ALIVE
        ) {
          queuePostRenderEffect(a, parentSuspense)
        }
        instance.isMounted = true

        if (__DEV__ || __FEATURE_PROD_DEVTOOLS__) {
          devtoolsComponentAdded(instance)
        }

        // 最后从内存移除这个临时vnode和容器（注意：并没有移除父节点下的vnode）
        // #2458: deference mount-only object parameters to prevent memleaks
        initialVNode = container = anchor = null as any
      } else {
        // 更新组件：组件响应式依赖数据更新，导致更新了这个effect
        // updateComponent
        // This is triggered by mutation of component's own state (next: null)
        // OR parent calling processComponent (next: VNode)

        let { next, bu, u, parent, vnode } = instance
        let originNext = next
        let vnodeHook: VNodeHook | null | undefined
        if (__DEV__) {
          pushWarningContext(next || instance.vnode)
        }

        if (next) {
          // 后：响应式更新 继续，在 updateComponent()中 触发创建并更新组件新的effect
          next.el = vnode.el
          updateComponentPreRender(instance, next, optimized)
        } else {
          // 先：组件响应式依赖变更，更新执行该组件effect
          next = vnode
        }

        // 在更新执行渲染函数前
        // beforeUpdate hook
        if (bu) {
          invokeArrayFns(bu)
        }
        // onVnodeBeforeUpdate
        if ((vnodeHook = next.props && next.props.onVnodeBeforeUpdate)) {
          invokeVNodeHook(vnodeHook, parent, next, vnode)
        }

        // render
        if (__DEV__) {
          startMeasure(instance, `render`)
        }
        const nextTree = renderComponentRoot(instance) // 组件更新后的渲染函数vnode
        if (__DEV__) {
          endMeasure(instance, `render`)
        }
        const prevTree = instance.subTree
        instance.subTree = nextTree // 替换原先渲染函数vnode

        if (__DEV__) {
          startMeasure(instance, `patch`)
        }
        patch(
          prevTree, // 组件渲染函数 - 旧VNode
          nextTree, // 组件渲染函数 - 新VNode
          // parent may have changed if it's in a teleport
          hostParentNode(prevTree.el!)!, // 重新获取父容器节点
          // anchor may have changed if it's in a fragment
          getNextHostNode(prevTree), // 下一个兄弟dom
          instance,
          parentSuspense,
          isSVG
        )
        if (__DEV__) {
          endMeasure(instance, `patch`)
        }
        next.el = nextTree.el
        if (originNext === null) {
          // self-triggered update. In case of HOC, update parent component
          // vnode el. HOC is indicated by parent instance's subTree pointing
          // to child component's vnode
          updateHOCHostEl(instance, nextTree.el)
        }
        // updated hook
        if (u) {
          queuePostRenderEffect(u, parentSuspense)
        }
        // onVnodeUpdated
        if ((vnodeHook = next.props && next.props.onVnodeUpdated)) {
          queuePostRenderEffect(() => {
            invokeVNodeHook(vnodeHook!, parent, next!, vnode)
          }, parentSuspense)
        }

        if (__DEV__ || __FEATURE_PROD_DEVTOOLS__) {
          devtoolsComponentUpdated(instance)
        }

        if (__DEV__) {
          popWarningContext()
        }
      }
    }, __DEV__ ? createDevEffectOptions(instance) : prodEffectOptions)
  }

  // 更新组件在执行渲染函数之前
  const updateComponentPreRender = (
    instance: ComponentInternalInstance,
    nextVNode: VNode, // 组件新template vnode
    optimized: boolean
  ) => {
    nextVNode.component = instance
    const prevProps = instance.vnode.props // 组件节点vnode的props属性
    instance.vnode = nextVNode // 组件节点新vnode：即组件渲染模版vnode 替换组件节点vnode
    instance.next = null
    updateProps(instance, nextVNode.props, prevProps, optimized) // 更新组件节点上的props
    updateSlots(instance, nextVNode.children) // 更新组件节点上的slots

    // props update may have triggered pre-flush watchers.
    // flush them before the render update.
    flushPreFlushCbs(undefined, instance.update)
  }

  // 更新所有子节点：不需要优化，且没有动态子节点时
  const patchChildren: PatchChildrenFn = (
    n1,
    n2,
    container,
    anchor,
    parentComponent,
    parentSuspense,
    isSVG,
    slotScopeIds,
    optimized = false
  ) => {
    const c1 = n1 && n1.children
    const prevShapeFlag = n1 ? n1.shapeFlag : 0
    const c2 = n2.children

    const { patchFlag, shapeFlag } = n2
    // fast path
    if (patchFlag > 0) {
      if (patchFlag & PatchFlags.KEYED_FRAGMENT) {
        // v-for 设置key属性
        // this could be either fully-keyed or mixed (some keyed some not)
        // presence of patchFlag means children are guaranteed to be arrays
        patchKeyedChildren(
          c1 as VNode[], // fragment 子节点列表
          c2 as VNodeArrayChildren, // fragment 子节点列表
          container,
          anchor,
          parentComponent,
          parentSuspense,
          isSVG,
          slotScopeIds,
          optimized
        )
        return
      } else if (patchFlag & PatchFlags.UNKEYED_FRAGMENT) {
        // v-for 未设置 key属性
        // unkeyed
        patchUnkeyedChildren(
          c1 as VNode[],
          c2 as VNodeArrayChildren,
          container,
          anchor,
          parentComponent,
          parentSuspense,
          isSVG,
          slotScopeIds,
          optimized
        )
        return
      }
    }

    // children has 3 possibilities: text, array or no children.
    if (shapeFlag & ShapeFlags.TEXT_CHILDREN) {
      // text children fast path
      if (prevShapeFlag & ShapeFlags.ARRAY_CHILDREN) {
        unmountChildren(c1 as VNode[], parentComponent, parentSuspense)
      }
      if (c2 !== c1) {
        hostSetElementText(container, c2 as string)
      }
    } else {
      if (prevShapeFlag & ShapeFlags.ARRAY_CHILDREN) {
        // prev children was array
        if (shapeFlag & ShapeFlags.ARRAY_CHILDREN) {
          // two arrays, cannot assume anything, do full diff
          patchKeyedChildren(
            c1 as VNode[],
            c2 as VNodeArrayChildren,
            container,
            anchor,
            parentComponent,
            parentSuspense,
            isSVG,
            slotScopeIds,
            optimized
          )
        } else {
          // no new children, just unmount old
          unmountChildren(c1 as VNode[], parentComponent, parentSuspense, true)
        }
      } else {
        // prev children was text OR null
        // new children is array OR null
        if (prevShapeFlag & ShapeFlags.TEXT_CHILDREN) {
          hostSetElementText(container, '')
        }
        // mount new if array
        if (shapeFlag & ShapeFlags.ARRAY_CHILDREN) {
          mountChildren(
            c2 as VNodeArrayChildren,
            container,
            anchor,
            parentComponent,
            parentSuspense,
            isSVG,
            slotScopeIds,
            optimized
          )
        }
      }
    }
  }

  // 更新 v-for 没有设置key属性
  const patchUnkeyedChildren = (
    c1: VNode[],
    c2: VNodeArrayChildren,
    container: RendererElement,
    anchor: RendererNode | null,
    parentComponent: ComponentInternalInstance | null,
    parentSuspense: SuspenseBoundary | null,
    isSVG: boolean,
    slotScopeIds: string[] | null,
    optimized: boolean
  ) => {
    c1 = c1 || EMPTY_ARR
    c2 = c2 || EMPTY_ARR
    const oldLength = c1.length
    const newLength = c2.length
    const commonLength = Math.min(oldLength, newLength)
    let i
    for (i = 0; i < commonLength; i++) {
      const nextChild = (c2[i] = optimized
        ? cloneIfMounted(c2[i] as VNode)
        : normalizeVNode(c2[i]))
      patch(
        c1[i],
        nextChild,
        container,
        null,
        parentComponent,
        parentSuspense,
        isSVG,
        slotScopeIds,
        optimized
      )
    }
    if (oldLength > newLength) {
      // remove old
      unmountChildren(
        c1,
        parentComponent,
        parentSuspense,
        true,
        false,
        commonLength
      )
    } else {
      // mount new
      mountChildren(
        c2,
        container,
        anchor,
        parentComponent,
        parentSuspense,
        isSVG,
        slotScopeIds,
        optimized,
        commonLength
      )
    }
  }

  // can be all-keyed or mixed
  const patchKeyedChildren = (
    c1: VNode[], // fragment 旧节点 vnode 子节点列表
    c2: VNodeArrayChildren, // fragment 新节点 vnode 子节点列表
    container: RendererElement, // fragment 父节点
    parentAnchor: RendererNode | null, // fragment 结束边界，以此为边界，依次向父节点插入fragment子节点列表
    parentComponent: ComponentInternalInstance | null,
    parentSuspense: SuspenseBoundary | null,
    isSVG: boolean,
    slotScopeIds: string[] | null,
    optimized: boolean
  ) => {
    let i = 0
    const l2 = c2.length
    let e1 = c1.length - 1 // prev ending index  - 旧fragment 最后一个子节点位置
    let e2 = l2 - 1 // next ending index  - 新fragment 最后一个子节点位置

    // 1. sync from start - 从头开始比较子节点是否发生变化
    // (a b) c
    // (a b) d e
    while (i <= e1 && i <= e2) {
      const n1 = c1[i]

      const n2 = (c2[i] = optimized
        ? cloneIfMounted(c2[i] as VNode) //  child.el === null ? child : cloneVNode(child)
        : normalizeVNode(c2[i])) // 规范下新vnode的格式

      if (isSameVNodeType(n1, n2)) {
        // 如果相同vnode，则开始正常内部进行比较更新
        patch(
          n1,
          n2,
          container,
          null,
          parentComponent,
          parentSuspense,
          isSVG,
          slotScopeIds,
          optimized
        )
      } else {
        // 如果出现不相同，则停止比较
        break
      }
      i++
    }

    // 2. sync from end - 从尾开始比较子节点是否发生变化
    // a (b c)
    // d e (b c)
    while (i <= e1 && i <= e2) {
      const n1 = c1[e1]
      const n2 = (c2[e2] = optimized
        ? cloneIfMounted(c2[e2] as VNode)
        : normalizeVNode(c2[e2]))
      if (isSameVNodeType(n1, n2)) {
        patch(
          n1,
          n2,
          container,
          null,
          parentComponent,
          parentSuspense,
          isSVG,
          slotScopeIds,
          optimized
        )
      } else {
        break
      }
      e1--
      e2--
    }

    // 3. common sequence + mount  - 有序添加了节点：原先节点列表顺序不变，只是在结尾或开头添加了新节点
    // (a b)
    // (a b) c
    // i = 2, e1 = 1, e2 = 2    // 情况1： 结尾添加
    // (a b)
    // c (a b)
    // i = 0, e1 = -1, e2 = 0   // 情况2： 开头添加
    if (i > e1) {
      if (i <= e2) {
        const nextPos = e2 + 1 // 新节点的插入位置
        const anchor = nextPos < l2 ? (c2[nextPos] as VNode).el : parentAnchor // 插入参考节点之前

        // 开始插入新节点列表
        while (i <= e2) {
          patch(
            null,
            (c2[i] = optimized
              ? cloneIfMounted(c2[i] as VNode)
              : normalizeVNode(c2[i])),
            container,
            anchor, // 插入参考位置
            parentComponent,
            parentSuspense,
            isSVG,
            slotScopeIds,
            optimized
          )
          i++
        }
      }
    }

    // 4. common sequence + unmount  - 有序移除了节点：原先节点列表顺序不变，只是在结尾或开头移除了旧节点
    // (a b) c
    // (a b)
    // i = 2, e1 = 2, e2 = 1
    // a (b c)
    // (b c)
    // i = 0, e1 = 0, e2 = -1
    else if (i > e2) {
      while (i <= e1) {
        unmount(c1[i], parentComponent, parentSuspense, true)
        i++
      }
    }

    // 5. unknown sequence - 在子节点列表间随机添加或移除节点
    // [i ... e1 + 1]: a b [c d e] f g
    // [i ... e2 + 1]: a b [e d c h] f g    // 开头与结尾 已经进行比较更新了
    // i = 2, e1 = 4, e2 = 5
    else {
      const s1 = i // 旧列表 - prev starting index
      const s2 = i // 新列表 - next starting index

      // 5.1 build key:index map for newChildren  - 收集新节点列表的key，并判断是否重复
      // 新增加部分的子节点列表key
      const keyToNewIndexMap: Map<string | number, number> = new Map()
      for (i = s2; i <= e2; i++) {
        const nextChild = (c2[i] = optimized
          ? cloneIfMounted(c2[i] as VNode)
          : normalizeVNode(c2[i]))
        if (nextChild.key != null) {
          // 对于内部新添加的子节点，先检测：判断key值是否重复了
          if (__DEV__ && keyToNewIndexMap.has(nextChild.key)) {
            warn(
              `Duplicate keys found during update:`,
              JSON.stringify(nextChild.key),
              `Make sure keys are unique.`
            )
          }

          keyToNewIndexMap.set(nextChild.key, i)
        }
      }

      // 继续更新在新节点列表中剩余的旧节点，同时移除已经不在的旧节点
      // 5.2 loop through old children left to be patched and try to patch
      // matching nodes & remove nodes that are no longer present
      let j
      let patched = 0 // 已更新的新vnode子节点数量
      const toBePatched = e2 - s2 + 1 // 待更新的新子节点数量
      let moved = false
      // used to track whether any node has moved
      let maxNewIndexSoFar = 0
      // works as Map<newIndex, oldIndex>
      // Note that oldIndex is offset by +1
      // and oldIndex = 0 is a special value indicating the new node has
      // no corresponding old node.
      // used for determining longest stable subsequence
      const newIndexToOldIndexMap = new Array(toBePatched)
      // 旧节点 在 新节点列表中位置 与 旧节点列表中的原先位置， 0 表示不在新节点列表中，被移除了
      // 最长递增子序列 如：[1,0,3,2] 结果为 [0, 3]，其中 0：新子节点列表第2位是新添加的节点
      for (i = 0; i < toBePatched; i++) newIndexToOldIndexMap[i] = 0

      // 旧节点在新节点列表中 内部新增加的部分列表中 更新
      for (i = s1; i <= e1; i++) {
        // s1 —— 旧子节点列表当前比较位置，e1 —— 旧子节点列表结尾位置
        const prevChild = c1[i] // prevChild：当前比较的vnode子节点，c1 旧节点vnode列表，
        if (patched >= toBePatched) {
          // 新子节点vnode已经添加上去了，开始移除旧节点列表
          // all new children have been patched so this can only be a removal
          unmount(prevChild, parentComponent, parentSuspense, true)
          continue
        }

        // 查找旧节点在新增加部分的节点列表中的位置
        let newIndex
        if (prevChild.key != null) {
          // 获取旧节点在当前新增加的子节点列表中的位置
          newIndex = keyToNewIndexMap.get(prevChild.key)
        } else {
          // 旧节点没有设置key属性：从 新子节点列表中 新增加的节点列表部分，寻找相同类型的节点作为旧节点的新位置
          // 视为同一个vnode，如同一般element vnode节点更新那样
          // key-less node, try to locate a key-less node of the same type
          for (j = s2; j <= e2; j++) {
            if (
              newIndexToOldIndexMap[j - s2] === 0 && // 新子节点列表中 新增加的节点列表部分
              isSameVNodeType(prevChild, c2[j] as VNode) // key = null
            ) {
              // 旧新两个相匹配的位置都没有设置key
              newIndex = j
              break
            }
          }
        }

        // 更新旧节点vnode在新节点列表中对应位置vnode，同时判断是否存在新节点列表中顺序被打乱了即往前移到了
        if (newIndex === undefined) {
          // 移除旧节点：旧节点不在新增加的节点列表中 - 找不到对应位置
          unmount(prevChild, parentComponent, parentSuspense, true)
        } else {
          newIndexToOldIndexMap[newIndex - s2] = i + 1 // 旧节点prevChild 在 新节点列表中的位置 与 旧节点列表中的位置

          if (newIndex >= maxNewIndexSoFar) {
            maxNewIndexSoFar = newIndex // 旧节点在新子节点列表中匹配到最远相应vnode位置
          } else {
            // 说明虽然有多个旧节点保留下来了，但在新节点列表中 没有按在旧列表中排序，有的反而被移到之前了。
            moved = true
          }
          patch(
            prevChild, // 旧节点
            c2[newIndex] as VNode, // 旧节点在新节点列表中的对应的新节点
            container,
            null,
            parentComponent,
            parentSuspense,
            isSVG,
            slotScopeIds,
            optimized
          )
          patched++
        }
      }

      // 5.3 move and mount  - 添加新节点 、 移到旧节点位置
      // generate longest stable subsequence only when nodes have moved
      // 旧：[c,d,e] 新：[e,d,c,h]，则：[3,2,1,0] 结果为 [2]
      const increasingNewIndexSequence = moved
        ? getSequence(newIndexToOldIndexMap) // 获取最长递增子序列，如：[3,2,1,0] 结果为 [2]
        : EMPTY_ARR
      j = increasingNewIndexSequence.length - 1

      // looping backwards so that we can use last patched node as anchor
      for (i = toBePatched - 1; i >= 0; i--) {
        const nextIndex = s2 + i
        const nextChild = c2[nextIndex] as VNode // 在新列表中的vnode

        // 插入新dom节点时的相对参考位置 - 为当前vnode的下一个dom节点: parentNode.insertBefore(newNode, referenceNode)
        const anchor =
          nextIndex + 1 < l2 ? (c2[nextIndex + 1] as VNode).el : parentAnchor

        // 0 表明当前节点是新增的节点，即旧节点没在新节点列表中，该节点不属于旧节点
        if (newIndexToOldIndexMap[i] === 0) {
          // mount new
          patch(
            null,
            nextChild,
            container,
            anchor,
            parentComponent,
            parentSuspense,
            isSVG,
            slotScopeIds,
            optimized
          )
        } else if (moved) {
          // 旧节点在新节点列表中排序被打乱了，如有的旧节点反而前移了
          // move if:
          // There is no stable subsequence (e.g. a reverse)
          // OR current node is not among the stable sequence
          if (j < 0 || i !== increasingNewIndexSequence[j]) {
            // i 为新节点列表中的位置
            move(nextChild, container, anchor, MoveType.REORDER)
          } else {
            j--
          }
        }
      }
    }
  }

  const move: MoveFn = (
    vnode,
    container,
    anchor,
    moveType,
    parentSuspense = null
  ) => {
    const { el, type, transition, children, shapeFlag } = vnode
    if (shapeFlag & ShapeFlags.COMPONENT) {
      move(vnode.component!.subTree, container, anchor, moveType)
      return
    }

    if (__FEATURE_SUSPENSE__ && shapeFlag & ShapeFlags.SUSPENSE) {
      vnode.suspense!.move(container, anchor, moveType)
      return
    }

    if (shapeFlag & ShapeFlags.TELEPORT) {
      ;(type as typeof TeleportImpl).move(vnode, container, anchor, internals)
      return
    }

    if (type === Fragment) {
      hostInsert(el!, container, anchor)
      for (let i = 0; i < (children as VNode[]).length; i++) {
        move((children as VNode[])[i], container, anchor, moveType)
      }
      hostInsert(vnode.anchor!, container, anchor)
      return
    }

    if (type === Static) {
      moveStaticNode(vnode, container, anchor)
      return
    }

    // single nodes
    const needTransition =
      moveType !== MoveType.REORDER &&
      shapeFlag & ShapeFlags.ELEMENT &&
      transition
    if (needTransition) {
      if (moveType === MoveType.ENTER) {
        transition!.beforeEnter(el!)
        hostInsert(el!, container, anchor)
        queuePostRenderEffect(() => transition!.enter(el!), parentSuspense)
      } else {
        const { leave, delayLeave, afterLeave } = transition!
        const remove = () => hostInsert(el!, container, anchor)
        const performLeave = () => {
          leave(el!, () => {
            remove()
            afterLeave && afterLeave()
          })
        }
        if (delayLeave) {
          delayLeave(el!, remove, performLeave)
        } else {
          performLeave()
        }
      }
    } else {
      hostInsert(el!, container, anchor)
    }
  }

  const unmount: UnmountFn = (
    vnode,
    parentComponent,
    parentSuspense,
    doRemove = false,
    optimized = false
  ) => {
    const {
      type,
      props,
      ref,
      children,
      dynamicChildren,
      shapeFlag,
      patchFlag,
      dirs
    } = vnode
    // unset ref
    if (ref != null) {
      setRef(ref, null, parentSuspense, null)
    }

    if (shapeFlag & ShapeFlags.COMPONENT_SHOULD_KEEP_ALIVE) {
      ;(parentComponent!.ctx as KeepAliveContext).deactivate(vnode)
      return
    }

    const shouldInvokeDirs = shapeFlag & ShapeFlags.ELEMENT && dirs

    let vnodeHook: VNodeHook | undefined | null
    if ((vnodeHook = props && props.onVnodeBeforeUnmount)) {
      invokeVNodeHook(vnodeHook, parentComponent, vnode)
    }

    if (shapeFlag & ShapeFlags.COMPONENT) {
      unmountComponent(vnode.component!, parentSuspense, doRemove)
    } else {
      if (__FEATURE_SUSPENSE__ && shapeFlag & ShapeFlags.SUSPENSE) {
        vnode.suspense!.unmount(parentSuspense, doRemove)
        return
      }

      if (shouldInvokeDirs) {
        invokeDirectiveHook(vnode, null, parentComponent, 'beforeUnmount')
      }

      if (
        dynamicChildren &&
        // #1153: fast path should not be taken for non-stable (v-for) fragments
        (type !== Fragment ||
          (patchFlag > 0 && patchFlag & PatchFlags.STABLE_FRAGMENT))
      ) {
        // fast path for block nodes: only need to unmount dynamic children.
        unmountChildren(
          dynamicChildren,
          parentComponent,
          parentSuspense,
          false,
          true
        )
      } else if (
        (type === Fragment &&
          (patchFlag & PatchFlags.KEYED_FRAGMENT ||
            patchFlag & PatchFlags.UNKEYED_FRAGMENT)) ||
        (!optimized && shapeFlag & ShapeFlags.ARRAY_CHILDREN)
      ) {
        unmountChildren(children as VNode[], parentComponent, parentSuspense)
      }

      // an unmounted teleport should always remove its children if not disabled
      if (
        shapeFlag & ShapeFlags.TELEPORT &&
        (doRemove || !isTeleportDisabled(vnode.props))
      ) {
        ;(vnode.type as typeof TeleportImpl).remove(vnode, internals)
      }

      if (doRemove) {
        remove(vnode)
      }
    }

    if ((vnodeHook = props && props.onVnodeUnmounted) || shouldInvokeDirs) {
      queuePostRenderEffect(() => {
        vnodeHook && invokeVNodeHook(vnodeHook, parentComponent, vnode)
        shouldInvokeDirs &&
          invokeDirectiveHook(vnode, null, parentComponent, 'unmounted')
      }, parentSuspense)
    }
  }

  const remove: RemoveFn = vnode => {
    const { type, el, anchor, transition } = vnode
    if (type === Fragment) {
      removeFragment(el!, anchor!)
      return
    }

    if (type === Static) {
      removeStaticNode(vnode)
      return
    }

    const performRemove = () => {
      hostRemove(el!)
      if (transition && !transition.persisted && transition.afterLeave) {
        transition.afterLeave()
      }
    }

    if (
      vnode.shapeFlag & ShapeFlags.ELEMENT &&
      transition &&
      !transition.persisted
    ) {
      const { leave, delayLeave } = transition
      const performLeave = () => leave(el!, performRemove)
      if (delayLeave) {
        delayLeave(vnode.el!, performRemove, performLeave)
      } else {
        performLeave()
      }
    } else {
      performRemove()
    }
  }

  const removeFragment = (cur: RendererNode, end: RendererNode) => {
    // For fragments, directly remove all contained DOM nodes.
    // (fragment child nodes cannot have transition)
    let next
    while (cur !== end) {
      next = hostNextSibling(cur)!
      hostRemove(cur)
      cur = next
    }
    hostRemove(end)
  }

  const unmountComponent = (
    instance: ComponentInternalInstance,
    parentSuspense: SuspenseBoundary | null,
    doRemove?: boolean
  ) => {
    if (__DEV__ && instance.type.__hmrId) {
      unregisterHMR(instance)
    }

    const { bum, effects, update, subTree, um } = instance
    // beforeUnmount hook
    if (bum) {
      invokeArrayFns(bum)
    }
    if (effects) {
      for (let i = 0; i < effects.length; i++) {
        stop(effects[i])
      }
    }
    // update may be null if a component is unmounted before its async
    // setup has resolved.
    if (update) {
      stop(update)
      unmount(subTree, instance, parentSuspense, doRemove)
    }
    // unmounted hook
    if (um) {
      queuePostRenderEffect(um, parentSuspense)
    }
    queuePostRenderEffect(() => {
      instance.isUnmounted = true
    }, parentSuspense)

    // A component with async dep inside a pending suspense is unmounted before
    // its async dep resolves. This should remove the dep from the suspense, and
    // cause the suspense to resolve immediately if that was the last dep.
    if (
      __FEATURE_SUSPENSE__ &&
      parentSuspense &&
      parentSuspense.pendingBranch &&
      !parentSuspense.isUnmounted &&
      instance.asyncDep &&
      !instance.asyncResolved &&
      instance.suspenseId === parentSuspense.pendingId
    ) {
      parentSuspense.deps--
      if (parentSuspense.deps === 0) {
        parentSuspense.resolve()
      }
    }

    if (__DEV__ || __FEATURE_PROD_DEVTOOLS__) {
      devtoolsComponentRemoved(instance)
    }
  }

  const unmountChildren: UnmountChildrenFn = (
    children,
    parentComponent,
    parentSuspense,
    doRemove = false,
    optimized = false,
    start = 0
  ) => {
    for (let i = start; i < children.length; i++) {
      unmount(children[i], parentComponent, parentSuspense, doRemove, optimized)
    }
  }

  const getNextHostNode: NextFn = vnode => {
    if (vnode.shapeFlag & ShapeFlags.COMPONENT) {
      return getNextHostNode(vnode.component!.subTree)
    }
    if (__FEATURE_SUSPENSE__ && vnode.shapeFlag & ShapeFlags.SUSPENSE) {
      return vnode.suspense!.next()
    }
    return hostNextSibling((vnode.anchor || vnode.el)!)
  }

  /**
   * 执行mount后，执行渲染函数
   * @param vnode - 组件的初始vnode
   * @param container - 挂在dom节点容器
   */
  const render: RootRenderFunction = (vnode, container, isSVG) => {
    if (vnode == null) {
      if (container._vnode) {
        // _vnode 组件渲染后的vnode
        // 渲染之前，先卸载掉原先的挂在实例
        unmount(container._vnode, null, null, true)
      }
    } else {
      // 开始挂载、渲染
      patch(container._vnode || null, vnode, container, null, null, null, isSVG)
    }
    flushPostFlushCbs()
    container._vnode = vnode // 保存节点渲染后的vnode
  }

  const internals: RendererInternals = {
    p: patch,
    um: unmount,
    m: move,
    r: remove,
    mt: mountComponent,
    mc: mountChildren,
    pc: patchChildren,
    pbc: patchBlockChildren,
    n: getNextHostNode,
    o: options
  }

  let hydrate: ReturnType<typeof createHydrationFunctions>[0] | undefined
  let hydrateNode: ReturnType<typeof createHydrationFunctions>[1] | undefined
  if (createHydrationFns) {
    ;[hydrate, hydrateNode] = createHydrationFns(internals as RendererInternals<
      Node,
      Element
    >)
  }

  return {
    render,
    hydrate,
    createApp: createAppAPI(render, hydrate)
  }
}

// 执行vnode节点上的hook函数
export function invokeVNodeHook(
  hook: VNodeHook, // vnode节点上的钩子函数，即dom节点上定义的事件属性，如：onVnodeBeforeMount
  instance: ComponentInternalInstance | null, // 组件实例信息
  vnode: VNode, // 当前节点的新vnode
  prevVNode: VNode | null = null
) {
  callWithAsyncErrorHandling(hook, instance, ErrorCodes.VNODE_HOOK, [
    vnode,
    prevVNode
  ])
}

/**
 * #1156
 * When a component is HMR-enabled, we need to make sure that all static nodes
 * inside a block also inherit the DOM element from the previous tree so that
 * HMR updates (which are full updates) can retrieve the element for patching.
 *
 * #2080
 * Inside keyed `template` fragment static children, if a fragment is moved,
 * the children will always moved so that need inherit el form previous nodes
 * to ensure correct moved position.
 */
export function traverseStaticChildren(n1: VNode, n2: VNode, shallow = false) {
  const ch1 = n1.children
  const ch2 = n2.children
  if (isArray(ch1) && isArray(ch2)) {
    for (let i = 0; i < ch1.length; i++) {
      // this is only called in the optimized path so array children are
      // guaranteed to be vnodes
      const c1 = ch1[i] as VNode
      let c2 = ch2[i] as VNode
      if (c2.shapeFlag & ShapeFlags.ELEMENT && !c2.dynamicChildren) {
        if (c2.patchFlag <= 0 || c2.patchFlag === PatchFlags.HYDRATE_EVENTS) {
          c2 = ch2[i] = cloneIfMounted(ch2[i] as VNode)
          c2.el = c1.el
        }
        if (!shallow) traverseStaticChildren(c1, c2)
      }
      // also inherit for comment nodes, but not placeholders (e.g. v-if which
      // would have received .el during block patch)
      if (__DEV__ && c2.type === Comment && !c2.el) {
        c2.el = c1.el
      }
    }
  }
}

// 最长递增子序列：在一个给定的数值序列中，找到一个子序列，使得这个子序列元素的数值依次递增，并且这个子序列的长度尽可能地大
// v-for更新列表时：arr记录 旧节点vnode 在 新节点列表中的位置 与 旧节点列表中的位置，如：[1,0,3,2] 结果为 [0, 3]
// https://en.wikipedia.org/wiki/Longest_increasing_subsequence
function getSequence(arr: number[]): number[] {
  const p = arr.slice()
  const result = [0]
  let i, j, u, v, c
  const len = arr.length
  for (i = 0; i < len; i++) {
    const arrI = arr[i]
    if (arrI !== 0) {
      j = result[result.length - 1]
      if (arr[j] < arrI) {
        p[i] = j
        result.push(i)
        continue
      }
      u = 0
      v = result.length - 1
      while (u < v) {
        c = ((u + v) / 2) | 0
        if (arr[result[c]] < arrI) {
          u = c + 1
        } else {
          v = c
        }
      }
      if (arrI < arr[result[u]]) {
        if (u > 0) {
          p[i] = result[u - 1]
        }
        result[u] = i
      }
    }
  }
  u = result.length
  v = result[u - 1]
  while (u-- > 0) {
    result[u] = v
    v = p[v]
  }
  return result
}<|MERGE_RESOLUTION|>--- conflicted
+++ resolved
@@ -732,10 +732,7 @@
         optimized
       )
     } else {
-<<<<<<< HEAD
       // 更新dom节点，如更新组件时，组件渲染模版： 旧vnode、新vnode
-      patchElement(n1, n2, parentComponent, parentSuspense, isSVG, optimized)
-=======
       patchElement(
         n1,
         n2,
@@ -745,7 +742,6 @@
         slotScopeIds,
         optimized
       )
->>>>>>> a26cd9ca
     }
   }
 
@@ -838,13 +834,9 @@
           invokeVNodeHook(vnodeHook, parentComponent, vnode)
         }
       }
-<<<<<<< HEAD
       // TODO: scopeId
-      setScopeId(el, scopeId, vnode, parentComponent)
-=======
       // scopeId
       setScopeId(el, vnode, vnode.scopeId, slotScopeIds, parentComponent)
->>>>>>> a26cd9ca
     }
     if (__DEV__ || __FEATURE_PROD_DEVTOOLS__) {
       Object.defineProperty(el, '__vnode', {
@@ -1261,12 +1253,8 @@
     // fragment 结束边界 - 执行 container.insertBefore(vnode2.el, fragmentEndAnchor)
     const fragmentEndAnchor = (n2.anchor = n1 ? n1.anchor : hostCreateText(''))!
 
-<<<<<<< HEAD
     // dynamicChildren 动态子节点列表：currentBlock vnode
-    let { patchFlag, dynamicChildren } = n2
-=======
     let { patchFlag, dynamicChildren, slotScopeIds: fragmentSlotScopeIds } = n2
->>>>>>> a26cd9ca
     if (patchFlag > 0) {
       optimized = true
     }
