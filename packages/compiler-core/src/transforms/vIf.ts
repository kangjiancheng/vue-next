--- conflicted
+++ resolved
@@ -70,30 +70,18 @@
         if (isRoot) {
           // 创建if节点对应的codegenNode
           ifNode.codegenNode = createCodegenNodeForBranch(
-<<<<<<< HEAD
             branch, // if 节点的 对应branch节点
             key, // 记录 branch 在所有if分支流节点中的位置
-            context
-=======
-            branch,
-            key,
             context,
->>>>>>> 261fb7ce
           ) as IfConditionalExpression
         } else {
           // 解析 else节点或 else-if节点，并将codegenNode链式绑定到if codegenNode的alternate属性上
           // attach this branch's codegen node to the v-if root.
           const parentCondition = getParentCondition(ifNode.codegenNode!) // 递归式获取上一级的alternate codegenNode
           parentCondition.alternate = createCodegenNodeForBranch(
-<<<<<<< HEAD
             branch, // else-f/else
             key + ifNode.branches.length - 1, // 记录 branch 在所有if分支流节点中的位置
-            context
-=======
-            branch,
-            key + ifNode.branches.length - 1,
             context,
->>>>>>> 261fb7ce
           )
         }
       }
@@ -120,11 +108,7 @@
   ) {
     const loc = dir.exp ? dir.exp.loc : node.loc
     context.onError(
-<<<<<<< HEAD
-      createCompilerError(ErrorCodes.X_V_IF_NO_EXPRESSION, dir.loc) // v-if/v-else-if is missing expression
-=======
-      createCompilerError(ErrorCodes.X_V_IF_NO_EXPRESSION, dir.loc),
->>>>>>> 261fb7ce
+      createCompilerError(ErrorCodes.X_V_IF_NO_EXPRESSION, dir.loc), // v-if/v-else-if is missing expression
     )
     dir.exp = createSimpleExpression(`true`, false, loc) // 默认设置为 true
   }
@@ -147,11 +131,7 @@
     const ifNode: IfNode = {
       type: NodeTypes.IF,
       loc: node.loc,
-<<<<<<< HEAD
-      branches: [branch] // if分支节点列表： 保存if节点 和 对应的else节点、else-if节点
-=======
-      branches: [branch],
->>>>>>> 261fb7ce
+      branches: [branch], // if分支节点列表： 保存if节点 和 对应的else节点、else-if节点
     }
     context.replaceNode(ifNode)
     if (processCodegen) {
@@ -226,15 +206,9 @@
               if (isSameKey(userKey, key)) {
                 context.onError(
                   createCompilerError(
-<<<<<<< HEAD
                     ErrorCodes.X_V_IF_SAME_KEY, // v-if/else branches must use unique keys.
-                    branch.userKey!.loc
-                  )
-=======
-                    ErrorCodes.X_V_IF_SAME_KEY,
                     branch.userKey!.loc,
                   ),
->>>>>>> 261fb7ce
                 )
               }
             })
@@ -256,11 +230,7 @@
       } else {
         // 前边未匹配到 if
         context.onError(
-<<<<<<< HEAD
-          createCompilerError(ErrorCodes.X_V_ELSE_NO_ADJACENT_IF, node.loc) // v-else/v-else-if has no adjacent v-if.
-=======
-          createCompilerError(ErrorCodes.X_V_ELSE_NO_ADJACENT_IF, node.loc),
->>>>>>> 261fb7ce
+          createCompilerError(ErrorCodes.X_V_ELSE_NO_ADJACENT_IF, node.loc), // v-else/v-else-if has no adjacent v-if.
         )
       }
       break
@@ -274,33 +244,20 @@
   return {
     type: NodeTypes.IF_BRANCH,
     loc: node.loc,
-<<<<<<< HEAD
     condition: dir.name === 'else' ? undefined : dir.exp, // 条件表达式
     // <template v-if、else、else-if></template>
     // <template v-if v-for>...</template> 或 <div v-if>...</div>
     children: isTemplateIf && !findDir(node, 'for') ? node.children : [node], // 当前if 或 else 节点
     userKey: findProp(node, `key`), // 获取 :key 指令节点
-    isTemplateIf
-=======
-    condition: dir.name === 'else' ? undefined : dir.exp,
-    children: isTemplateIf && !findDir(node, 'for') ? node.children : [node],
-    userKey: findProp(node, `key`),
     isTemplateIf,
->>>>>>> 261fb7ce
   }
 }
 
 // 创建 if分支流节点的codegenNode
 function createCodegenNodeForBranch(
-<<<<<<< HEAD
   branch: IfBranchNode, // 当前节点（if/else/else-if）对应的branch节点
-  keyIndex: number, // // 从前边的if系列开始计数
-  context: TransformContext
-=======
-  branch: IfBranchNode,
-  keyIndex: number,
+  keyIndex: number, // 从前边的if系列开始计数
   context: TransformContext,
->>>>>>> 261fb7ce
 ): IfConditionalExpression | BlockCodegenNode | MemoExpression {
   if (branch.condition) {
     // 创建 if/else-if 条件表达式 codegenNode: NodeTypes.JS_CONDITIONAL_EXPRESSION,
@@ -311,13 +268,8 @@
       createCallExpression(context.helper(CREATE_COMMENT), [
         // CREATE_COMMENT = Symbol(__DEV__ ? `createCommentVNode` : ``)
         __DEV__ ? '"v-if"' : '""',
-<<<<<<< HEAD
-        'true' // make sure to pass in asBlock: true so that the comment node call closes the current block.
-      ])
-=======
         'true',
       ]),
->>>>>>> 261fb7ce
     ) as IfConditionalExpression
   } else {
     // else节点 直接创建codegen
@@ -327,15 +279,9 @@
 
 // 创建 if分支流节点 中的if、else-if、else节点的codegen
 function createChildrenCodegenNode(
-<<<<<<< HEAD
   branch: IfBranchNode, // 节点（if/else/else-if）对应的branch节点
-  keyIndex: number, // // 当前节点branch，在所有if/else/else-if 节点中的位置
-  context: TransformContext
-=======
-  branch: IfBranchNode,
-  keyIndex: number,
+  keyIndex: number, // 当前节点branch，在所有if/else/else-if 节点中的位置
   context: TransformContext,
->>>>>>> 261fb7ce
 ): BlockCodegenNode | MemoExpression {
   const { helper } = context
   const keyProperty = createObjectProperty(
@@ -444,11 +390,7 @@
 
 // 返回前边条件节点的codegenNode，即递归查找ifNode链上的最后一个codegenNode（即alternate）
 function getParentCondition(
-<<<<<<< HEAD
-  node: IfConditionalExpression | CacheExpression // ifNode.codegenNode
-=======
-  node: IfConditionalExpression | CacheExpression,
->>>>>>> 261fb7ce
+  node: IfConditionalExpression | CacheExpression, // ifNode.codegenNode
 ): IfConditionalExpression {
   while (true) {
     if (node.type === NodeTypes.JS_CONDITIONAL_EXPRESSION) {
