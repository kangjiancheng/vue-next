export const FRAGMENT = Symbol(__DEV__ ? `Fragment` : ``)
export const TELEPORT = Symbol(__DEV__ ? `Teleport` : ``)
export const SUSPENSE = Symbol(__DEV__ ? `Suspense` : ``)
export const KEEP_ALIVE = Symbol(__DEV__ ? `KeepAlive` : ``)
export const BASE_TRANSITION = Symbol(__DEV__ ? `BaseTransition` : ``)
export const OPEN_BLOCK = Symbol(__DEV__ ? `openBlock` : ``)
export const CREATE_BLOCK = Symbol(__DEV__ ? `createBlock` : ``)
export const CREATE_ELEMENT_BLOCK = Symbol(__DEV__ ? `createElementBlock` : ``)
export const CREATE_VNODE = Symbol(__DEV__ ? `createVNode` : ``)
export const CREATE_ELEMENT_VNODE = Symbol(__DEV__ ? `createElementVNode` : ``)
export const CREATE_COMMENT = Symbol(__DEV__ ? `createCommentVNode` : ``)
export const CREATE_TEXT = Symbol(__DEV__ ? `createTextVNode` : ``)
export const CREATE_STATIC = Symbol(__DEV__ ? `createStaticVNode` : ``)
export const RESOLVE_COMPONENT = Symbol(__DEV__ ? `resolveComponent` : ``)
export const RESOLVE_DYNAMIC_COMPONENT = Symbol(
  __DEV__ ? `resolveDynamicComponent` : ``
)
export const RESOLVE_DIRECTIVE = Symbol(__DEV__ ? `resolveDirective` : ``)
export const RESOLVE_FILTER = Symbol(__DEV__ ? `resolveFilter` : ``)
export const WITH_DIRECTIVES = Symbol(__DEV__ ? `withDirectives` : ``)
export const RENDER_LIST = Symbol(__DEV__ ? `renderList` : ``)
export const RENDER_SLOT = Symbol(__DEV__ ? `renderSlot` : ``)
export const CREATE_SLOTS = Symbol(__DEV__ ? `createSlots` : ``)
export const TO_DISPLAY_STRING = Symbol(__DEV__ ? `toDisplayString` : ``)
export const MERGE_PROPS = Symbol(__DEV__ ? `mergeProps` : ``)
export const NORMALIZE_CLASS = Symbol(__DEV__ ? `normalizeClass` : ``)
export const NORMALIZE_STYLE = Symbol(__DEV__ ? `normalizeStyle` : ``)
export const NORMALIZE_PROPS = Symbol(__DEV__ ? `normalizeProps` : ``)
export const GUARD_REACTIVE_PROPS = Symbol(__DEV__ ? `guardReactiveProps` : ``)
export const TO_HANDLERS = Symbol(__DEV__ ? `toHandlers` : ``)
export const CAMELIZE = Symbol(__DEV__ ? `camelize` : ``)
export const CAPITALIZE = Symbol(__DEV__ ? `capitalize` : ``)
export const TO_HANDLER_KEY = Symbol(__DEV__ ? `toHandlerKey` : ``)
export const SET_BLOCK_TRACKING = Symbol(__DEV__ ? `setBlockTracking` : ``)
export const PUSH_SCOPE_ID = Symbol(__DEV__ ? `pushScopeId` : ``)
export const POP_SCOPE_ID = Symbol(__DEV__ ? `popScopeId` : ``)
export const WITH_CTX = Symbol(__DEV__ ? `withCtx` : ``)
export const UNREF = Symbol(__DEV__ ? `unref` : ``)
export const IS_REF = Symbol(__DEV__ ? `isRef` : ``)
export const WITH_MEMO = Symbol(__DEV__ ? `withMemo` : ``)
export const IS_MEMO_SAME = Symbol(__DEV__ ? `isMemoSame` : ``)

// Name mapping for runtime helpers that need to be imported from 'vue' in
// generated code. Make sure these are correctly exported in the runtime!
export const helperNameMap: Record<symbol, string> = {
  [FRAGMENT]: `Fragment`,
  [TELEPORT]: `Teleport`,
  [SUSPENSE]: `Suspense`,
  [KEEP_ALIVE]: `KeepAlive`,
  [BASE_TRANSITION]: `BaseTransition`,
  [OPEN_BLOCK]: `openBlock`,
  [CREATE_BLOCK]: `createBlock`,
  [CREATE_ELEMENT_BLOCK]: `createElementBlock`,
  [CREATE_VNODE]: `createVNode`,
  [CREATE_ELEMENT_VNODE]: `createElementVNode`,
  [CREATE_COMMENT]: `createCommentVNode`,
  [CREATE_TEXT]: `createTextVNode`,
  [CREATE_STATIC]: `createStaticVNode`,
  [RESOLVE_COMPONENT]: `resolveComponent`,
  [RESOLVE_DYNAMIC_COMPONENT]: `resolveDynamicComponent`,
  [RESOLVE_DIRECTIVE]: `resolveDirective`,
  [RESOLVE_FILTER]: `resolveFilter`,
  [WITH_DIRECTIVES]: `withDirectives`,
  [RENDER_LIST]: `renderList`,
  [RENDER_SLOT]: `renderSlot`,
  [CREATE_SLOTS]: `createSlots`,
  [TO_DISPLAY_STRING]: `toDisplayString`,
  [MERGE_PROPS]: `mergeProps`,
  [NORMALIZE_CLASS]: `normalizeClass`,
  [NORMALIZE_STYLE]: `normalizeStyle`,
  [NORMALIZE_PROPS]: `normalizeProps`,
  [GUARD_REACTIVE_PROPS]: `guardReactiveProps`,
  [TO_HANDLERS]: `toHandlers`,
  [CAMELIZE]: `camelize`,
  [CAPITALIZE]: `capitalize`,
  [TO_HANDLER_KEY]: `toHandlerKey`,
  [SET_BLOCK_TRACKING]: `setBlockTracking`,
  [PUSH_SCOPE_ID]: `pushScopeId`,
  [POP_SCOPE_ID]: `popScopeId`,
  [WITH_CTX]: `withCtx`,
  [UNREF]: `unref`,
  [IS_REF]: `isRef`,
  [WITH_MEMO]: `withMemo`,
  [IS_MEMO_SAME]: `isMemoSame`
}

<<<<<<< HEAD
// 如添加compile-dom下的runtimeHelpers
export function registerRuntimeHelpers(helpers: any) {
=======
export function registerRuntimeHelpers(helpers: Record<symbol, string>) {
>>>>>>> f3e4f038
  Object.getOwnPropertySymbols(helpers).forEach(s => {
    helperNameMap[s] = helpers[s]
  })
}<|MERGE_RESOLUTION|>--- conflicted
+++ resolved
@@ -84,12 +84,8 @@
   [IS_MEMO_SAME]: `isMemoSame`
 }
 
-<<<<<<< HEAD
 // 如添加compile-dom下的runtimeHelpers
-export function registerRuntimeHelpers(helpers: any) {
-=======
 export function registerRuntimeHelpers(helpers: Record<symbol, string>) {
->>>>>>> f3e4f038
   Object.getOwnPropertySymbols(helpers).forEach(s => {
     helperNameMap[s] = helpers[s]
   })
