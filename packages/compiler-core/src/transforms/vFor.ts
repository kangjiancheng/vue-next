import {
  createStructuralDirectiveTransform,
  TransformContext
} from '../transform'
import {
  NodeTypes,
  ExpressionNode,
  createSimpleExpression,
  SourceLocation,
  SimpleExpressionNode,
  createCallExpression,
  createFunctionExpression,
  createObjectExpression,
  createObjectProperty,
  ForCodegenNode,
  RenderSlotCall,
  SlotOutletNode,
  ElementNode,
  DirectiveNode,
  ForNode,
  PlainElementNode,
  createVNodeCall,
  VNodeCall,
  ForRenderListExpression,
  BlockCodegenNode,
  ForIteratorExpression,
  ConstantTypes
} from '../ast'
import { createCompilerError, ErrorCodes } from '../errors'
import {
  getInnerRange,
  findProp,
  isTemplateNode,
  isSlotOutlet,
  injectProp
} from '../utils'
import {
  RENDER_LIST,
  OPEN_BLOCK,
  CREATE_BLOCK,
  FRAGMENT,
  CREATE_VNODE
} from '../runtimeHelpers'
import { processExpression } from './transformExpression'
import { validateBrowserExpression } from '../validateExpression'
import { PatchFlags, PatchFlagNames } from '@vue/shared'

// 先通过结构化创建插件
export const transformFor = createStructuralDirectiveTransform(
  'for',
  // 添加阶段，会执行这个回调方法，返回 onExit
  (node, dir, context) => {
    // dir： v-for 指令属性节点
    const { helper } = context

    // transform for 添加阶段，返回 transform for onExit
    // processFor: 解析v-for指令节点，创建新的forNode节点并替换原先节点
    return processFor(node, dir, context, forNode => {
      // 还是处于 transform for 添加阶段，执行这个回调，返回 transform的 onExit

      // create the loop render function expression now, and add the
      // iterator on exit after all children have been traversed

      // 创建 一个函数执行的表达式
      // 其中 arguments - 遍历回调： 在执行transform阶段 设置，并重新调整子列表
      const renderExp = createCallExpression(helper(RENDER_LIST), [
        // RENDER_LIST = Symbol(__DEV__ ? `renderList` : ``)
        forNode.source // 遍历目标信息
      ]) as ForRenderListExpression

      // 设置 key 属性
      // 如 <div v-for="(item, index) in items" :key="index"></div>
      const keyProp = findProp(node, `key`)
      const keyProperty = keyProp
        ? createObjectProperty(
            `key`,
            keyProp.type === NodeTypes.ATTRIBUTE
              ? createSimpleExpression(keyProp.value!.content, true)
              : keyProp.exp!
          )
        : null // 如果不存在， 就不设置

      // TODO: analyze - cfs
      if (!__BROWSER__ && context.prefixIdentifiers && keyProperty) {
        // #2085 process :key expression needs to be processed in order for it
        // to behave consistently for <template v-for> and <div v-for>.
        // In the case of `<template v-for>`, the node is discarded and never
        // traversed so its key expression won't be processed by the normal
        // transforms.
        keyProperty.value = processExpression(
          keyProperty.value as SimpleExpressionNode,
          context
        )
      }

      // 默认false
      const isStableFragment =
<<<<<<< HEAD
        forNode.source.type === NodeTypes.SIMPLE_EXPRESSION && // true
        forNode.source.constType > 0 // 默认为ConstantTypes.NOT_CONSTANT 0 则 false , (注意 cfs环境)

      const fragmentFlag = isStableFragment // 默认false
        ? PatchFlags.STABLE_FRAGMENT // 稳定片段
        : keyProp // 带key属性节点
          ? PatchFlags.KEYED_FRAGMENT // 带key的片段 <div v-for="(item, index) in items" :key="index"></div>
          : PatchFlags.UNKEYED_FRAGMENT //  <div v-for="(item, index) in items"></div>

      // 生成for节点的codegenNode
=======
        forNode.source.type === NodeTypes.SIMPLE_EXPRESSION &&
        forNode.source.constType > ConstantTypes.NOT_CONSTANT
      const fragmentFlag = isStableFragment
        ? PatchFlags.STABLE_FRAGMENT
        : keyProp
          ? PatchFlags.KEYED_FRAGMENT
          : PatchFlags.UNKEYED_FRAGMENT
>>>>>>> f81484db
      forNode.codegenNode = createVNodeCall(
        context,
        helper(FRAGMENT), // FRAGMENT = Symbol(__DEV__ ? `Fragment` : ``)
        undefined,
        renderExp, //  forNode.source 渲染表达式值节点
        fragmentFlag +
          (__DEV__ ? ` /* ${PatchFlagNames[fragmentFlag]} */` : ``),
        undefined,
        undefined,
        true /* isBlock */,
        !isStableFragment /* disableTracking */,
        node.loc
      ) as ForCodegenNode

      // 执行 transform for 插件（以上为 添加 插件阶段）
      // transform 执行阶段，只执行这个返回方法
      return () => {
        // 执行阶段，根据子节点情况调整子节点列表：slot节点、多子节点、单标签元素子节点
        // finish the codegen now that all children have been traversed
        let childBlock: BlockCodegenNode
        const isTemplate = isTemplateNode(node) // <template v-for="(item, index) in items" :key="index"></template>
        const { children } = forNode

        // check <template v-for> key placement
        if ((__DEV__ || !__BROWSER__) && isTemplate) {
          node.children.some(c => {
            if (c.type === NodeTypes.ELEMENT) {
              const key = findProp(c, 'key')
              if (key) {
                // 如 <template v-for>，在其子元素列表中 不该存在key属性
                context.onError(
                  createCompilerError(
                    ErrorCodes.X_V_FOR_TEMPLATE_KEY_PLACEMENT, // <template v-for> key should be placed on the <template> tag.
                    key.loc
                  )
                )
                return true
              }
            }
          })
        }

        // 多个节点 或 首个子节点是非标签节点（即文本、注释等）
        const needFragmentWrapper =
          children.length !== 1 || children[0].type !== NodeTypes.ELEMENT

        // 遍历slot标签节点：<slot v-for> 或 <template v-for><slot>
        const slotOutlet = isSlotOutlet(node)
          ? node // <slot v-for="...">
          : isTemplate &&
            node.children.length === 1 &&
            isSlotOutlet(node.children[0]) //  只有一个slot子节点 <template v-for><slot>...</slot></template>，
            ? (node.children[0] as SlotOutletNode) // api-extractor somehow fails to infer this
            : null // null

        if (slotOutlet) {
          // <slot v-for="..."> or <template v-for="..."><slot/></template>
          // slot解析：transformSlotOutlet
          childBlock = slotOutlet.codegenNode as RenderSlotCall

          if (isTemplate && keyProperty) {
            // template节点仅有一个slot子节点 如：<template v-for="..." :key="..."><slot/></template>

            // we need to inject the key to the renderSlot() call.
            // the props for renderSlot is passed as the 3rd argument.
            // 将template元素上的key 属性注入到slot元素的prop属性列表中去
            injectProp(childBlock, keyProperty, context)
          }
        } else if (needFragmentWrapper) {
          // 多个子节点：如多个标签节点 或 多个文本节点（文本/插值/注释）

          // should generate a fragment block for each loop
          childBlock = createVNodeCall(
            context,
            helper(FRAGMENT),
            keyProperty ? createObjectExpression([keyProperty]) : undefined, // 创建 key属性节点
            node.children, // 子节点列表
            PatchFlags.STABLE_FRAGMENT +
              (__DEV__
                ? ` /* ${PatchFlagNames[PatchFlags.STABLE_FRAGMENT]} */`
                : ``),
            undefined,
            undefined,
            true // 创建块
          )
        } else {
          // 只有一个子节点，且是标签元素
          // Normal element v-for. Directly use the child's codegenNode
          // but mark it as a block.

          childBlock = (children[0] as PlainElementNode) // children[0]，即for 元素节点， codegenNode 在 transformElement节点生成 createVNodeCall
            .codegenNode as VNodeCall
          if (isTemplate && keyProperty) {
            // 如果是一个template v-for，且存在key，且只有一个子元素，则需要将key属性注入到
            // 如 <template v-for="..." :key="ddd"><div>...</div></template>
            // childBlock，即子节点： <div>...</div> 的codegenNode 在 transformElement节点生成 createVNodeCall
            injectProp(childBlock, keyProperty, context)
          }
          childBlock.isBlock = !isStableFragment // v-for 元素 默认使用 block
          if (childBlock.isBlock) {
            // true
            helper(OPEN_BLOCK) // Symbol(__DEV__ ? `openBlock` : ``)
            helper(CREATE_BLOCK) // Symbol(__DEV__ ? `createBlock` : ``)
          } else {
            helper(CREATE_VNODE) // Symbol(__DEV__ ? `createVNode` : ``)
          }
        }

        renderExp.arguments.push(createFunctionExpression(
          createForLoopParams(forNode.parseResult), // 遍历回调参数列表：item, key, index
          childBlock, // 子节点列表
          true /* force newline */
        ) as ForIteratorExpression)
      }
    })
  }
)

// target-agnostic transform used for both Client and SSR
export function processFor(
  node: ElementNode,
  dir: DirectiveNode,
  context: TransformContext,
  processCodegen?: (forNode: ForNode) => (() => void) | undefined
) {
  if (!dir.exp) {
    // v-for 需要表达式值
    context.onError(
      createCompilerError(ErrorCodes.X_V_FOR_NO_EXPRESSION, dir.loc) // v-for is missing expression.
    )
    return
  }

  // 解析v-for 表达式值
  const parseResult = parseForExpression(
    // can only be simple expression because vFor transform is applied
    // before expression transform. 即 插件transformExpression 之前
    dir.exp as SimpleExpressionNode,
    context
  )

  if (!parseResult) {
    context.onError(
      createCompilerError(ErrorCodes.X_V_FOR_MALFORMED_EXPRESSION, dir.loc)
    )
    return
  }

  const { addIdentifiers, removeIdentifiers, scopes } = context
  const { source, value, key, index } = parseResult

  // 创建一个新的for 节点元素 为了替换旧节点
  const forNode: ForNode = {
    type: NodeTypes.FOR, // 节点类型
    loc: dir.loc,
    source, // v-for in/of 右侧遍历目标节点
    valueAlias: value, // value节点
    keyAlias: key, // key 节点
    objectIndexAlias: index, // index 节点
    parseResult, // v-for 表达式解析结果
    children: isTemplateNode(node) ? node.children : [node] // <template v-for="xxx"><div>...</div></template>
  }

  // 替换当前的for node 节点
  context.replaceNode(forNode)

  // bookkeeping
  // transform 添加阶段
  scopes.vFor++ // 记录是否存在嵌套v-for

  // TODO: analyze - !__BROWSER__
  if (!__BROWSER__ && context.prefixIdentifiers) {
    // scope management
    // inject identifiers to context
    value && addIdentifiers(value)
    key && addIdentifiers(key)
    index && addIdentifiers(index)
  }

  const onExit = processCodegen && processCodegen(forNode)

  // transform 的 onExit
  // 在 transform 执行阶段，执行这个方法
  return () => {
    // transform 执行阶段
    scopes.vFor-- // 当前解析的v-for指令
    if (!__BROWSER__ && context.prefixIdentifiers) {
      value && removeIdentifiers(value)
      key && removeIdentifiers(key)
      index && removeIdentifiers(index)
    }
    if (onExit) onExit()
  }
}

// v-for 指令值内容匹配
const forAliasRE = /([\s\S]*?)\s+(?:in|of)\s+([\s\S]*)/

// This regex doesn't cover the case if key or index aliases have destructuring,
// but those do not make sense in the first place, so this works in practice.
const forIteratorRE = /,([^,\}\]]*)(?:,([^,\}\]]*))?$/ // in/of 左侧内容，如 v-for="item in items" 或 v-for="(value, key, index) in object" 匹配其中 ', key, index'
const stripParensRE = /^\(|\)$/g // v-for= "(...) in/of ..." 左侧括号

export interface ForParseResult {
  source: ExpressionNode
  value: ExpressionNode | undefined
  key: ExpressionNode | undefined
  index: ExpressionNode | undefined
}

// 解析 v-for 表达式值，分析 in/of 左侧/右侧内容，并设置左侧的key、value、index节点信息，同时也进行了js语法校验
export function parseForExpression(
  input: SimpleExpressionNode, // v-for指令节点的表达式值
  context: TransformContext
): ForParseResult | undefined {
  const loc = input.loc
  const exp = input.content

  // 匹配for规则： /([\s\S]*?)\s+(?:in|of)\s+([\s\S]*)/
  //
  // 其中 \s 匹配任何空白字符、 \S 匹配任何非空白字符，如：
  //
  //    <div v-for="item in items"></div>
  //    <div v-for="(item, index) in items"></div>
  //    <div v-for="(item, index) in [item1, item2...]"></div>
  //    <div v-for="(value, key) in object"></div>
  //    <div v-for="(value, key, index) in object"></div>

  const inMatch = exp.match(forAliasRE)
  if (!inMatch) return

  // 如 <div v-for="(item, index) in items"></div>
  // LHS: 表示 in/of 左边内容 （正则捕获组1） '(item, index)'
  // RHS: 表示 in/of 右边内容 （正则捕获组2） 'items'
  // 均不包括in/of相邻的空白
  const [, LHS, RHS] = inMatch

  const result: ForParseResult = {
    // 右侧目标 createSimpleExpression，js ast 函数参数节点
    source: createAliasExpression(
      // 创建一个表达式节点，且带单独针对in/of左侧内容的光标位置信息
      loc,
      RHS.trim(), // 遍历目标
      exp.indexOf(RHS, LHS.length) // 遍历目标的位置，跳过in/of左边内容
    ),
    // 左侧目标
    value: undefined, // createAliasExpression(loc, valueContent, trimmedOffset)
    key: undefined, // createAliasExpression(loc, keyContent, keyOffset)
    index: undefined // createAliasExpression(loc, indexContent, index源码光标位置)
  }

  // TODO: analyze - !__BROWSER__
  if (!__BROWSER__ && context.prefixIdentifiers) {
    result.source = processExpression(
      result.source as SimpleExpressionNode,
      context
    )
  }
  if (__DEV__ && __BROWSER__) {
    // 检查for in/of 右侧遍历目标的js语法是否规范
    validateBrowserExpression(result.source as SimpleExpressionNode, context)
  }

  // 解析 in/of 左边内容: value, key, index  以逗号 ',' 分隔

  // value， 如 <div v-for="(value, key, index) in object"></div> 其中的 'value, key, index'
  let valueContent = LHS.trim()
    .replace(stripParensRE, '') // 去掉括号 /^\(|\)$/g
    .trim()
  const trimmedOffset = LHS.indexOf(valueContent) // 内容位置

  const iteratorMatch = valueContent.match(forIteratorRE) // 匹配展示的值内容，如 <div v-for="(value, key, index) in object"></div> 其中的 'value, key, index'
  if (iteratorMatch) {
    // 如 <div v-for="(value, key, index) in object"></div> 其中的 'value, key, index'
    // match[0] 为 匹配到的内容 ', key, index'
    // match[1] 为 key
    // match[2] 为 index

    // 解析 v-for value， 去掉 ', key, index' 保留其中 'value' 内容部分
    valueContent = valueContent.replace(forIteratorRE, '').trim()

    // 解析 v-for key，创建 key 的 js ast 节点
    const keyContent = iteratorMatch[1].trim()
    let keyOffset: number | undefined
    if (keyContent) {
      keyOffset = exp.indexOf(keyContent, trimmedOffset + valueContent.length) // key 相对左侧偏移量
      result.key = createAliasExpression(loc, keyContent, keyOffset) // 创建 key 节点

      // TODO: analyze - !__BROWSER__
      if (!__BROWSER__ && context.prefixIdentifiers) {
        result.key = processExpression(result.key, context, true)
      }
      if (__DEV__ && __BROWSER__) {
        // 校验 key js 语法
        validateBrowserExpression(
          result.key as SimpleExpressionNode,
          context,
          true // js 语法验证 result.key.content 是否以参数，还是函数体
        )
      }
    }

    // 解析 v-for index
    if (iteratorMatch[2]) {
      const indexContent = iteratorMatch[2].trim()

      if (indexContent) {
        // 创建 index 的 js ast 节点
        result.index = createAliasExpression(
          loc,
          indexContent,
          exp.indexOf(
            // 定位 index 源码位置
            indexContent,
            result.key
              ? keyOffset! + keyContent.length // 存在 key，如 <div v-for="(value, key, index) in object"></div>
              : trimmedOffset + valueContent.length // 不存在key，如 <div v-for="(value, , index) in object"></div>
          )
        )

        // TODO: analyze - !__BROWSER__
        if (!__BROWSER__ && context.prefixIdentifiers) {
          result.index = processExpression(result.index, context, true)
        }

        if (__DEV__ && __BROWSER__) {
          // 校验 index js 语法
          validateBrowserExpression(
            result.index as SimpleExpressionNode,
            context,
            true
          )
        }
      }
    }
  }

  // 解析 value

  if (valueContent) {
    result.value = createAliasExpression(loc, valueContent, trimmedOffset)

    // TODO: analyze - !__BROWSER__
    if (!__BROWSER__ && context.prefixIdentifiers) {
      result.value = processExpression(result.value, context, true)
    }

    if (__DEV__ && __BROWSER__) {
      // 验证 value js 语法
      validateBrowserExpression(
        result.value as SimpleExpressionNode,
        context,
        true
      )
    }
  }

  return result
}

// 创建一个表达式节点，且带单独的光标位置信息
function createAliasExpression(
  range: SourceLocation, // 节点在模版中的位置信息
  content: string, // 当前内容
  offset: number // 偏移量
): SimpleExpressionNode {
  return createSimpleExpression(
    content,
    false,
    getInnerRange(range, offset, content.length) // 获取content在ast模版中的光标位置
  )
}

// v-for 渲染源码回调函数的参数：item, key, index
// 如    _renderList(items, (item, key, index) => {
//         return {
//           name: item.name,
//           fn: _withCtx((slotProps) => [
//             _createTextVNode("嘿嘿嘿 " + _toDisplayString(item.name), 1 /* TEXT */)
//           ])
//         }
//       }
export function createForLoopParams({
  value,
  key,
  index
}: ForParseResult): ExpressionNode[] {
  const params: ExpressionNode[] = []
  if (value) {
    params.push(value)
  }
  if (key) {
    if (!value) {
      params.push(createSimpleExpression(`_`, false))
    }
    params.push(key)
  }
  if (index) {
    if (!key) {
      if (!value) {
        params.push(createSimpleExpression(`_`, false))
      }
      params.push(createSimpleExpression(`__`, false))
    }
    params.push(index)
  }
  return params
}<|MERGE_RESOLUTION|>--- conflicted
+++ resolved
@@ -95,26 +95,13 @@
 
       // 默认false
       const isStableFragment =
-<<<<<<< HEAD
         forNode.source.type === NodeTypes.SIMPLE_EXPRESSION && // true
-        forNode.source.constType > 0 // 默认为ConstantTypes.NOT_CONSTANT 0 则 false , (注意 cfs环境)
-
+        forNode.source.constType > ConstantTypes.NOT_CONSTANT // 默认为 ConstantTypes.NOT_CONSTANT 0 则 false , (注意 cfs环境)
       const fragmentFlag = isStableFragment // 默认false
         ? PatchFlags.STABLE_FRAGMENT // 稳定片段
         : keyProp // 带key属性节点
           ? PatchFlags.KEYED_FRAGMENT // 带key的片段 <div v-for="(item, index) in items" :key="index"></div>
           : PatchFlags.UNKEYED_FRAGMENT //  <div v-for="(item, index) in items"></div>
-
-      // 生成for节点的codegenNode
-=======
-        forNode.source.type === NodeTypes.SIMPLE_EXPRESSION &&
-        forNode.source.constType > ConstantTypes.NOT_CONSTANT
-      const fragmentFlag = isStableFragment
-        ? PatchFlags.STABLE_FRAGMENT
-        : keyProp
-          ? PatchFlags.KEYED_FRAGMENT
-          : PatchFlags.UNKEYED_FRAGMENT
->>>>>>> f81484db
       forNode.codegenNode = createVNodeCall(
         context,
         helper(FRAGMENT), // FRAGMENT = Symbol(__DEV__ ? `Fragment` : ``)
