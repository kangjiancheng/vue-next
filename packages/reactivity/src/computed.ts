import { DebuggerOptions, ReactiveEffect } from './effect'
import { Ref, trackRefValue, triggerRefValue } from './ref'
import { isFunction, NOOP } from '@vue/shared'
import { ReactiveFlags, toRaw } from './reactive'
import { Dep } from './dep'

declare const ComputedRefSymbol: unique symbol

export interface ComputedRef<T = any> extends WritableComputedRef<T> {
  readonly value: T
  [ComputedRefSymbol]: true
}

export interface WritableComputedRef<T> extends Ref<T> {
  readonly effect: ReactiveEffect<T>
}

export type ComputedGetter<T> = (...args: any[]) => T
export type ComputedSetter<T> = (v: T) => void

export interface WritableComputedOptions<T> {
  get: ComputedGetter<T>
  set: ComputedSetter<T>
}

// 创建一个ref对象
class ComputedRefImpl<T> {
  public dep?: Dep = undefined

  private _value!: T
  private _dirty = true
  public readonly effect: ReactiveEffect<T>

  public readonly __v_isRef = true
  public readonly [ReactiveFlags.IS_READONLY]: boolean

  constructor(
    getter: ComputedGetter<T>,
    private readonly _setter: ComputedSetter<T>,
<<<<<<< HEAD
    isReadonly: boolean // 仅可读: 传入函数 或 未设置set
=======
    isReadonly: boolean,
    isSSR: boolean
>>>>>>> ae4b0783
  ) {
    // 创建effect函数
    this.effect = new ReactiveEffect(getter, () => {
      // 修改值依赖时执行（即修改getter里的响应式依赖数据时，会触发该任务，但不会触发这个value改变，只有在访问时才改变）
      if (!this._dirty) {
        this._dirty = true // 脏数据，即只有被修改过，才需要重新执行effect
        // 触发订阅者effect更新
        triggerRefValue(this)
      }
    })
<<<<<<< HEAD
    this[ReactiveFlags.IS_READONLY] = isReadonly // 仅可读: 传入函数 或 未设置set
=======
    this.effect.active = !isSSR
    this[ReactiveFlags.IS_READONLY] = isReadonly
>>>>>>> ae4b0783
  }

  get value() {
    // the computed ref may get wrapped by other proxies e.g. readonly() #3376
    const self = toRaw(this)
    trackRefValue(self)
    if (self._dirty) {
      // 避免每次访问都需要重新执行getter，只有在依赖数据发生变化时，才重新执行getter
      self._dirty = false
      self._value = self.effect.run()! // 在访问的时候，获取getter里的结果
    }

    // 需要在effect函数里访问，才会跟踪：渲染函数、watch、computed
    // 如果直接在setup函数里访问这个computed ref数据，不会触发依赖跟踪
    return self._value
  }

  // 不是直接修改当前computed的值，而是修改getter里的依赖数据，如此在下一次访问getter value的值使，可以获取最新依赖值。
  set value(newValue: T) {
    this._setter(newValue)
  }
}

// 函数：get
export function computed<T>(
  getter: ComputedGetter<T>,
  debugOptions?: DebuggerOptions
): ComputedRef<T>
// 对象：get、set
export function computed<T>(
  options: WritableComputedOptions<T>,
  debugOptions?: DebuggerOptions
): WritableComputedRef<T>
// 实现
export function computed<T>(
  getterOrOptions: ComputedGetter<T> | WritableComputedOptions<T>,
  debugOptions?: DebuggerOptions,
  isSSR = false
) {
  let getter: ComputedGetter<T>
  let setter: ComputedSetter<T>

  const onlyGetter = isFunction(getterOrOptions)
  if (onlyGetter) {
    getter = getterOrOptions
    // 开发环境下，set修改computed值无效
    setter = __DEV__
      ? () => {
          console.warn('Write operation failed: computed value is readonly')
        }
      : NOOP
  } else {
    getter = getterOrOptions.get
    setter = getterOrOptions.set
  }

<<<<<<< HEAD
  const cRef = new ComputedRefImpl(getter, setter, onlyGetter || !setter) // 仅可读: 传入函数 或 未设置set
=======
  const cRef = new ComputedRefImpl(getter, setter, onlyGetter || !setter, isSSR)
>>>>>>> ae4b0783

  if (__DEV__ && debugOptions && !isSSR) {
    cRef.effect.onTrack = debugOptions.onTrack
    cRef.effect.onTrigger = debugOptions.onTrigger
  }

  return cRef as any
}<|MERGE_RESOLUTION|>--- conflicted
+++ resolved
@@ -37,12 +37,8 @@
   constructor(
     getter: ComputedGetter<T>,
     private readonly _setter: ComputedSetter<T>,
-<<<<<<< HEAD
-    isReadonly: boolean // 仅可读: 传入函数 或 未设置set
-=======
-    isReadonly: boolean,
+    isReadonly: boolean, // 仅可读: 传入函数 或 未设置set
     isSSR: boolean
->>>>>>> ae4b0783
   ) {
     // 创建effect函数
     this.effect = new ReactiveEffect(getter, () => {
@@ -53,12 +49,8 @@
         triggerRefValue(this)
       }
     })
-<<<<<<< HEAD
+    this.effect.active = !isSSR
     this[ReactiveFlags.IS_READONLY] = isReadonly // 仅可读: 传入函数 或 未设置set
-=======
-    this.effect.active = !isSSR
-    this[ReactiveFlags.IS_READONLY] = isReadonly
->>>>>>> ae4b0783
   }
 
   get value() {
@@ -115,11 +107,7 @@
     setter = getterOrOptions.set
   }
 
-<<<<<<< HEAD
-  const cRef = new ComputedRefImpl(getter, setter, onlyGetter || !setter) // 仅可读: 传入函数 或 未设置set
-=======
-  const cRef = new ComputedRefImpl(getter, setter, onlyGetter || !setter, isSSR)
->>>>>>> ae4b0783
+  const cRef = new ComputedRefImpl(getter, setter, onlyGetter || !setter, isSSR) // 仅可读: 传入函数 或 未设置set
 
   if (__DEV__ && debugOptions && !isSSR) {
     cRef.effect.onTrack = debugOptions.onTrack
