import { CodegenOptions } from './options'
import {
  RootNode,
  TemplateChildNode,
  TextNode,
  CommentNode,
  ExpressionNode,
  NodeTypes,
  JSChildNode,
  CallExpression,
  ArrayExpression,
  ObjectExpression,
  Position,
  InterpolationNode,
  CompoundExpressionNode,
  SimpleExpressionNode,
  FunctionExpression,
  ConditionalExpression,
  CacheExpression,
  locStub,
  SSRCodegenNode,
  TemplateLiteral,
  IfStatement,
  AssignmentExpression,
  ReturnStatement,
  VNodeCall,
  SequenceExpression
} from './ast'
import { SourceMapGenerator, RawSourceMap } from 'source-map'
import {
  advancePositionWithMutation,
  assert,
  getVNodeBlockHelper,
  getVNodeHelper,
  isSimpleIdentifier,
  toValidAssetId
} from './utils'
import { isString, isArray, isSymbol } from '@vue/shared'
import {
  helperNameMap,
  TO_DISPLAY_STRING,
  CREATE_VNODE,
  RESOLVE_COMPONENT,
  RESOLVE_DIRECTIVE,
  SET_BLOCK_TRACKING,
  CREATE_COMMENT,
  CREATE_TEXT,
  PUSH_SCOPE_ID,
  POP_SCOPE_ID,
  WITH_SCOPE_ID,
  WITH_DIRECTIVES,
  CREATE_ELEMENT_VNODE,
  OPEN_BLOCK,
  CREATE_STATIC,
  WITH_CTX,
  RESOLVE_FILTER
} from './runtimeHelpers'
import { ImportItem } from './transform'

<<<<<<< HEAD
// 注意注意！最好别在源码注释中添加字符串：/*#__PURE__*/
// 否则！可能会导致源码不能正常调试，浏览器无法执行该注释之后的代码，无法进行断点设置
const PURE_ANNOTATION = `/*#__PURE__*/` // treeShake 代码优化
const WITH_ID = `_withId`
=======
const PURE_ANNOTATION = `/*#__PURE__*/`
>>>>>>> 03abc257

type CodegenNode = TemplateChildNode | JSChildNode | SSRCodegenNode

export interface CodegenResult {
  code: string
  preamble: string
  ast: RootNode
  map?: RawSourceMap
}

export interface CodegenContext
  extends Omit<Required<CodegenOptions>, 'bindingMetadata' | 'inline'> {
  source: string
  code: string
  line: number
  column: number
  offset: number
  indentLevel: number
  pure: boolean
  map?: SourceMapGenerator
  helper(key: symbol): string
  push(code: string, node?: CodegenNode): void
  indent(): void
  deindent(withoutNewLine?: boolean): void
  newline(): void
}

function createCodegenContext(
  ast: RootNode,
  {
    mode = 'function',
    prefixIdentifiers = mode === 'module', // false
    sourceMap = false,
    filename = `template.vue.html`,
    scopeId = null,
    optimizeImports = false,
    runtimeGlobalName = `Vue`,
    runtimeModuleName = `vue`,
    ssr = false,
    isTS = false,
    inSSR = false
  }: CodegenOptions
): CodegenContext {
  const context: CodegenContext = {
    mode, // function
    prefixIdentifiers, // false
    sourceMap, // false
    filename, // template.vue.html
    scopeId, // null
    optimizeImports, // false
    runtimeGlobalName, // Vue
    runtimeModuleName, // Vue
    ssr, // false
    isTS,
<<<<<<< HEAD
    source: ast.loc.source, // 模版template源码
    code: ``, // 渲染源码
=======
    inSSR,
    source: ast.loc.source,
    code: ``,
>>>>>>> 03abc257
    column: 1,
    line: 1,
    offset: 0,
    indentLevel: 0, // 当前缩进量
    pure: false, // 源码函数前是否添加注释： PURE_ANNOTATION
    map: undefined,
    helper(key) {
      return `_${helperNameMap[key]}`
    },
    // 增加 渲染源码片段
    push(code, node) {
      context.code += code
      if (!__BROWSER__ && context.map) {
        if (node) {
          let name
          if (node.type === NodeTypes.SIMPLE_EXPRESSION && !node.isStatic) {
            const content = node.content.replace(/^_ctx\./, '')
            if (content !== node.content && isSimpleIdentifier(content)) {
              name = content
            }
          }
          addMapping(node.loc.start, name)
        }
        advancePositionWithMutation(context, code)
        if (node && node.loc !== locStub) {
          addMapping(node.loc.end)
        }
      }
    },
    // 添加缩进
    indent() {
      newline(++context.indentLevel)
    },
    // 减少缩进
    deindent(withoutNewLine = false) {
      if (withoutNewLine) {
        --context.indentLevel
      } else {
        newline(--context.indentLevel)
      }
    },
    // 换行并保持缩进
    newline() {
      newline(context.indentLevel)
    }
  }

  // 换行并缩进
  function newline(n: number) {
    context.push('\n' + `  `.repeat(n))
  }

  function addMapping(loc: Position, name?: string) {
    context.map!.addMapping({
      name,
      source: context.filename,
      original: {
        line: loc.line,
        column: loc.column - 1 // source-map column is 0 based
      },
      generated: {
        line: context.line,
        column: context.column - 1
      }
    })
  }

  if (!__BROWSER__ && sourceMap) {
    // lazy require source-map implementation, only in non-browser builds
    context.map = new SourceMapGenerator()
    context.map!.setSourceContent(filename, context.source)
  }

  return context
}

/**
 * 解析vue模版ast对应的 js渲染源码ast，生成 渲染源码的code
 *
 * 生成顺序如下：
 *    1、前置函数变量，如 code: '_Vue = Vue'
 *    2、静态节点、静态属性、静态文本
 *    3、渲染函数render
 *        1、函数名、函数参数、with 更改 this
 *        2、函数内部的 前置函数变量：_Vue 内部辅助函数引入、指令、组件
 *        3、函数的返回值，依次遍历整个 渲染源码的ast，生成 VNode code
 *            1、ast 节点类型：VNODE_CALL、JS_CALL_EXPRESSION、JS_PROPERTY、IF_BRANCH 等
 *
 */
export function generate(
  ast: RootNode, // js渲染源码ast
  options: CodegenOptions & {
    onContextCreated?: (context: CodegenContext) => void
  } = {}
): CodegenResult {
  // 初始化codegen上下文
  const context = createCodegenContext(ast, options)
  if (options.onContextCreated) options.onContextCreated(context)

  const {
    mode, // 'function'
    push, // context.code += code
    prefixIdentifiers, // false
    indent,
    deindent,
    newline,
    scopeId,
    ssr
  } = context

  // 渲染函数中需要使用的 Vue 辅助函数列表，如: createVNode、createTextVNode 等
  const hasHelpers = ast.helpers.length > 0
  // 使用关键字 with，调整当前作用域的 this 指向，变量默认指向 with的指定
  const useWithBlock = !prefixIdentifiers && mode !== 'module' // true
  const genScopeId = !__BROWSER__ && scopeId != null && mode === 'module'
  const isSetupInlined = !__BROWSER__ && !!options.inline

  // 生成 前置变量、静态节点

  // preambles
  // in setup() inline mode, the preamble is generated in a sub context
  // and returned separately.
  const preambleContext = isSetupInlined
    ? createCodegenContext(ast, options)
    : context
  if (!__BROWSER__ && mode === 'module') {
    // TODO: cfs - analyze
    genModulePreamble(ast, preambleContext, genScopeId, isSetupInlined)
  } else {
    // 针对存在静态提升节点，如：<div><i :class="red">1</i>abc</div>
    // 解析其中静态提升文本节点abc
    genFunctionPreamble(ast, preambleContext)
    // 结果为：context.code +=
    // 'const _Vue = Vue'
    // 'const { createTextVNode: _createTextVNode } = _Vue'
    // ''
    // 'const _hoisted_1 = /*#__PURE__*/_createTextVNode("abc")'
    // ''
    // 'return '
  }
<<<<<<< HEAD

  // 开始生成渲染函数代码
  // 渲染函数的 函数名与参数 code

=======
>>>>>>> 03abc257
  // enter render function
  const functionName = ssr ? `ssrRender` : `render` // render
  const args = ssr ? ['_ctx', '_push', '_parent', '_attrs'] : ['_ctx', '_cache']
  // TODO: cfs - analyze
  if (!__BROWSER__ && options.bindingMetadata && !options.inline) {
    // binding optimization args
    args.push('$props', '$setup', '$data', '$options')
  }
  // TODO: cfs - analyze
  const signature =
    !__BROWSER__ && options.isTS
      ? args.map(arg => `${arg}: any`).join(',')
      : args.join(', ') // '_ctx, _cache'，即 'function render('_ctx, _catch') { ... }'

  if (isSetupInlined) {
    push(`(${signature}) => {`)
  } else {
    // 'function render(_ctx, _cache) {'
    push(`function ${functionName}(${signature}) {`)
  }
  indent() // 换行并缩进

  // 渲染函数体 内部变量 的 code

  if (useWithBlock) {
    // 非module环境下，默认function，则设置当前作用域为: _ctx
    push(`with (_ctx) {`)
    indent()

    // 引入 定义辅助函数 的源码，如 'const { createVNode: _createVNode, createTextVNode: _createTextVNode } = _Vue'
    // function mode const declarations should be inside with block
    // also they should be renamed to avoid collision with user properties
    if (hasHelpers) {
      push(
        `const { ${ast.helpers
          .map(s => `${helperNameMap[s]}: _${helperNameMap[s]}`)
          .join(', ')} } = _Vue`
      )
      push(`\n`)
      newline() // 换行并保持缩进
    }

    // 针对存在静态提升节点，如：<div><i :class="red">1</i>abc</div>
    // 解析结果为：
    // 'const _Vue = Vue'
    // 'const { createTextVNode: _createTextVNode } = _Vue'
    // ''
    // 'const _hoisted_1 = /*#__PURE__*/_createTextVNode("abc")'
    // ''
    // 'return function render(_ctx, _cache) {'
    // '  with (_ctx) {'
    // '    const { createVNode: _createVNode, createTextVNode: _createTextVNode, openBlock: _openBlock, createBlock: _createBlock } = _Vue\n\n'
  }

  // 生成 组件定义 源码
  // 如：'const _component_hello__world = _resolveComponent("hello-world")' // 解析组件
  // generate asset resolution statements
  if (ast.components.length) {
    // 自定义组件列表，在transformElement中初始化
    // 如 template: '<div><hello-world></hello-world><good-bye></good-bye></div>'
    // code:
    // 'const _component_hello__world = _resolveComponent("hello-world")'
    // 'const _component_good_bye = _resolveComponent("good-bye")'
    genAssets(ast.components, 'component', context)

    // 换行
    if (ast.directives.length || ast.temps > 0) {
      newline() // 添加新行并缩进
    }
  }

  // 生成指令定义源码，解析自定义指令
  if (ast.directives.length) {
    // 自定义指令，如 '<div v-click-out-layer></div>
    // 'const _directive_click_out_layer = _resolveDirective("click-out-layer")'
    genAssets(ast.directives, 'directive', context)
    if (ast.temps > 0) {
      newline() // 添加新行并缩进
    }
  }

  if (__COMPAT__ && ast.filters && ast.filters.length) {
    newline()
    genAssets(ast.filters, 'filter', context)
    newline()
  }

  // 生成临时变量源码，如：code: 'let _temp1, _temp2, _temp3...'
  if (ast.temps > 0) {
    push(`let `)
    for (let i = 0; i < ast.temps; i++) {
      push(`${i > 0 ? `, ` : ``}_temp${i}`)
    }
  }
  if (ast.components.length || ast.directives.length || ast.temps) {
    push(`\n`) // 不用缩进
    newline() // 添加新行并缩进
  }

  // 渲染函数 返回值 code (即vnode)

  // 遍历 渲染函数源码的 ast树，生成渲染函数的vnode code
  // generate the VNode tree expression
  if (!ssr) {
    push(`return `)
    // 解析结束
    // 'const _Vue = Vue'
    // ... // 静态节点提升
    // 'return function render(_ctx, _cache) {'
    // '  with (_ctx) {'
    // '    // 节点生成函数
    // '    const { createVNode: _createVNode, createTextVNode: _createTextVNode, openBlock: _openBlock, createBlock: _createBlock } = _Vue'
    // ''
    // '    const _component_hello__world = _resolveComponent("hello-world")'
    // '    const _directive_click_out_layer = _resolveDirective("click-out-layer")'
    // '    let _temp1, _temp2, _temp3...'
    // ''
    // '    return '
  }
  if (ast.codegenNode) {
    // ast树的codegenNode: 由transform最后阶段的createRootCodegen
    // 混合文本节点，如 template: 'hello {{ who }} !'，则code += '"hello " + _toDisplayString(who) + " !'

    // 如 标签节点template: <div style="color: blue;" :class="red" @click="handleClick">hello {{ someone }} !</div>
    // 则 code += '(_openBlock(), _createBlock("div", {\n   style: "color: blue;",\n   class: "red",\n   onClick: "handleClick"}, "hello " + _toDisplayString(someone) + " !, 11 /* TEXT, CLASS, PROPS */, ["onClick"]))'
    // 如果有自定义指令， '_withDirectives((_openBlock(), _createBlock(...)), 自定义指令属性节点code... )'
    // 最终：code =
    // 'const _Vue = Vue
    //
    // return function render(_ctx, _cache) {
    //   with (_ctx) {
    //     const { toDisplayString: _toDisplayString, createVNode: _createVNode, openBlock: _openBlock, createBlock: _createBlock } = _Vue
    //
    //     return (_openBlock(), _createBlock("div", {
    //       style: {"color":"blue"},
    //       class: red,
    //       onClick: handleClick
    //     }, "hello " + _toDisplayString(someone) + " !", 11 /* TEXT, CLASS, PROPS */, ["onClick"]))
    //   }
    // }'
    // 生成节点对应的渲染源码（会遍历所有属性、子节点列表）
    genNode(ast.codegenNode, context)
  } else {
    push(`null`)
  }

  if (useWithBlock) {
    deindent()
    push(`}`)
  }

  deindent()
  push(`}`)

  return {
    ast,
    code: context.code,
    preamble: isSetupInlined ? preambleContext.code : ``, // TODO: cfs
    // SourceMapGenerator does have toJSON() method but it's not in the types
    map: context.map ? (context.map as any).toJSON() : undefined // TODO: cfs
  }
}

// 生成codegen前置变量，主要针对静态节点的提升
function genFunctionPreamble(ast: RootNode, context: CodegenContext) {
  const {
    ssr, // false
    prefixIdentifiers, // false
    push, // function (code) { context.code += code }
    newline, // function
    runtimeModuleName, // 'Vue'
    runtimeGlobalName // 'Vue'
  } = context
  // 绑定变量Vue，如：const _Vue = Vue
  const VueBinding =
    !__BROWSER__ && ssr
      ? `require(${JSON.stringify(runtimeModuleName)})` // TODO: cfs - !BROWSER
      : runtimeGlobalName // 'Vue'

  // 重新赋值helpers的名字，e.g: CREATE_TEXT 对应的 Symbol('createTextVNode') 则 '{createTextVNode: _createTextVNode} = _Vue'
  const aliasHelper = (s: symbol) => `${helperNameMap[s]}: _${helperNameMap[s]}`

  // 静态部分：引入 函数变量 的代码 ast code:
  // 'const _Vue = Vue'
  // 'const { createVNode: _createVNode, createTextVNode: _createTextVNode } = _Vue'

  // 生成 定义辅助函数 的代码，如：'{createTextVNode: _createTextVNode} = _Vue'
  // Generate const declaration for helpers
  // In prefix mode, we place the const declaration at top so it's done
  // only once; But if we not prefixing, we place the declaration inside the
  // with block so it doesn't incur the `in` check cost for every helper access.
  if (ast.helpers.length > 0) {
    if (!__BROWSER__ && prefixIdentifiers) {
      // TODO: cfs - !__BROWSER__
      push(
        `const { ${ast.helpers.map(aliasHelper).join(', ')} } = ${VueBinding}\n`
      )
    } else {
      // "with" mode.

      // save Vue in a separate variable to avoid collision
      // context.code = 'const _Vue = Vue\n'
      push(`const _Vue = ${VueBinding}\n`) // context.code += code

      // in "with" mode, helpers are declared inside the with block to avoid
      // has check cost, but hoists are lifted out of the function - we need
      // to provide the helper here.
      if (ast.hoists.length) {
        // 存在 ast 静态提升节点列表
        // 先执行静态节点生成 变量函数
        // e.g:
        // template:
        //    <div class="btn-click" @click="handleClick">
        //      <i class="loading"></i> 点击 {{ count }}
        //      <div :class="hello">
        //        <div>123 {{ count }}</div>
        //        abc
        //      </div>
        //    </div>
        // 此时提升静态节点：标签i节点 '<i class="loading"></i>' 和 文本节点 'abc'
        //
        // ast helpers: runtimeHelpers.ts
        //    [CREATE_VNODE, CTO_DISPLAY_STRING, CREATE_TEXT, OPEN_BLOCK, CREATE_BLOCK]
        //
        // 即: [Symbol('createVNode'), Symbol('toDisplayString'), Symbol('createTextVNode'), Symbol('openBlock'), Symbol('createBlock')]

        const staticHelpers = [
<<<<<<< HEAD
          CREATE_VNODE, // Symbol(__DEV__ ? `createVNode` : ``)  // 静态节点
          CREATE_COMMENT, // Symbol(__DEV__ ? `createCommentVNode` : ``) // 静态注释
          CREATE_TEXT, // Symbol(__DEV__ ? `createTextVNode` : ``)  // 静态文本
          CREATE_STATIC // Symbol(__DEV__ ? `createStaticVNode` : ``) // 非Browser, transform stringifyStatic
=======
          CREATE_VNODE,
          CREATE_ELEMENT_VNODE,
          CREATE_COMMENT,
          CREATE_TEXT,
          CREATE_STATIC
>>>>>>> 03abc257
        ]
          .filter(helper => ast.helpers.includes(helper))
          .map(aliasHelper)
          .join(', ') // 如：'createVNode: _createVNode, createTextVNode: _createTextVNode'

        // ast code:
        // 'const _Vue = Vue\n' +
        // 'const { createVNode: _createVNode, createTextVNode: _createTextVNode } = _Vue\n'
        push(`const { ${staticHelpers} } = _Vue\n`)
      }
    }
  }

  // TODO: analyze cfs - !__BROWSER__
  // generate variables for ssr helpers
  if (!__BROWSER__ && ast.ssrHelpers && ast.ssrHelpers.length) {
    // ssr guarantees prefixIdentifier: true
    push(
      `const { ${ast.ssrHelpers
        .map(aliasHelper)
        .join(', ')} } = require("@vue/server-renderer")\n`
    )
  }

  // 引入 静态vnode变量 的代码 ast code：
  // 'const _hoisted_1 = /*#__PURE__*/_createTextVNode("abc")'
  genHoists(ast.hoists, context)
  newline()
  push(`return `) // 紧接之后 渲染函数render

  // 针对存在静态提升节点，如：<div><i :class="red">1</i>abc</div>
  // 解析结果为：
  // 'const _Vue = Vue'
  // 'const { createTextVNode: _createTextVNode } = _Vue'
  // ''
  // 'const _hoisted_1 = /*#__PURE__*/_createTextVNode("abc")'
  // ''
  // 'return '
}

function genModulePreamble(
  ast: RootNode,
  context: CodegenContext,
  genScopeId: boolean,
  inline?: boolean
) {
  const { push, newline, optimizeImports, runtimeModuleName } = context

  if (genScopeId) {
    ast.helpers.push(WITH_SCOPE_ID)
    if (ast.hoists.length) {
      ast.helpers.push(PUSH_SCOPE_ID, POP_SCOPE_ID)
    }
  }

  // generate import statements for helpers
  if (ast.helpers.length) {
    if (optimizeImports) {
      // when bundled with webpack with code-split, calling an import binding
      // as a function leads to it being wrapped with `Object(a.b)` or `(0,a.b)`,
      // incurring both payload size increase and potential perf overhead.
      // therefore we assign the imports to variables (which is a constant ~50b
      // cost per-component instead of scaling with template size)
      push(
        `import { ${ast.helpers
          .map(s => helperNameMap[s])
          .join(', ')} } from ${JSON.stringify(runtimeModuleName)}\n`
      )
      push(
        `\n// Binding optimization for webpack code-split\nconst ${ast.helpers
          .map(s => `_${helperNameMap[s]} = ${helperNameMap[s]}`)
          .join(', ')}\n`
      )
    } else {
      push(
        `import { ${ast.helpers
          .map(s => `${helperNameMap[s]} as _${helperNameMap[s]}`)
          .join(', ')} } from ${JSON.stringify(runtimeModuleName)}\n`
      )
    }
  }

  if (ast.ssrHelpers && ast.ssrHelpers.length) {
    push(
      `import { ${ast.ssrHelpers
        .map(s => `${helperNameMap[s]} as _${helperNameMap[s]}`)
        .join(', ')} } from "@vue/server-renderer"\n`
    )
  }

  if (ast.imports.length) {
    genImports(ast.imports, context)
    newline()
  }

  genHoists(ast.hoists, context)
  newline()

  if (!inline) {
    push(`export `)
  }
}

// 生成 - 自定义组件与自定义指令、过滤器 的渲染代码 ast code
// 如: 'const _component_hello__world = _resolveComponent("hello-world")'
function genAssets(
  assets: string[], // 自定义组件标签名
  type: 'component' | 'directive' | 'filter',
  { helper, push, newline, isTS }: CodegenContext
) {
  const resolver = helper(
    __COMPAT__ && type === 'filter'
      ? RESOLVE_FILTER
      : type === 'component'
      ? RESOLVE_COMPONENT
      : RESOLVE_DIRECTIVE
  )
  for (let i = 0; i < assets.length; i++) {
    let id = assets[i]
    // potential component implicit self-reference inferred from SFC filename
    const maybeSelfReference = id.endsWith('__self')
    if (maybeSelfReference) {
      id = id.slice(0, -6)
    }
    push(
      // 如 template: '<hello-world></hello-world>'
      // code: 'const _component_hello__world = _resolveComponent("hello-world")()'
      `const ${toValidAssetId(id, type)} = ${resolver}(${JSON.stringify(id)}${
        maybeSelfReference ? `, true` : ``
      })${isTS ? `!` : ``}`
    )
    // 换行
    if (i < assets.length - 1) {
      newline()
    }
  }
}

// 生产 静态提升节点 的渲染代码 ast code:
// hoists： 静态节点的codegenNode、节点的静态属性列表、静态纯文本节点的codegenNode
// 在之后ast生成该节点的渲染片段时，可以直接用这个变量替换对应位置的渲染片段，
// 同时生成渲染函数时，可以先执行这个静态节点，得到对应vnode，在执行渲染函数时，不必花时间去执行生成这个vnode
function genHoists(hoists: (JSChildNode | null)[], context: CodegenContext) {
  if (!hoists.length) {
    return
  }

  context.pure = true
  const { push, newline, helper, scopeId, mode } = context
  // TODO: analyze cfs - !__BROWSER__
  const genScopeId = !__BROWSER__ && scopeId != null && mode !== 'function'
  newline() // 换行 context.code + '\n'

  // TODO: analyze cfs - !__BROWSER__
  // push scope Id before initializing hoisted vnodes so that these vnodes
  // get the proper scopeId as well.
  if (genScopeId) {
    push(`${helper(PUSH_SCOPE_ID)}("${scopeId}")`)
    newline()
  }

  // exp: 静态节点的codegenNode、节点的静态属性列表props、静态纯文本节点的codegenNode
  hoists.forEach((exp, i) => {
    if (exp) {
      // exp 为节点的codegenNode，注意此codegenNode为静态提升前的codegenNode，不是静态提升后的ast节点的codegenNode
      push(`const _hoisted_${i + 1} = `) // 'const _hoisted_1 = ' 按添加顺序命名
      genNode(exp, context) // 生成静态节点的渲染源码
      newline()
    }
    // 解析其中静态提升文本节点abc，即得到了vnode节点: 'const _hoisted_1 = /*#__PURE__*/_createTextVNode("abc")\n'
    // 在之后ast生成该节点的渲染片段时，可以直接用这个变量替换对应位置的渲染片段，同时生成渲染函数时，可以先执行这个静态节点，得到对应vnode，在执行渲染函数时，不必花时间去执行生成这个vnode
  })

  // TODO: analyze cfs - !__BROWSER__
  if (genScopeId) {
    push(`${helper(POP_SCOPE_ID)}()`)
    newline()
  }
  context.pure = false
}

function genImports(importsOptions: ImportItem[], context: CodegenContext) {
  if (!importsOptions.length) {
    return
  }
  importsOptions.forEach(imports => {
    context.push(`import `)
    genNode(imports.exp, context)
    context.push(` from '${imports.path}'`)
    context.newline()
  })
}

// 判断是否是 js ast 文本节点
function isText(n: string | CodegenNode) {
  return (
    isString(n) ||
    n.type === NodeTypes.SIMPLE_EXPRESSION ||
    n.type === NodeTypes.TEXT ||
    n.type === NodeTypes.INTERPOLATION ||
    n.type === NodeTypes.COMPOUND_EXPRESSION
  )
}

// 生成 数组格式 的渲染代码js ast code
// 如 生成元素节点 多个的class属性列表code，'["red", "blue"]'
function genNodeListAsArray(
  nodes: (string | CodegenNode | TemplateChildNode[])[],
  context: CodegenContext
) {
  const multilines =
    nodes.length > 3 ||
    ((!__BROWSER__ || __DEV__) && nodes.some(n => isArray(n) || !isText(n)))
  context.push(`[`)
  multilines && context.indent()
  genNodeList(nodes, context, multilines)
  multilines && context.deindent()
  context.push(`]`)
}

// 生成 多个节点 的渲染代码片段
// 如在 genVNodeCall中生成一个元素节点：标签节点、属性节点、子节点、patchFlag、dynamicProps节点 的渲染代码片段
// template: <div style="color: blue;" :class="red" @click="handleClick">hello {{ someone }} !</div>
// 则 nodes：
//    tag: '"div"',                                                     // code += '"div"'
//    props: style、class、onClick                                       // code += '{\n   style: {"color": "blue"},\n   class: red,\n   onClick: "handleClick"}'
//    children: 该children类型为 COMPOUND_EXPRESSION 'hello {{ someone }} !'  // code += '"hello " + _toDisplayString(someone) + " !'
//    patchFlag: '11 /* TEXT, CLASS, PROPS */'                          // code += '11 /* TEXT, CLASS, PROPS */'
//    dynamicProps: '["onClick"]' 动态属性                                // code += '["onClick"]'
// 其中 children：多个时，会经过 genNodeListAsArray 处理，如果children存在静态提升标记时，会直接使用对应静态提升变量
// 其中 props 类型可能为：
//    JS_OBJECT_EXPRESSION：不存在v-on/v-bind 无参数属性， 默认
//    JS_CALL_EXPRESSION： 只有v-on无参数 或 元素节点属性存在多个属性，且含有v-on/v-bind （无参数）指令属性，如 <div style="color: blue;" :class="red" v-on="{...}"></div>
//    SIMPLE_EXPRESSION：只有v-bind无参数属性值节点 或则 props 都是静态时，被静态标记，如 <div style="color: blue;" class="red">hello {{ someone }} !</div>
// 结果为 code +=
// '"div", {\n   style: {"color": "blue"},\n   class: red,\n   onClick: handleClick}, "hello " + _toDisplayString(someone) + " !, 11 /* TEXT, CLASS, PROPS */, ["onClick"]'
function genNodeList(
  nodes: (string | symbol | CodegenNode | TemplateChildNode[])[], // genVNodeCall中 [tag, props, children, patchFlag, dynamicProps]
  context: CodegenContext,
  multilines: boolean = false,
  comma: boolean = true
) {
  const { push, newline } = context
  for (let i = 0; i < nodes.length; i++) {
    const node = nodes[i]
    if (isString(node)) {
      push(node)
    } else if (isArray(node)) {
      // 如果 标签有多个children, 如 <div style="color: blue;" :class="red" @click="handleClick">hello {{ someone }} ! <i>123</i></div>
      // children对应的code 则为 code +=
      //          '[
      //             _createTextVNode("hello " + _toDisplayString(someone) + " ! ", 1 /* TEXT */),
      //             _hoisted_1    // 此为对应的静态提升变量 <i>123</i>
      //           ]'
      genNodeListAsArray(node, context)
    } else {
      genNode(node, context)
    }
    if (i < nodes.length - 1) {
      if (multilines) {
        comma && push(',')
        newline()
      } else {
        comma && push(', ')
      }
    }
  }
}

// 遍历 渲染源码的js ast节点，生成相应ast节点对应的 js 渲染源码
// node：ast节点的 codegenNode
function genNode(node: CodegenNode | symbol | string, context: CodegenContext) {
  if (isString(node)) {
    context.push(node)
    return
  }

  // 如 Symbol(Transition) : <transition>..</transition>
  if (isSymbol(node)) {
    context.push(context.helper(node))
    return
  }

  switch (node.type) {
    case NodeTypes.ELEMENT:
    case NodeTypes.IF:
    case NodeTypes.FOR:
      __DEV__ &&
        assert(
          node.codegenNode != null,
          `Codegen node is missing for element/if/for node. ` +
            `Apply appropriate transforms first.`
        )
      // <div style="color: blue;" :class="red" @click="handleClick">hello {{ someone }} ! <i>123</i></div>
      // 如genNodeList 解析其中子元素时，解析其 i 标签元素
      // 注意 这个i标签元素已经静态提升 node.codegenNode.content = '_hoisted_1'，则code += '_hoisted_1'
      genNode(node.codegenNode!, context)
      break
    case NodeTypes.TEXT:
      // JSON.stringify(node.content)
      genText(node, context)
      break
    case NodeTypes.SIMPLE_EXPRESSION:
      // 如ast插值节点的node.content
      // 如v-on动态指令的指令参数节点
      // 如静态属性 <div style="color: blue;" :class="red" @click="handleClick">hello {{ someone }} !</div>，其中的style属性值解析
      genExpression(node, context)
      break
    case NodeTypes.INTERPOLATION:
      // 插值节点
      genInterpolation(node, context)
      break
    case NodeTypes.TEXT_CALL:
      // 不纯的文本节点，既有文本又有其它类型：template: 'hello <span>world</span>'
      genNode(node.codegenNode, context)
      break
    case NodeTypes.COMPOUND_EXPRESSION:
      // 如：混合文本节点，此时node即为 transformText转换后的节点：
      // {
      //    type: NodeTypes.COMPOUND_EXPRESSION, // 合成表达式节点
      //    loc: child.loc, // 第一个信息
      //    children: [child1, ` + `, ....] // 混合文本节点列表
      // }
      // e.g: template: 'hello {{ foo }} !'
      genCompoundExpression(node, context)
      break
    case NodeTypes.COMMENT:
      genComment(node, context)
      break
    case NodeTypes.VNODE_CALL:
      // 标签节点 transformElements、forNode.codegenNode、ifNode.codegenNode
      // 如 标签节点，template: '<div>123 {{ "abc" }}</div>'
      genVNodeCall(node, context)
      break

    case NodeTypes.JS_CALL_EXPRESSION:
      // 如：静态提升文本节点: 'abc'
      genCallExpression(node, context)
      break
    case NodeTypes.JS_OBJECT_EXPRESSION:
      // 生成节点的属性props节点列表的渲染片段， 对象格式
      // <div style="color: blue;" :class="red" @click="handleClick">hello {{ someone }} !</div>
      // 则 '{\n   style: "color: blue;",\n   class: "red",\n   onClick: "handleClick"} '
      genObjectExpression(node, context)
      break
    case NodeTypes.JS_ARRAY_EXPRESSION:
      // 处理合并属性节点 <div class="blue" :class="red">hello</div>
      genArrayExpression(node, context)
      break
    case NodeTypes.JS_FUNCTION_EXPRESSION:
      genFunctionExpression(node, context)
      break
    case NodeTypes.JS_CONDITIONAL_EXPRESSION:
      genConditionalExpression(node, context)
      break
    case NodeTypes.JS_CACHE_EXPRESSION:
      genCacheExpression(node, context)
      break
    case NodeTypes.JS_BLOCK_STATEMENT:
      genNodeList(node.body, context, true, false)
      break

    // SSR only types
    case NodeTypes.JS_TEMPLATE_LITERAL:
      !__BROWSER__ && genTemplateLiteral(node, context)
      break
    case NodeTypes.JS_IF_STATEMENT:
      !__BROWSER__ && genIfStatement(node, context)
      break
    case NodeTypes.JS_ASSIGNMENT_EXPRESSION:
      !__BROWSER__ && genAssignmentExpression(node, context)
      break
    case NodeTypes.JS_SEQUENCE_EXPRESSION:
      !__BROWSER__ && genSequenceExpression(node, context)
      break
    case NodeTypes.JS_RETURN_STATEMENT:
      !__BROWSER__ && genReturnStatement(node, context)
      break

    /* istanbul ignore next */
    case NodeTypes.IF_BRANCH:
      // noop
      break
    default:
      if (__DEV__) {
        assert(false, `unhandled codegen node type: ${(node as any).type}`)
        // make sure we exhaust all possible types
        const exhaustiveCheck: never = node
        return exhaustiveCheck
      }
  }
}

// 生成 文本节点 的渲染代码片段
function genText(
  node: TextNode | SimpleExpressionNode,
  context: CodegenContext
) {
  context.push(JSON.stringify(node.content), node)
}

// 生成 字符串或某个变量 的渲染片段表达式
function genExpression(node: SimpleExpressionNode, context: CodegenContext) {
  const { content, isStatic } = node
  // 如<div style="color: blue;" :class="red" data-test="123">hello {{ someone }} !</div>
  // 其中style属性值 "color: blue;"， isStatic 为false
  // 其中data-test属性值 "123"， isStatic 为true
  context.push(isStatic ? JSON.stringify(content) : content, node)
}

// 生成 文本插值 的渲染源码代码
// 如：template = 'hello {{ who }} !'，生成其中 '{{ who }}' 节点的渲染代码片段
// 则：context.code += '_toDisplayString(who)'
function genInterpolation(node: InterpolationNode, context: CodegenContext) {
  const { push, helper, pure } = context
  if (pure) push(PURE_ANNOTATION) // `/*#__PURE__*/`
  push(`${helper(TO_DISPLAY_STRING)}(`) // '_toDisplayString('
  // 此node.content ast的 type: NodeTypes.SIMPLE_EXPRESSION
  genNode(node.content, context) // 插值文本内容（不需要字符串stringify）
  push(`)`) // ')'
}

// 生成混合文本节点的渲染代码、生成v-on动态指令的动态参数名节点的渲染代码
// 此时node即为 transformText转换后的节点：
// {
//    type: NodeTypes.COMPOUND_EXPRESSION, // 合成表达式节点
//    loc: child.loc, // 第一个信息
//    children: [child1, ` + `, ....] // 混合文本节点列表， NodeTypes.INTERPOLATION 、 NodeTypes.TEXT
// }
// e.g: template = 'hello {{ foo }} !'
// 则： context.code += '"hello " + _toDisplayString(who) + " !'
function genCompoundExpression(
  node: CompoundExpressionNode,
  context: CodegenContext
) {
  for (let i = 0; i < node.children!.length; i++) {
    const child = node.children![i]
    if (isString(child)) {
      // 如 ' + '
      context.push(child)
    } else {
      // TEXT: push(JSON.stringify(node.content))
      // INTERPOLATION: push('_toDisplayString(who)')
      // SIMPLE_EXPRESSION: 动态v-on参数名ast节点 arg
      genNode(child, context)
    }
  }
}

// 生成 对象属性名key 的渲染源码片段
// 如：混合静态属性/静态指令节点、动态v-on参数节点、动态v-bind参数节点
// 如果标签元素只有静态属性节点，则会被静态标记，不走该流程
function genExpressionAsPropertyKey(
  node: ExpressionNode,
  context: CodegenContext
) {
  const { push } = context
  if (node.type === NodeTypes.COMPOUND_EXPRESSION) {
    // 如在生成动态v-on指令参数节点 - 属性值节点 渲染片段，如 template: <div @[someEvent]="handleEvent">hello {{ someone }} !</div>
    // 其中 属性值@[someEvent] 所对应的节点为 createCompoundExpression，在v-on transform 中解析
    // node.children: ['_toHandlerKey(', arg, ')'] // 指令名参数ast节点
    // 则 code += '[_toHandlerKey(someEvent)]'
    push(`[`)
    genCompoundExpression(node, context) // 则 code += '_toHandlerKey(someEvent)'
    push(`]`)
  } else if (node.isStatic) {
    // only quote keys if necessary
    // 如 静态属性/静态指令节点 template: '<div class="red" :style="\'color:blue;\'" @click="handleClick">hello {{ someone }} !</div>'
    // 其中的静态class属性名节点，注意 如果没有动态属性的话，都是静态属性，则在transform阶段会发生props静态提升转换，则不会走该流程，props被标记为静态类型 SIMPLE_EXPRESSION，content: "_hoisted_X"
    const text = isSimpleIdentifier(node.content) // 非数字开头，且都是'[\$A-Za-z0-9_]'，如：'$foo_123'
      ? node.content // 'class'、'style'、onClick
      : JSON.stringify(node.content)
    push(text, node)
  } else {
    // 处理动态指令参数
    // 如：<div class="red" :[attrObjs]="someAttrs">hello {{ someone }} !</div>
    // 则：node.content = 'attrObjs || ""'
    // 则 code += '['attrObjs || ""']'
    push(`[${node.content}]`, node)
  }
}

function genComment(node: CommentNode, context: CodegenContext) {
  const { push, helper, pure } = context
  if (pure) {
    push(PURE_ANNOTATION)
  }
  push(`${helper(CREATE_COMMENT)}(${JSON.stringify(node.content)})`, node)
}

// 生成 标签元素节点 的渲染源码片段 code
// 如 标签元素、if节点、for节点等 其中的标签、子元素列表、属性列表、事件列表、自定义指令列表
function genVNodeCall(node: VNodeCall, context: CodegenContext) {
  const { push, helper, pure } = context
  const {
    tag,
    props,
    children,
    patchFlag,
    dynamicProps, // 动态属性，不包括 ref、class、style，如 '<input :class="red" style="..." :placeholder="xxx" @click="handleClick" />' 其中的 placeholder、onClick属性
    directives,
    isBlock,
    disableTracking,
    isComponent
  } = node
  if (directives) {
    // 需要在运行时，重新处理的指令，如：v-model、v-show、用户自定义指令
    // e.g template: '<div v-user-directive>hello {{ who }} !</div>', 则 '_withDirectives('
    push(helper(WITH_DIRECTIVES) + `(`) //
  }
  if (isBlock) {
    // disableTracking 默认false
    // e.g template: '<div v-user-directive>hello {{ who }} !</div>', 则 '_openBlock(), '
    // e.g template: '<div v-for="item in items">hello {{ item }} !</div>', 则 '_openBlock(true), '
    push(`(${helper(OPEN_BLOCK)}(${disableTracking ? `true` : ``}), `) // '_openBlock(
  }
  if (pure) {
    // 默认false
    push(PURE_ANNOTATION)
  }
<<<<<<< HEAD
  // 如 template: '<div>hello {{ item }}</div>', 则 '_createBlock('
  push(helper(isBlock ? CREATE_BLOCK : CREATE_VNODE) + `(`, node)

  // 生成 标签节点、属性节点、子节点、patchFlag、dynamicProps节点的 渲染代码
  // 如 template: <div style="color: blue;" :class="red" @click="handleClick">hello {{ someone }} !</div>
  // 则：tag: '"div"',
  //    props:
  //        '{
  //            style: {"color": "blue"},
  //            class: red,
  //            onClick: handleClick
  //         }'
  //    children: '"hello " + _toDisplayString(someone) + " !'
  //    patchFlag: 11 /* TEXT, CLASS, PROPS */'
  //    dynamicProps: '["onClick"]'  // 动态属性
  // 则结果为： code +=
  // '"div", {\n   style: "color: blue;",\n   class: red,\n   onClick: "handleClick"}, "hello " + _toDisplayString(someone) + " !, 11 /* TEXT, CLASS, PROPS */, ["onClick"]'
=======
  const callHelper: symbol = isBlock
    ? getVNodeBlockHelper(context.inSSR, isComponent)
    : getVNodeHelper(context.inSSR, isComponent)
  push(helper(callHelper) + `(`, node)
>>>>>>> 03abc257
  genNodeList(
    // 生成 null值参数 的渲染代码
    // genNullableArgs(arg1, arg2, arg3, null), 则 [arg1, arg2, arg3] // 最后的直接截断
    // genNullableArgs(arg1, arg2, null, arg3), 则 [arg1, arg2, 'null', arg3]
    genNullableArgs([tag, props, children, patchFlag, dynamicProps]),
    context
  )
  push(`)`)
  if (isBlock) {
    push(`)`)
  }

  // '_withDirectives((..., ...) ...)'
  if (directives) {
    push(`, `)
    genNode(directives, context)
    push(`)`)
  }
}

// 生成参数null值的渲染代码
function genNullableArgs(args: any[]): CallExpression['arguments'] {
  let i = args.length
  while (i--) {
    if (args[i] != null) break
  }
  // genNullableArgs(arg1, arg2, arg3, null), 则 [arg1, arg2, arg3]
  // genNullableArgs(arg1, arg2, null, arg3), 则 [arg1, arg2, 'null', arg3]
  return args.slice(0, i + 1).map(arg => arg || `null`)
}

// 生成 函数执行 的渲染源码片段code
function genCallExpression(node: CallExpression, context: CodegenContext) {
  const { push, helper, pure } = context
  // 如提升静态文本节点，template: <div><i :class="red">1</i>abc</div>
  // 此时解析静态提升节点：'abc'
  // 则 node.callee为 CREATE_TEXT = Symbol('createTextVNode')
  const callee = isString(node.callee) ? node.callee : helper(node.callee)
  if (pure) {
    // 静态提升、单独使用函数时
    push(PURE_ANNOTATION) // context.code += `/*#_PURE__*/`   // 注意 此注释 __PURE__ 故意写错，否则导致源码不能调试，即之后的一行push(...) 没有执行
  }
  push(callee + `(`, node)
  // 转换参数个数，如静态节点 'abc'
  // context.code += 'abc'
  genNodeList(node.arguments, context) // 待执行函数 的参数列表
  push(`)`)

  // 最终
  // context.code += '/*#__PURE__*/_createTextVNode("abc")'
}

// 生成 对象 的渲染源码片段
function genObjectExpression(node: ObjectExpression, context: CodegenContext) {
  const { push, indent, deindent, newline } = context

  // 如 template: <div style="color: blue;" :class="red" @click="handleClick">hello {{ someone }} !</div>
  // 则 properties 包含: style、class、onClick
  // 则 解析结果为 code += '{\n   style: "color: blue;",\n   class: "red",\n   onClick: "handleClick"}'

  const { properties } = node // node 为 props节点，注意去重合并的prop节点类型为JS_ARRAY_EXPRESSION
  if (!properties.length) {
    push(`{}`, node)
    return
  }
  const multilines =
    properties.length > 1 ||
    ((!__BROWSER__ || __DEV__) &&
      properties.some(p => p.value.type !== NodeTypes.SIMPLE_EXPRESSION))
  push(multilines ? `{` : `{ `)
  multilines && indent() // 换行并缩进

  // 生成 对象属性列表 的渲染源码
  for (let i = 0; i < properties.length; i++) {
    const { key, value } = properties[i]
    // 对象属性的 key

    // 1、动态v-on, 则 code += '_toHandlerKey(someEvent)'
    // 2、静态属性/指令 isStatic true, 则 code += 'class' 或 'style' 或 ...
    // 3、动态指令 isStatic false, 则 code += '['attrObjs || ""']'
    // 4、动态属性可能要考虑驼峰转换 'Symbol('camelize')(prop-name || "")'
    genExpressionAsPropertyKey(key, context)
    push(`: `)

    // 对象属性的 value

    // 1、静态属性节点：SIMPLE_EXPRESSION，如 <div style="color: blue;" :class="red" @click="handleClick">hello {{ someone }} !</div>
    // 静态style属性值节点内容 code += '{"color": "blue"}' // 注意经过transformStyle处理
    // 静态指令属性class属性值节点内容 code += 'red'  // 这个是动态的 isStatic false
    // 静态指令click属性值节点内容，需要考虑单语句、多行表达式、修饰符， code += 'handleClick'
    // 2、指令: on、bind、model、html、text、show、cloak，注意其它指令v-if/v-for/slot等 transform会注入特有属性injectProps，比如key
    // 3、注意去重合并的prop节点类型为value.type = JS_ARRAY_EXPRESSION， value.elements = [mergeProp1.value, mergeProp2.value, ...]
    // 如 <div class="blue" :class="red">hello</div>，则 code += '["blue", red]'
    genNode(value, context) // value解析过程主要在 buildProps、injectProps
    if (i < properties.length - 1) {
      // will only reach this if it's multilines
      push(`,`)
      newline()
    }
  }
  multilines && deindent()
  push(multilines ? `}` : ` }`)
}

// 生成 数组 的渲染源码片段code
// 如：处理合并属性节点 <div class="blue" :class="red">hello</div>
// 其中，去重合并的prop节点类型为value.type = JS_ARRAY_EXPRESSION， value.elements = [mergeProp1.value, mergeProp2.value, ...]
// 结果为： code += '[blue, red]'
function genArrayExpression(node: ArrayExpression, context: CodegenContext) {
<<<<<<< HEAD
  genNodeListAsArray(node.elements, context) // 数组包裹起来
=======
  genNodeListAsArray(node.elements as CodegenNode[], context)
>>>>>>> 03abc257
}

// 生成 箭头函数 的渲染源码片段code：
// 如 template slot v-for 中的箭头函数代码：
//       _renderList(items, (value, index) => {
//         return {
//           name: "body",
//           fn: _withCtx(() => [
//             ...
//           ])
//         }
//       })
function genFunctionExpression(
  node: FunctionExpression,
  context: CodegenContext
) {
  const { push, indent, deindent } = context
  const { params, returns, body, newline, isSlot } = node
  if (isSlot) {
    // _withCtx
    // wrap slot functions with owner context
    push(`_${helperNameMap[WITH_CTX]}(`)
  }

  // 箭头函数

  push(`(`, node)
  if (isArray(params)) {
    genNodeList(params, context)
  } else if (params) {
    genNode(params, context)
  }
  push(`) => `)

  // 函数体

  if (newline || body) {
    push(`{`)
    indent()
  }
  if (returns) {
    if (newline) {
      push(`return `)
    }
    if (isArray(returns)) {
      genNodeListAsArray(returns, context)
    } else {
      genNode(returns, context)
    }
  } else if (body) {
    genNode(body, context)
  }
  if (newline || body) {
    deindent()
    push(`}`)
  }
  if (isSlot) {
    if (__COMPAT__ && node.isNonScopedSlot) {
      push(`, undefined, true`)
    }
    push(`)`)
  }
}

// 生成 条件表达式 的渲染源码片段
// 如 组件的 slot v-if： boolean条件 ? true... : false...
function genConditionalExpression(
  node: ConditionalExpression,
  context: CodegenContext
) {
  const { test, consequent, alternate, newline: needNewline } = node
  const { push, indent, deindent, newline } = context

  // 条件表达式 判断部分

  if (test.type === NodeTypes.SIMPLE_EXPRESSION) {
    const needsParens = !isSimpleIdentifier(test.content)
    needsParens && push(`(`)
    genExpression(test, context)
    needsParens && push(`)`)
  } else {
    push(`(`)
    genNode(test, context)
    push(`)`)
  }
  needNewline && indent()
  context.indentLevel++
  needNewline || push(` `)

  push(`? `)

  // 条件表达式 为 true 的code

  genNode(consequent, context)
  context.indentLevel--
  needNewline && newline()
  needNewline || push(` `)

  push(`: `)

  // 条件表达式 为 false 的code

  // 多重条件表达式，if... else if... else if... else...
  const isNested = alternate.type === NodeTypes.JS_CONDITIONAL_EXPRESSION
  if (!isNested) {
    context.indentLevel++
  }
  genNode(alternate, context)
  if (!isNested) {
    context.indentLevel--
  }
  needNewline && deindent(true /* without newline */)
}

// 生成 缓存表达式 的渲染源码片段
// 如 template: '<span v-once>{{ msg }}</span>'
// 则 渲染 code:
// "const _Vue = Vue
//
// return function render(_ctx, _cache) {
//   with (_ctx) {
//     const { setBlockTracking: _setBlockTracking, toDisplayString: _toDisplayString, createVNode: _createVNode } = _Vue
//
//     return _cache[1] || (
//       _setBlockTracking(-1),
//       _cache[1] = _createVNode("span", null, _toDisplayString(msg), 1 /* TEXT */),
//       _setBlockTracking(1),
//       _cache[1]
//     )
//   }
// }"
function genCacheExpression(node: CacheExpression, context: CodegenContext) {
  const { push, helper, indent, deindent, newline } = context

  // 缓存 变量名
  push(`_cache[${node.index}] || (`)
  if (node.isVNode) {
    indent()
    push(`${helper(SET_BLOCK_TRACKING)}(-1),`)
    newline()
  }
  push(`_cache[${node.index}] = `)

  // 缓存 渲染执行结果
  genNode(node.value, context)

  if (node.isVNode) {
    push(`,`)
    newline()
    push(`${helper(SET_BLOCK_TRACKING)}(1),`)
    newline()
    push(`_cache[${node.index}]`)
    deindent()
  }
  push(`)`)
}

/*** SSR ***/
function genTemplateLiteral(node: TemplateLiteral, context: CodegenContext) {
  const { push, indent, deindent } = context
  push('`')
  const l = node.elements.length
  const multilines = l > 3
  for (let i = 0; i < l; i++) {
    const e = node.elements[i]
    if (isString(e)) {
      push(e.replace(/(`|\$|\\)/g, '\\$1'))
    } else {
      push('${')
      if (multilines) indent()
      genNode(e, context)
      if (multilines) deindent()
      push('}')
    }
  }
  push('`')
}

/*** SSR ***/
function genIfStatement(node: IfStatement, context: CodegenContext) {
  const { push, indent, deindent } = context
  const { test, consequent, alternate } = node
  push(`if (`)
  genNode(test, context)
  push(`) {`)
  indent()
  genNode(consequent, context)
  deindent()
  push(`}`)
  if (alternate) {
    push(` else `)
    if (alternate.type === NodeTypes.JS_IF_STATEMENT) {
      genIfStatement(alternate, context)
    } else {
      push(`{`)
      indent()
      genNode(alternate, context)
      deindent()
      push(`}`)
    }
  }
}

/*** SSR ***/
function genAssignmentExpression(
  node: AssignmentExpression,
  context: CodegenContext
) {
  genNode(node.left, context)
  context.push(` = `)
  genNode(node.right, context)
}

/*** SSR ***/
function genSequenceExpression(
  node: SequenceExpression,
  context: CodegenContext
) {
  context.push(`(`)
  genNodeList(node.expressions, context)
  context.push(`)`)
}

/*** SSR ***/
function genReturnStatement(
  { returns }: ReturnStatement,
  context: CodegenContext
) {
  context.push(`return `)
  if (isArray(returns)) {
    genNodeListAsArray(returns, context)
  } else {
    genNode(returns, context)
  }
}<|MERGE_RESOLUTION|>--- conflicted
+++ resolved
@@ -57,14 +57,9 @@
 } from './runtimeHelpers'
 import { ImportItem } from './transform'
 
-<<<<<<< HEAD
 // 注意注意！最好别在源码注释中添加字符串：/*#__PURE__*/
 // 否则！可能会导致源码不能正常调试，浏览器无法执行该注释之后的代码，无法进行断点设置
 const PURE_ANNOTATION = `/*#__PURE__*/` // treeShake 代码优化
-const WITH_ID = `_withId`
-=======
-const PURE_ANNOTATION = `/*#__PURE__*/`
->>>>>>> 03abc257
 
 type CodegenNode = TemplateChildNode | JSChildNode | SSRCodegenNode
 
@@ -119,14 +114,9 @@
     runtimeModuleName, // Vue
     ssr, // false
     isTS,
-<<<<<<< HEAD
+    inSSR,
     source: ast.loc.source, // 模版template源码
     code: ``, // 渲染源码
-=======
-    inSSR,
-    source: ast.loc.source,
-    code: ``,
->>>>>>> 03abc257
     column: 1,
     line: 1,
     offset: 0,
@@ -267,13 +257,10 @@
     // ''
     // 'return '
   }
-<<<<<<< HEAD
 
   // 开始生成渲染函数代码
   // 渲染函数的 函数名与参数 code
 
-=======
->>>>>>> 03abc257
   // enter render function
   const functionName = ssr ? `ssrRender` : `render` // render
   const args = ssr ? ['_ctx', '_push', '_parent', '_attrs'] : ['_ctx', '_cache']
@@ -501,18 +488,11 @@
         // 即: [Symbol('createVNode'), Symbol('toDisplayString'), Symbol('createTextVNode'), Symbol('openBlock'), Symbol('createBlock')]
 
         const staticHelpers = [
-<<<<<<< HEAD
           CREATE_VNODE, // Symbol(__DEV__ ? `createVNode` : ``)  // 静态节点
+          CREATE_ELEMENT_VNODE,
           CREATE_COMMENT, // Symbol(__DEV__ ? `createCommentVNode` : ``) // 静态注释
           CREATE_TEXT, // Symbol(__DEV__ ? `createTextVNode` : ``)  // 静态文本
           CREATE_STATIC // Symbol(__DEV__ ? `createStaticVNode` : ``) // 非Browser, transform stringifyStatic
-=======
-          CREATE_VNODE,
-          CREATE_ELEMENT_VNODE,
-          CREATE_COMMENT,
-          CREATE_TEXT,
-          CREATE_STATIC
->>>>>>> 03abc257
         ]
           .filter(helper => ast.helpers.includes(helper))
           .map(aliasHelper)
@@ -1033,9 +1013,12 @@
     // 默认false
     push(PURE_ANNOTATION)
   }
-<<<<<<< HEAD
   // 如 template: '<div>hello {{ item }}</div>', 则 '_createBlock('
-  push(helper(isBlock ? CREATE_BLOCK : CREATE_VNODE) + `(`, node)
+
+  const callHelper: symbol = isBlock
+    ? getVNodeBlockHelper(context.inSSR, isComponent)
+    : getVNodeHelper(context.inSSR, isComponent)
+  push(helper(callHelper) + `(`, node)
 
   // 生成 标签节点、属性节点、子节点、patchFlag、dynamicProps节点的 渲染代码
   // 如 template: <div style="color: blue;" :class="red" @click="handleClick">hello {{ someone }} !</div>
@@ -1051,12 +1034,6 @@
   //    dynamicProps: '["onClick"]'  // 动态属性
   // 则结果为： code +=
   // '"div", {\n   style: "color: blue;",\n   class: red,\n   onClick: "handleClick"}, "hello " + _toDisplayString(someone) + " !, 11 /* TEXT, CLASS, PROPS */, ["onClick"]'
-=======
-  const callHelper: symbol = isBlock
-    ? getVNodeBlockHelper(context.inSSR, isComponent)
-    : getVNodeHelper(context.inSSR, isComponent)
-  push(helper(callHelper) + `(`, node)
->>>>>>> 03abc257
   genNodeList(
     // 生成 null值参数 的渲染代码
     // genNullableArgs(arg1, arg2, arg3, null), 则 [arg1, arg2, arg3] // 最后的直接截断
@@ -1166,11 +1143,7 @@
 // 其中，去重合并的prop节点类型为value.type = JS_ARRAY_EXPRESSION， value.elements = [mergeProp1.value, mergeProp2.value, ...]
 // 结果为： code += '[blue, red]'
 function genArrayExpression(node: ArrayExpression, context: CodegenContext) {
-<<<<<<< HEAD
-  genNodeListAsArray(node.elements, context) // 数组包裹起来
-=======
-  genNodeListAsArray(node.elements as CodegenNode[], context)
->>>>>>> 03abc257
+  genNodeListAsArray(node.elements as CodegenNode[], context) // 数组包裹起来
 }
 
 // 生成 箭头函数 的渲染源码片段code：
