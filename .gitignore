dist
.DS_Store
node_modules
coverage
temp
explorations
TODOs.md
*.log
<<<<<<< HEAD
=======

# IntelliJ project files
>>>>>>> 29274902
.idea<|MERGE_RESOLUTION|>--- conflicted
+++ resolved
@@ -6,9 +6,6 @@
 explorations
 TODOs.md
 *.log
-<<<<<<< HEAD
-=======
 
 # IntelliJ project files
->>>>>>> 29274902
 .idea