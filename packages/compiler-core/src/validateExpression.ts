--- conflicted
+++ resolved
@@ -49,12 +49,8 @@
         ? ` ${exp} ` // 如  <button @click="if (count > 1) count++; "></button> ，则exp='if (count > 1) count++;'，结果为 (function anonymous ) { if (count > 1) count++; })
         : `return ${asParams ? `(${exp}) => {}` : `(${exp})`}` // 如 '<button @click="count++"></button>'， exp = node.content='count++' 转换后为 (function anonymous() { return (count++) })
     )
-<<<<<<< HEAD
     // 注意
-  } catch (e) {
-=======
   } catch (e: any) {
->>>>>>> 467e113b
     let message = e.message
     const keywordMatch = exp
       .replace(stripStringRE, '')
