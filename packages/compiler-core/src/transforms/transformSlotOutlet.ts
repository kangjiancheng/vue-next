import { NodeTransform, TransformContext } from '../transform'
import {
  NodeTypes,
  CallExpression,
  createCallExpression,
  ExpressionNode,
  SlotOutletNode,
  createFunctionExpression
} from '../ast'
import { isSlotOutlet, isStaticArgOf, isStaticExp } from '../utils'
import { buildProps, PropsExpression } from './transformElement'
import { createCompilerError, ErrorCodes } from '../errors'
import { RENDER_SLOT } from '../runtimeHelpers'
import { camelize } from '@vue/shared/'

// 处理标签slot元素组件：name属性、其它属性prop列表（处理方式buildProps，同transformElements）
export const transformSlotOutlet: NodeTransform = (node, context) => {
  if (isSlotOutlet(node)) {
    // 是否是slot标签的节点
    const { children, loc } = node

    // 解析slot元素的name属性、解析slot元素其它属性 buildProps
    // 如：'<slot name="header" item="hello world" :data-text="'123'"></slot>'
    const { slotName, slotProps } = processSlotOutlet(node, context)

    // codegen 的参数
    const slotArgs: CallExpression['arguments'] = [
      context.prefixIdentifiers ? `_ctx.$slots` : `$slots`,
      slotName,
      '{}',
      'undefined',
      'true'
    ]
    let expectedLen = 2

    // 处理属性列表
    if (slotProps) {
      // 向父组件传递props
      slotArgs[2] = slotProps
      expectedLen = 3
    }

    // 处理子节点列表
    if (children.length) {
      slotArgs[3] = createFunctionExpression([], children, false, false, loc)
      expectedLen = 4
    }

    // 返回codegen代码
    // 如：'<slot name="header" item="hello world" :data-text="'123'"></slot>'
    // _renderSlot($slots, "header", {
    //         item: "hello world",
    //         dataText: '123'
    //       })
    if (context.scopeId && !context.slotted) {
      expectedLen = 5
    }
    slotArgs.splice(expectedLen) // remove unused arguments

    node.codegenNode = createCallExpression(
      context.helper(RENDER_SLOT), // RENDER_SLOT = Symbol(__DEV__ ? `renderSlot` : ``)
      slotArgs,
      loc
    )
  }
}

interface SlotOutletProcessResult {
  slotName: string | ExpressionNode
  slotProps: PropsExpression | undefined
}

// 解析slot元素的name属性、解析slot元素其它属性buildProps
export function processSlotOutlet(
  node: SlotOutletNode,
  context: TransformContext
): SlotOutletProcessResult {
  let slotName: string | ExpressionNode = `"default"` // slot 插槽名 静态/动态：'<slot name="default"></slot>'
  let slotProps: PropsExpression | undefined = undefined // 经解析后的props列表（同transformElement中的元素/组件上prop解析过程）：已处理所有属性包括静态属性、静态/动态指令属性，并进行了合并去重处理

  // 除 静态/动态name属性节点 之外的prop节点列表，如：'<slot name="header" item="hello world" :data-text="'123'"></slot>'
  const nonNameProps = []

  for (let i = 0; i < node.props.length; i++) {
    const p = node.props[i]
    if (p.type === NodeTypes.ATTRIBUTE) {
      // 静态属性
      if (p.value) {
        if (p.name === 'name') {
          // 插槽名，如: '<slot name="default"></slot>'
          slotName = JSON.stringify(p.value.content)
        } else {
          // slot prop 属性列表，传递给组件，如: '<slot name="header" item="hello world"></slot>'
          p.name = camelize(p.name)
          nonNameProps.push(p) // 除name属性之外的prop列表
        }
      }
    } else {
<<<<<<< HEAD
      // 动态属性
      if (p.name === 'bind' && isBindKey(p.arg, 'name')) {
        // 动态 name，如: '<slot :name="slotName"></slot>'
=======
      if (p.name === 'bind' && isStaticArgOf(p.arg, 'name')) {
>>>>>>> ae4b0783
        if (p.exp) slotName = p.exp
      } else {
        // 非name
        if (p.name === 'bind' && p.arg && isStaticExp(p.arg)) {
          // prop参数名转换为小驼峰：camelCase
          // 如 <slot :data-text="'hello-world'"></slot>
          p.arg.content = camelize(p.arg.content)
        }
        nonNameProps.push(p)
      }
    }
  }

  if (nonNameProps.length > 0) {
    // 解析slot节点的 prop属性列表，包括指令属性等
    const { props, directives } = buildProps(node, context, nonNameProps)
    slotProps = props // 解析后的props列表

    if (directives.length) {
      // 不可以添加用户自定义指令
      context.onError(
        createCompilerError(
          ErrorCodes.X_V_SLOT_UNEXPECTED_DIRECTIVE_ON_SLOT_OUTLET, // Unexpected custom directive on <slot> outlet.
          directives[0].loc
        )
      )
    }
  }

  return {
    slotName, // slot 名字name
    slotProps // 经解析后的props列表（同transformElement中的prop解析过程）：已处理所有属性包括静态属性、静态/动态指令属性，并进行了合并去重处理
  }
}<|MERGE_RESOLUTION|>--- conflicted
+++ resolved
@@ -96,13 +96,9 @@
         }
       }
     } else {
-<<<<<<< HEAD
       // 动态属性
-      if (p.name === 'bind' && isBindKey(p.arg, 'name')) {
+      if (p.name === 'bind' && isStaticArgOf(p.arg, 'name')) {
         // 动态 name，如: '<slot :name="slotName"></slot>'
-=======
-      if (p.name === 'bind' && isStaticArgOf(p.arg, 'name')) {
->>>>>>> ae4b0783
         if (p.exp) slotName = p.exp
       } else {
         // 非name
