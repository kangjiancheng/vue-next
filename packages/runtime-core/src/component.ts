--- conflicted
+++ resolved
@@ -534,19 +534,14 @@
 ) {
   isInSSRComponentSetup = isSSR
 
-<<<<<<< HEAD
   // 组件的vnode，在 createVnode 初始化
   // 传递给组件的props：rootProps（非组件上的props属性）
-  const { props, children, shapeFlag } = instance.vnode
+  const { props, children } = instance.vnode
   // 是组件式：4
-  const isStateful = shapeFlag & ShapeFlags.STATEFUL_COMPONENT
+  const isStateful = isStatefulComponent(instance)
 
   // 进一步处理组件的props（在初始化组件实例时，已经规范了组件的props格式)
   // 设置组件实际接收的props、attrs，并进行props的类型检查、默认值处理等
-=======
-  const { props, children } = instance.vnode
-  const isStateful = isStatefulComponent(instance)
->>>>>>> 96b64335
   initProps(instance, props, isStateful, isSSR)
 
   initSlots(instance, children)
