import { NodeTransform, TransformContext } from '../transform'
import {
  NodeTypes,
  CallExpression,
  createCallExpression,
  ExpressionNode,
  SlotOutletNode,
  createFunctionExpression
} from '../ast'
import { isSlotOutlet, isBindKey, isStaticExp } from '../utils'
import { buildProps, PropsExpression } from './transformElement'
import { createCompilerError, ErrorCodes } from '../errors'
import { RENDER_SLOT } from '../runtimeHelpers'
import { camelize } from '@vue/shared/'

// 处理标签slot元素组件：name属性、其它属性prop列表（处理方式buildProps，同transformElements）
export const transformSlotOutlet: NodeTransform = (node, context) => {
  if (isSlotOutlet(node)) {
    // 是否是slot标签的节点
    const { children, loc } = node

    // 解析slot元素的name属性、解析slot元素其它属性 buildProps
    // 如：'<slot name="header" item="hello world" :data-text="'123'"></slot>'
    const { slotName, slotProps } = processSlotOutlet(node, context)

    // codegen 的参数
    const slotArgs: CallExpression['arguments'] = [
      context.prefixIdentifiers ? `_ctx.$slots` : `$slots`,
      slotName
    ]

    // 处理属性列表
    if (slotProps) {
      // 向父组件传递props
      slotArgs.push(slotProps)
    }

    // 处理子节点列表
    if (children.length) {
      if (!slotProps) {
        slotArgs.push(`{}`) // 默认子节点
      }
      slotArgs.push(createFunctionExpression([], children, false, false, loc))
    }

<<<<<<< HEAD
    // 返回codegen代码
    // 如：'<slot name="header" item="hello world" :data-text="'123'"></slot>'
    // _renderSlot($slots, "header", {
    //         item: "hello world",
    //         dataText: '123'
    //       })
    if (context.slotted) {
=======
    if (context.scopeId && !context.slotted) {
>>>>>>> 4fe4de0a
      if (!slotProps) {
        slotArgs.push(`{}`)
      }
      if (!children.length) {
        slotArgs.push(`undefined`)
      }
      slotArgs.push(`true`)
    }

    node.codegenNode = createCallExpression(
      context.helper(RENDER_SLOT), // RENDER_SLOT = Symbol(__DEV__ ? `renderSlot` : ``)
      slotArgs,
      loc
    )
  }
}

interface SlotOutletProcessResult {
  slotName: string | ExpressionNode
  slotProps: PropsExpression | undefined
}

// 解析slot元素的name属性、解析slot元素其它属性buildProps
export function processSlotOutlet(
  node: SlotOutletNode,
  context: TransformContext
): SlotOutletProcessResult {
  let slotName: string | ExpressionNode = `"default"` // slot 插槽名 静态/动态：'<slot name="default"></slot>'
  let slotProps: PropsExpression | undefined = undefined // 经解析后的props列表（同transformElement中的元素/组件上prop解析过程）：已处理所有属性包括静态属性、静态/动态指令属性，并进行了合并去重处理

  // 除 静态/动态name属性节点 之外的prop节点列表，如：'<slot name="header" item="hello world" :data-text="'123'"></slot>'
  const nonNameProps = []

  for (let i = 0; i < node.props.length; i++) {
    const p = node.props[i]
    if (p.type === NodeTypes.ATTRIBUTE) {
      // 静态属性
      if (p.value) {
        if (p.name === 'name') {
          // 插槽名，如: '<slot name="default"></slot>'
          slotName = JSON.stringify(p.value.content)
        } else {
          // slot prop 属性列表，传递给组件，如: '<slot name="header" item="hello world"></slot>'
          p.name = camelize(p.name)
          nonNameProps.push(p) // 除name属性之外的prop列表
        }
      }
    } else {
      // 动态属性
      if (p.name === 'bind' && isBindKey(p.arg, 'name')) {
        // 动态 name，如: '<slot :name="slotName"></slot>'
        if (p.exp) slotName = p.exp
      } else {
        // 非name
        if (p.name === 'bind' && p.arg && isStaticExp(p.arg)) {
          // prop参数名转换为小驼峰：camelCase
          // 如 <slot :data-text="'hello-world'"></slot>
          p.arg.content = camelize(p.arg.content)
        }
        nonNameProps.push(p)
      }
    }
  }

  if (nonNameProps.length > 0) {
    // 解析slot节点的 prop属性列表，包括指令属性等
    const { props, directives } = buildProps(node, context, nonNameProps)
    slotProps = props // 解析后的props列表

    if (directives.length) {
      // 不可以添加用户自定义指令
      context.onError(
        createCompilerError(
          ErrorCodes.X_V_SLOT_UNEXPECTED_DIRECTIVE_ON_SLOT_OUTLET, // Unexpected custom directive on <slot> outlet.
          directives[0].loc
        )
      )
    }
  }

  return {
    slotName, // slot 名字name
    slotProps // 经解析后的props列表（同transformElement中的prop解析过程）：已处理所有属性包括静态属性、静态/动态指令属性，并进行了合并去重处理
  }
}<|MERGE_RESOLUTION|>--- conflicted
+++ resolved
@@ -43,17 +43,13 @@
       slotArgs.push(createFunctionExpression([], children, false, false, loc))
     }
 
-<<<<<<< HEAD
     // 返回codegen代码
     // 如：'<slot name="header" item="hello world" :data-text="'123'"></slot>'
     // _renderSlot($slots, "header", {
     //         item: "hello world",
     //         dataText: '123'
     //       })
-    if (context.slotted) {
-=======
-    if (context.scopeId && !context.slotted) {
->>>>>>> 4fe4de0a
+    if (context.slotted && !context.slotted) {
       if (!slotProps) {
         slotArgs.push(`{}`)
       }
