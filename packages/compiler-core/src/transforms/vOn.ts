import type { DirectiveTransform, DirectiveTransformResult } from '../transform'
import {
  type DirectiveNode,
  ElementTypes,
  type ExpressionNode,
  NodeTypes,
  type SimpleExpressionNode,
  createCompoundExpression,
  createObjectProperty,
  createSimpleExpression,
} from '../ast'
import { camelize, toHandlerKey } from '@vue/shared'
import { ErrorCodes, createCompilerError } from '../errors'
import { processExpression } from './transformExpression'
import { validateBrowserExpression } from '../validateExpression'
import { hasScopeRef, isMemberExpression } from '../utils'
import { TO_HANDLER_KEY } from '../runtimeHelpers'

// \w 匹配字母、数字、下划线。等价于'[A-Za-z0-9_]'。
// \W 匹配非字母、数字、下划线。等价于 '[^A-Za-z0-9_]'。
// \s 匹配任何空白字符，包括空格、制表符、换页符等等。等价于 [ \f\n\r\t\v]。
// \S 匹配任何非空白字符。等价于 [^ \f\n\r\t\v]。

// 匹配函数语句结构
// 'param => '  或 '(param1, param2) => '
// 或 'function foo ('
const fnExpRE =
  /^\s*(async\s*)?(\([^)]*?\)|[\w$_]+)\s*(:[^=]+)?=>|^\s*(async\s+)?function(?:\s+[\w$]+)?\s*\(/

export interface VOnDirectiveNode extends DirectiveNode {
  // v-on without arg is handled directly in ./transformElements.ts due to it affecting
  // codegen for the entire props object. This transform here is only for v-on
  // *with* args.
  arg: ExpressionNode
  // exp is guaranteed to be a simple expression here because v-on w/ arg is
  // skipped by transformExpression as a special case.
  exp: SimpleExpressionNode | undefined
}

export const transformOn: DirectiveTransform = (
<<<<<<< HEAD
  dir, // 指令属性节点
  node, // dom元素节点或组件节点
  context, // transform 上下文
  augmentor
=======
  dir,
  node,
  context,
  augmentor,
>>>>>>> 261fb7ce
) => {
  // 如 template: '<button @click.stop.prevent="handleClick"></button>'
  // modifiers: ['stop', 'prevent']
  // arg 指令名参数节点： click
  const { loc, modifiers, arg } = dir as VOnDirectiveNode
  if (!dir.exp && !modifiers.length) {
    context.onError(createCompilerError(ErrorCodes.X_V_ON_NO_EXPRESSION, loc)) // 没有指令值
  }
  /**
   * 处理指令属性名，不处理修饰符modifiers，在 augmentor 中处理
   */
  let eventName: ExpressionNode
  if (arg.type === NodeTypes.SIMPLE_EXPRESSION) {
    if (arg.isStatic) {
      // 静态指令，如 '<button @click="handleClick"></button>'
      let rawName = arg.content // 指令名内容：'click'
      if (__DEV__ && rawName.startsWith('vnode')) {
        context.onError(createCompilerError(ErrorCodes.X_VNODE_HOOKS, arg.loc))
      }
      if (rawName.startsWith('vue:')) {
        rawName = `vnode-${rawName.slice(4)}`
      }

      const eventString =
        node.tagType !== ElementTypes.ELEMENT ||
        rawName.startsWith('vnode') ||
        !/[A-Z]/.test(rawName)
          ? // for non-element and vnode lifecycle event listeners, auto convert
            // it to camelCase. See issue #2249
            toHandlerKey(camelize(rawName)) // 添加事件前缀 on，同时大写第一个字母，区分之后的原生事件属性
          : // preserve case for plain element listeners that have uppercase
            // letters, as these may be custom elements' custom events
            `on:${rawName}`

      // 创建指令名 对应的简单表达式节点
      // 如：eventName.content = 'onClick'
      eventName = createSimpleExpression(eventString, true, arg.loc)
    } else {
      // #2388
      // 动态指令，如 '<button @[eventName]="handleClick"></button>'，其中变量eventName='click'

      // 复合表达式节点
      eventName = createCompoundExpression([
        // ['_toHandlerKey(', arg, ')']
        `${context.helperString(TO_HANDLER_KEY)}(`,
        arg,
        `)`,
      ])
    }
  } else {
    // already a compound expression.
    // 已经转换为 compound expression 复合表达式节点
    eventName = arg
    eventName.children.unshift(`${context.helperString(TO_HANDLER_KEY)}(`)
    eventName.children.push(`)`)
  }

  // handler processing
  /**
   * 处理指令属性值节点
   */
  let exp: ExpressionNode | undefined = dir.exp as  // 指令值
    | SimpleExpressionNode
    | undefined
  if (exp && !exp.content.trim()) {
    exp = undefined
  }

  // 是否要缓存指令，不需要重新解析，加快vnode
  let shouldCache: boolean = context.cacheHandlers && !exp && !context.inVOnce
  if (exp) {
    // 验证是否是有效的函数名调用方式
    // 匹配一个指令属性值的表达式： 以 [A-Za-z_$] 开头，如 <button @keyup="handleKeyup" @click="$_abc[foo][bar]" @change="abc  . foo . (可以换行)  bar"></button>
    const isMemberExp = isMemberExpression(exp.content, context)
    // 验证是行内声明执行表达式，即非函数声明：不是函数名赋值也不是函数定义
    // 如： <button @click="count ++; total --" @change="handleChange()">{{ count }}</button>
    const isInlineStatement = !(isMemberExp || fnExpRE.test(exp.content))

    // 明确表达式结束符（多行代码）
    // 如 <button @click="count++ ;" @click="count ++; total--" @click="if ( count>1 ) count++;></button>
    // 注意如果出现js关键字，则必须加上分隔符 ';'， 因为之后会validateBrowserExpression通过new Function() 验证此表达式符合js语法
    const hasMultipleStatements = exp.content.includes(`;`)

    // TODO: analyze cfs
    // process the expression since it's been skipped
    if (!__BROWSER__ && context.prefixIdentifiers) {
      isInlineStatement && context.addIdentifiers(`$event`)
      exp = dir.exp = processExpression(
        exp,
        context,
        false,
        hasMultipleStatements,
      )
      isInlineStatement && context.removeIdentifiers(`$event`)
      // with scope analysis, the function is hoistable if it has no reference
      // to scope variables.
      shouldCache =
        context.cacheHandlers &&
        // unnecessary to cache inside v-once
        !context.inVOnce &&
        // runtime constants don't need to be cached
        // (this is analyzed by compileScript in SFC <script setup>)
        !(exp.type === NodeTypes.SIMPLE_EXPRESSION && exp.constType > 0) &&
        // #1541 bail if this is a member exp handler passed to a component -
        // we need to use the original function to preserve arity,
        // e.g. <transition> relies on checking cb.length to determine
        // transition end handling. Inline function is ok since its arity
        // is preserved even when cached.
        !(isMemberExp && node.tagType === ElementTypes.COMPONENT) &&
        // bail if the function references closure variables (v-for, v-slot)
        // it must be passed fresh to avoid stale values.
        !hasScopeRef(exp, context.identifiers)
      // If the expression is optimizable and is a member expression pointing
      // to a function, turn it into invocation (and wrap in an arrow function
      // below) so that it always accesses the latest value when called - thus
      // avoiding the need to be patched.
      if (shouldCache && isMemberExp) {
        if (exp.type === NodeTypes.SIMPLE_EXPRESSION) {
          exp.content = `${exp.content} && ${exp.content}(...args)`
        } else {
          exp.children = [...exp.children, ` && `, ...exp.children, `(...args)`]
        }
      }
    }

    if (__DEV__ && __BROWSER__) {
      // 验证指令值表达式是否符合js语法规范
      validateBrowserExpression(
        exp as SimpleExpressionNode,
        context,
        false,
        hasMultipleStatements,
      )
    }

    // 属性值 是可执行的js语句包装成函数格式
    if (isInlineStatement || (shouldCache && isMemberExp)) {
      // wrap inline statement in a function expression
      // 将行内语句转换为等价的函数结构语句
      // 如： <button @click="count ++; foo --">{{ count }}</button> 转换为 ['$event => {', exp, '}']
      // 如： <button @click="obj.handleClick"></button> 转换为 ['(...args) => (', exp, ')']

      // 规范属性值节点格式，最终渲染源码
      // 如：<button @click="[handleClick, handleClick2]" @focus="count++"></button>
      // onClick: $event => ([handleClick, handleClick2])
      // onFocus: $event => (count++)
      exp = createCompoundExpression([
        `${
          isInlineStatement
            ? !__BROWSER__ && context.isTS // TODO: analyze cfs
              ? `($event: any)`
              : `$event` // 行内表达式
            : `${
                !__BROWSER__ && context.isTS ? `\n//@ts-ignore\n` : ``
              }(...args)` // 函数
        } => ${hasMultipleStatements ? `{` : `(`}`,
        exp,
        hasMultipleStatements ? `}` : `)`,
      ])
    }
  }

  let ret: DirectiveTransformResult = {
    props: [
      // 创建指令属性对应的js属性表达式节点
      createObjectProperty(
<<<<<<< HEAD
        eventName, // codegen指令属性名节点
        exp || createSimpleExpression(`() => {}`, false, loc) // codegen指令属性值节点，如果不存在属性值或为空白，创建一个空的属性值节点
      )
    ]
=======
        eventName,
        exp || createSimpleExpression(`() => {}`, false, loc),
      ),
    ],
>>>>>>> 261fb7ce
  }

  // apply extended compiler augmentor
  // 扩展解析，如 由 compiler-dom 的transformOn 解析modifiers修饰符
  if (augmentor) {
    ret = augmentor(ret)
  }

  if (shouldCache) {
    // cache handlers so that it's always the same handler being passed down.
    // this avoids unnecessary re-renders when users use inline handlers on
    // components.
    // 缓存解析，避免渲染时，重复解析，创建一个 JS_CACHE_EXPRESSION类型的value节点
    ret.props[0].value = context.cache(ret.props[0].value)
  }

  // mark the key as handler for props normalization check
  ret.props.forEach(p => (p.key.isHandlerKey = true))
  return ret
}<|MERGE_RESOLUTION|>--- conflicted
+++ resolved
@@ -38,17 +38,10 @@
 }
 
 export const transformOn: DirectiveTransform = (
-<<<<<<< HEAD
   dir, // 指令属性节点
   node, // dom元素节点或组件节点
   context, // transform 上下文
-  augmentor
-=======
-  dir,
-  node,
-  context,
   augmentor,
->>>>>>> 261fb7ce
 ) => {
   // 如 template: '<button @click.stop.prevent="handleClick"></button>'
   // modifiers: ['stop', 'prevent']
@@ -215,17 +208,10 @@
     props: [
       // 创建指令属性对应的js属性表达式节点
       createObjectProperty(
-<<<<<<< HEAD
         eventName, // codegen指令属性名节点
-        exp || createSimpleExpression(`() => {}`, false, loc) // codegen指令属性值节点，如果不存在属性值或为空白，创建一个空的属性值节点
-      )
-    ]
-=======
-        eventName,
-        exp || createSimpleExpression(`() => {}`, false, loc),
+        exp || createSimpleExpression(`() => {}`, false, loc), // codegen指令属性值节点，如果不存在属性值或为空白，创建一个空的属性值节点
       ),
     ],
->>>>>>> 261fb7ce
   }
 
   // apply extended compiler augmentor
