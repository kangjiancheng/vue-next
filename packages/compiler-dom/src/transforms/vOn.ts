import {
  transformOn as baseTransform,
  DirectiveTransform,
  createObjectProperty,
  createCallExpression,
  createSimpleExpression,
  NodeTypes,
  createCompoundExpression,
  ExpressionNode,
  SimpleExpressionNode,
  isStaticExp,
  CompilerDeprecationTypes,
  TransformContext,
  SourceLocation,
  checkCompatEnabled
} from '@vue/compiler-core'
import { V_ON_WITH_MODIFIERS, V_ON_WITH_KEYS } from '../runtimeHelpers'
import { makeMap, capitalize } from '@vue/shared'

const isEventOptionModifier = /*#__PURE__*/ makeMap(`passive,once,capture`)
const isNonKeyModifier = /*#__PURE__*/ makeMap(
  // event propagation management
  `stop,prevent,self,` +
    // system modifiers + exact
    `ctrl,shift,alt,meta,exact,` +
    // mouse
    `middle`
)
// 可能是鼠标，也可能是键盘上的按键事件
// left & right could be mouse or key modifiers based on event type
const maybeKeyModifier = /*#__PURE__*/ makeMap('left,right')
// 判断触发事件
const isKeyboardEvent = /*#__PURE__*/ makeMap(
  `onkeyup,onkeydown,onkeypress`,
  true
)

/**
 * 区分修饰符所属目标事件流程类型
 * @param key 指令属性名的codegen节点
 * @param modifiers 指令修饰符列表
 */
const resolveModifiers = (
  key: ExpressionNode,
  modifiers: string[],
  context: TransformContext,
  loc: SourceLocation
) => {
  const keyModifiers = []
  const nonKeyModifiers = []
  const eventOptionModifiers = []

  for (let i = 0; i < modifiers.length; i++) {
    const modifier = modifiers[i]

    if (
      __COMPAT__ &&
      modifier === 'native' &&
      checkCompatEnabled(
        CompilerDeprecationTypes.COMPILER_V_ON_NATIVE,
        context,
        loc
      )
    ) {
      eventOptionModifiers.push(modifier)
    } else if (isEventOptionModifier(modifier)) {
      // 事件监听方法 addEventListener：passive,once,capture
      // eventOptionModifiers: modifiers for addEventListener() options,
      // e.g. .passive & .capture
      eventOptionModifiers.push(modifier)
    } else {
      // runtimeModifiers: modifiers that needs runtime guards
      if (maybeKeyModifier(modifier)) {
        // 修饰符：left,right

        if (isStaticExp(key)) {
          // 在运行时，判断到底是鼠标触发还是键盘触发
          if (isKeyboardEvent((key as SimpleExpressionNode).content)) {
            // 如果是键盘触发的，则归入键盘修饰符列表
            keyModifiers.push(modifier)
          } else {
            // 否则是鼠标
            nonKeyModifiers.push(modifier)
          }
        } else {
          // 静态指令时，都加入，键盘根鼠标都可以触发
          keyModifiers.push(modifier)
          nonKeyModifiers.push(modifier)
        }
      } else {
        if (isNonKeyModifier(modifier)) {
          // 特殊修饰符：stop、prevent、ctrl、execa、middle
          nonKeyModifiers.push(modifier)
        } else {
          // 具体键盘按键：@keyup.enter 回车修饰符
          keyModifiers.push(modifier)
        }
      }
    }
  }

  return {
    keyModifiers, // 具体键盘按键，如回车键修饰符：@keyup.enter
    nonKeyModifiers, // 特殊键盘按键 如 shift、ctrl、或 鼠标middle 或 事件流程 prevent、stop
    eventOptionModifiers // 事件流程 passive,once,capture
  }
}

/**
 * 转换click事件中的一些特殊修饰符触发的情况，如鼠标middle，把它转换为mouseup
 */
const transformClick = (key: ExpressionNode, event: string) => {
  // 静态指令，如 <button onclick="" v-on:click=""></button>
  // 动态指令，如 <button onclick="" v-on:[eventName]=""></button>
  const isStaticClick =
    isStaticExp(key) && key.content.toLowerCase() === 'onclick' // 在处理指令名阶段，已经加上on前缀
  return isStaticClick
<<<<<<< HEAD
    ? createSimpleExpression(event, true) // 静态指令
    : key.type !== NodeTypes.SIMPLE_EXPRESSION // 动态指令 需要转换为复合codegen节点
      ? createCompoundExpression([
          `(`,
          key,
          `) === "onClick" ? "${event}" : (`,
          key,
          `)`
        ])
      : key // 已经是复合（在处理属性名阶段已经进行转换）
=======
    ? createSimpleExpression(event, true)
    : key.type !== NodeTypes.SIMPLE_EXPRESSION
    ? createCompoundExpression([
        `(`,
        key,
        `) === "onClick" ? "${event}" : (`,
        key,
        `)`
      ])
    : key
>>>>>>> 03abc257
}

// 解析dom节点上的v-on指令
export const transformOn: DirectiveTransform = (dir, node, context) => {
  /**
   * ast
   * baseTransform:  compiler-core transformOn 处理转换on指令的属性名，属性值
   * dir:  指令属性节点
   * node： dom元素节点或组件节点
   * context: ast transform 上下文
   *
   * baseResult: 经过 compiler-core 的transform 处理后，得到指令props对应的codegen js属性节点 createObjectProperty(指令属性名节点（不包含modifiers）, 指令属性值节点)
   */
  return baseTransform(dir, node, context, baseResult => {
    // 事件修饰符modifiers

    // 指令修饰符：@click.prevent 中的 'prevent'
    const { modifiers } = dir
    if (!modifiers.length) return baseResult

<<<<<<< HEAD
    // key 指令属性名节点， value： 指令属性值节点；注意都以经过createSimpleExpression转换处理，且key中没有modifiers信息
    let { key, value: handlerExp } = baseResult.props[0] // 正在解析的指令属性节点

    // 解析修饰符类型
    const {
      keyModifiers, // 具体键盘按键，如回车键修饰符：@keyup.enter，某些按键存在left/right
      nonKeyModifiers, // 特殊键盘按键 如 shift、ctrl、alt、meta、exec 或 鼠标middle、left、right 或 事件流程 prevent、stop、self
      eventOptionModifiers // 基本事件流程：passive,once,capture
    } = resolveModifiers(key, modifiers, context, dir.loc)
=======
    let { key, value: handlerExp } = baseResult.props[0]
    const { keyModifiers, nonKeyModifiers, eventOptionModifiers } =
      resolveModifiers(key, modifiers, context, dir.loc)
>>>>>>> 03abc257

    // normalize click.right and click.middle since they don't actually fire
    // 调整click.right和click.middle事件，正常情况下并不会触发
    if (nonKeyModifiers.includes('right')) {
      key = transformClick(key, `onContextmenu`)
    }
    if (nonKeyModifiers.includes('middle')) {
      key = transformClick(key, `onMouseup`)
    }

    if (nonKeyModifiers.length) {
      // 转换为函数节点 Symbol(vOnModifiersGuard)
      // 如 <button @click.prevent="handleClick"></button>
      handlerExp = createCallExpression(context.helper(V_ON_WITH_MODIFIERS), [
        handlerExp, // 指令属性值
        JSON.stringify(nonKeyModifiers)
      ])
    }

    if (
      keyModifiers.length &&
      // if event name is dynamic, always wrap with keys guard
      (!isStaticExp(key) || isKeyboardEvent(key.content)) //动态指令 或键盘事件'keyup'、'keypress'
    ) {
      // 转换为函数节点 Symbol(vOnKeysGuard)
      // 如 <button @[eventName].enter="handleEnter"></button>，其中eventName如 'keyup'、'keypress'
      handlerExp = createCallExpression(context.helper(V_ON_WITH_KEYS), [
        handlerExp,
        JSON.stringify(keyModifiers)
      ])
    }

    if (eventOptionModifiers.length) {
      // 如 <button @click.once.capture.passive="handleClick"></button>
      // 'OnceCapturePassive'
      const modifierPostfix = eventOptionModifiers.map(capitalize).join('')

      // 重新调整指令属性名节点
      key = isStaticExp(key)
        ? createSimpleExpression(`${key.content}${modifierPostfix}`, true) // 静态指令 onClickOnceCapturePassive
        : createCompoundExpression([`(`, key, `) + "${modifierPostfix}"`]) //动态指令
    }

    // 调整指令属性名节点、指令属性值节点
    return {
      props: [createObjectProperty(key, handlerExp)]
    }
  })
}<|MERGE_RESOLUTION|>--- conflicted
+++ resolved
@@ -115,20 +115,8 @@
   const isStaticClick =
     isStaticExp(key) && key.content.toLowerCase() === 'onclick' // 在处理指令名阶段，已经加上on前缀
   return isStaticClick
-<<<<<<< HEAD
     ? createSimpleExpression(event, true) // 静态指令
     : key.type !== NodeTypes.SIMPLE_EXPRESSION // 动态指令 需要转换为复合codegen节点
-      ? createCompoundExpression([
-          `(`,
-          key,
-          `) === "onClick" ? "${event}" : (`,
-          key,
-          `)`
-        ])
-      : key // 已经是复合（在处理属性名阶段已经进行转换）
-=======
-    ? createSimpleExpression(event, true)
-    : key.type !== NodeTypes.SIMPLE_EXPRESSION
     ? createCompoundExpression([
         `(`,
         key,
@@ -136,8 +124,7 @@
         key,
         `)`
       ])
-    : key
->>>>>>> 03abc257
+    : key // 已经是复合（在处理属性名阶段已经进行转换）
 }
 
 // 解析dom节点上的v-on指令
@@ -158,21 +145,15 @@
     const { modifiers } = dir
     if (!modifiers.length) return baseResult
 
-<<<<<<< HEAD
     // key 指令属性名节点， value： 指令属性值节点；注意都以经过createSimpleExpression转换处理，且key中没有modifiers信息
-    let { key, value: handlerExp } = baseResult.props[0] // 正在解析的指令属性节点
+    let { key, value: handlerExp } = baseResult.props[0] // 正在解析的指令属性节点\\
 
     // 解析修饰符类型
-    const {
-      keyModifiers, // 具体键盘按键，如回车键修饰符：@keyup.enter，某些按键存在left/right
-      nonKeyModifiers, // 特殊键盘按键 如 shift、ctrl、alt、meta、exec 或 鼠标middle、left、right 或 事件流程 prevent、stop、self
-      eventOptionModifiers // 基本事件流程：passive,once,capture
-    } = resolveModifiers(key, modifiers, context, dir.loc)
-=======
-    let { key, value: handlerExp } = baseResult.props[0]
+    // keyModifiers, // 具体键盘按键，如回车键修饰符：@keyup.enter，某些按键存在left/right
+    // nonKeyModifiers, // 特殊键盘按键 如 shift、ctrl、alt、meta、exec 或 鼠标middle、left、right 或 事件流程 prevent、stop、self
+    // eventOptionModifiers // 基本事件流程：passive,once,capture
     const { keyModifiers, nonKeyModifiers, eventOptionModifiers } =
       resolveModifiers(key, modifiers, context, dir.loc)
->>>>>>> 03abc257
 
     // normalize click.right and click.middle since they don't actually fire
     // 调整click.right和click.middle事件，正常情况下并不会触发
