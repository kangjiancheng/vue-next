--- conflicted
+++ resolved
@@ -90,12 +90,8 @@
  * @param target - The source object.
  * @see {@link https://vuejs.org/api/reactivity-core.html#reactive}
  */
-<<<<<<< HEAD
 // 将对象 转换为 响应式对象
-export function reactive<T extends object>(target: T): UnwrapNestedRefs<T>
-=======
 export function reactive<T extends object>(target: T): Reactive<T>
->>>>>>> 261fb7ce
 export function reactive(target: object) {
   // if trying to observe a readonly proxy, return the readonly version.
   if (isReadonly(target)) {
@@ -105,15 +101,9 @@
   return createReactiveObject(
     target,
     false,
-<<<<<<< HEAD
     mutableHandlers, // proxy 普通对象 - COMMON： Array、Object
     mutableCollectionHandlers, // proxy 集合对象 - COLLECTION: Map、Set、WeakMap、WeakSet
-    reactiveMap
-=======
-    mutableHandlers,
-    mutableCollectionHandlers,
     reactiveMap,
->>>>>>> 261fb7ce
   )
 }
 
@@ -153,26 +143,14 @@
  */
 // 不进行深层次代理响应：即如果访问该对象的属性时，如果属性值为对象，则直接返回结果，而不是进行响应转换该属性值，但会进行跟踪并收集依赖
 export function shallowReactive<T extends object>(
-<<<<<<< HEAD
-  // 创建target 代理proxy响应式d对象
-  target: T
+  target: T, // 创建target 代理proxy响应式d对象
 ): ShallowReactive<T> {
   return createReactiveObject(
     target,
     false, // reactiveMap
     shallowReactiveHandlers, // TargetType.COMMON，即target 类型为：Array、Object
     shallowCollectionHandlers, // TargetType.COLLECTION，即target 类型为：Map、Set、WeakMap、WeakSet
-    shallowReactiveMap
-=======
-  target: T,
-): ShallowReactive<T> {
-  return createReactiveObject(
-    target,
-    false,
-    shallowReactiveHandlers,
-    shallowCollectionHandlers,
     shallowReactiveMap,
->>>>>>> 261fb7ce
   )
 }
 
@@ -287,15 +265,9 @@
 function createReactiveObject(
   target: Target,
   isReadonly: boolean,
-<<<<<<< HEAD
   baseHandlers: ProxyHandler<any>, // proxy 普通对象 - COMMON： Array、Object
   collectionHandlers: ProxyHandler<any>, // proxy 集合对象 - COLLECTION: Map、Set、WeakMap、WeakSet
-  proxyMap: WeakMap<Target, any> // 收集只读、响应式对象
-=======
-  baseHandlers: ProxyHandler<any>,
-  collectionHandlers: ProxyHandler<any>,
-  proxyMap: WeakMap<Target, any>,
->>>>>>> 261fb7ce
+  proxyMap: WeakMap<Target, any>, // 收集只读、响应式对象
 ) {
   if (!isObject(target)) {
     if (__DEV__) {
@@ -449,15 +421,11 @@
  * @see {@link https://vuejs.org/api/reactivity-advanced.html#markraw}
  */
 export function markRaw<T extends object>(value: T): Raw<T> {
-<<<<<<< HEAD
-  // Object.defineProperty =》 value.__v_skip = true
-  // 标记为 __v_skip
-  def(value, ReactiveFlags.SKIP, true)
-=======
   if (Object.isExtensible(value)) {
+    // Object.defineProperty =》 value.__v_skip = true
+    // 标记为 __v_skip
     def(value, ReactiveFlags.SKIP, true)
   }
->>>>>>> 261fb7ce
   return value
 }
 
