--- conflicted
+++ resolved
@@ -100,15 +100,9 @@
   }
 
   return {
-<<<<<<< HEAD
     keyModifiers, // 具体键盘按键，如回车键修饰符：@keyup.enter
     nonKeyModifiers, // 特殊键盘按键 如 shift、ctrl、或 鼠标middle 或 事件流程 prevent、stop
-    eventOptionModifiers // 事件流程 passive,once,capture
-=======
-    keyModifiers,
-    nonKeyModifiers,
-    eventOptionModifiers,
->>>>>>> 261fb7ce
+    eventOptionModifiers, // 事件流程 passive,once,capture
   }
 }
 
@@ -174,13 +168,8 @@
       // 转换为函数节点 Symbol(vOnModifiersGuard)
       // 如 <button @click.prevent="handleClick"></button>
       handlerExp = createCallExpression(context.helper(V_ON_WITH_MODIFIERS), [
-<<<<<<< HEAD
         handlerExp, // 指令属性值
-        JSON.stringify(nonKeyModifiers)
-=======
-        handlerExp,
         JSON.stringify(nonKeyModifiers),
->>>>>>> 261fb7ce
       ])
     }
 
