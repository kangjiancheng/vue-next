--- conflicted
+++ resolved
@@ -27,17 +27,12 @@
   }
 }
 
-<<<<<<< HEAD
 // 行内 style样式属性 定界符/分隔符 ： 即 ';' 后边不能是 /[^(]*\)/ 即不能是 ';xxxx)'，但是如果后边 存在 '(' 则也匹配： ';x(xx)' 或者 ';xxxx' —— 匹配 ';' 成功
 // 如：style = 'color:blue; background-url: (url)'，可以匹配到 ';'， 如果是 style = 'color:blue; background-url: url)'，则匹配不到
 const listDelimiterRE = /;(?![^(]*\))/g // 注意 断言匹配'空隙'，所以只匹配的是 ';'，空隙后面只是额外条件，不进行捕获
 // 属性分隔符
-const propertyDelimiterRE = /:(.+)/
-=======
-const listDelimiterRE = /;(?![^(]*\))/g
 const propertyDelimiterRE = /:([^]+)/
 const styleCommentRE = /\/\*.*?\*\//gs
->>>>>>> f3e4f038
 
 // 行内样式转换对象样式
 // 如：parseStringStyle('color: red;font-size: 12px;') =》 {"color": "red", "font-size": "12px"}，匹配到符号条件的分隔符 ';'
