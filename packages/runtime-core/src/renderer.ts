import {
  Comment,
  Fragment,
  Static,
  Text,
  type VNode,
  type VNodeArrayChildren,
  type VNodeHook,
  type VNodeProps,
  cloneIfMounted,
  createVNode,
  invokeVNodeHook,
  isSameVNodeType,
  normalizeVNode,
} from './vnode'
import {
  type ComponentInternalInstance,
  type ComponentOptions,
  type Data,
  type LifecycleHook,
  createComponentInstance,
  setupComponent,
} from './component'
import {
  filterSingleRoot,
  renderComponentRoot,
  shouldUpdateComponent,
  updateHOCHostEl,
} from './componentRenderUtils'
import {
  EMPTY_ARR,
  EMPTY_OBJ,
  NOOP,
  PatchFlags,
  ShapeFlags,
  def,
  getGlobalThis,
  invokeArrayFns,
  isArray,
  isReservedProp,
} from '@vue/shared'
import {
  type SchedulerJob,
  flushPostFlushCbs,
  flushPreFlushCbs,
  invalidateJob,
  queueJob,
  queuePostFlushCb,
} from './scheduler'
import { ReactiveEffect, pauseTracking, resetTracking } from '@vue/reactivity'
import { updateProps } from './componentProps'
import { updateSlots } from './componentSlots'
import { popWarningContext, pushWarningContext, warn } from './warning'
import { type CreateAppFunction, createAppAPI } from './apiCreateApp'
import { setRef } from './rendererTemplateRef'
import {
  type SuspenseBoundary,
  type SuspenseImpl,
  queueEffectWithSuspense,
} from './components/Suspense'
import type { TeleportImpl, TeleportVNode } from './components/Teleport'
import { type KeepAliveContext, isKeepAlive } from './components/KeepAlive'
import { isHmrUpdating, registerHMR, unregisterHMR } from './hmr'
import { type RootHydrateFunction, createHydrationFunctions } from './hydration'
import { invokeDirectiveHook } from './directives'
import { endMeasure, startMeasure } from './profiling'
import {
  devtoolsComponentAdded,
  devtoolsComponentRemoved,
  devtoolsComponentUpdated,
  setDevtoolsHook,
} from './devtools'
import { initFeatureFlags } from './featureFlags'
import { isAsyncWrapper } from './apiAsyncComponent'
import { isCompatEnabled } from './compat/compatConfig'
import { DeprecationTypes } from './compat/compatConfig'
import type { TransitionHooks } from './components/BaseTransition'

export interface Renderer<HostElement = RendererElement> {
  render: RootRenderFunction<HostElement>
  createApp: CreateAppFunction<HostElement>
}

export interface HydrationRenderer extends Renderer<Element | ShadowRoot> {
  hydrate: RootHydrateFunction
}

export type ElementNamespace = 'svg' | 'mathml' | undefined

export type RootRenderFunction<HostElement = RendererElement> = (
  vnode: VNode | null,
  container: HostElement,
  namespace?: ElementNamespace,
) => void

export interface RendererOptions<
  HostNode = RendererNode,
  HostElement = RendererElement,
> {
  patchProp(
    el: HostElement,
    key: string,
    prevValue: any,
    nextValue: any,
    namespace?: ElementNamespace,
    prevChildren?: VNode<HostNode, HostElement>[],
    parentComponent?: ComponentInternalInstance | null,
    parentSuspense?: SuspenseBoundary | null,
    unmountChildren?: UnmountChildrenFn,
  ): void
  insert(el: HostNode, parent: HostElement, anchor?: HostNode | null): void
  remove(el: HostNode): void
  createElement(
    type: string,
    namespace?: ElementNamespace,
    isCustomizedBuiltIn?: string,
    vnodeProps?: (VNodeProps & { [key: string]: any }) | null,
  ): HostElement
  createText(text: string): HostNode
  createComment(text: string): HostNode
  setText(node: HostNode, text: string): void
  setElementText(node: HostElement, text: string): void
  parentNode(node: HostNode): HostElement | null
  nextSibling(node: HostNode): HostNode | null
  querySelector?(selector: string): HostElement | null
  setScopeId?(el: HostElement, id: string): void
  cloneNode?(node: HostNode): HostNode
  insertStaticContent?(
    content: string,
    parent: HostElement,
    anchor: HostNode | null,
    namespace: ElementNamespace,
    start?: HostNode | null,
    end?: HostNode | null,
  ): [HostNode, HostNode]
}

// Renderer Node can technically be any object in the context of core renderer
// logic - they are never directly operated on and always passed to the node op
// functions provided via options, so the internal constraint is really just
// a generic object.
export interface RendererNode {
  [key: string]: any
}

export interface RendererElement extends RendererNode {}

// An object exposing the internals of a renderer, passed to tree-shakeable
// features so that they can be decoupled from this file. Keys are shortened
// to optimize bundle size.
export interface RendererInternals<
  HostNode = RendererNode,
  HostElement = RendererElement,
> {
  p: PatchFn
  um: UnmountFn
  r: RemoveFn
  m: MoveFn
  mt: MountComponentFn
  mc: MountChildrenFn
  pc: PatchChildrenFn
  pbc: PatchBlockChildrenFn
  n: NextFn
  o: RendererOptions<HostNode, HostElement>
}

// These functions are created inside a closure and therefore their types cannot
// be directly exported. In order to avoid maintaining function signatures in
// two places, we declare them once here and use them inside the closure.
type PatchFn = (
  n1: VNode | null, // null means this is a mount
  n2: VNode,
  container: RendererElement,
  anchor?: RendererNode | null,
  parentComponent?: ComponentInternalInstance | null,
  parentSuspense?: SuspenseBoundary | null,
  namespace?: ElementNamespace,
  slotScopeIds?: string[] | null,
  optimized?: boolean,
) => void

type MountChildrenFn = (
  children: VNodeArrayChildren,
  container: RendererElement,
  anchor: RendererNode | null,
  parentComponent: ComponentInternalInstance | null,
  parentSuspense: SuspenseBoundary | null,
  namespace: ElementNamespace,
  slotScopeIds: string[] | null,
  optimized: boolean,
  start?: number,
) => void

type PatchChildrenFn = (
  n1: VNode | null,
  n2: VNode,
  container: RendererElement,
  anchor: RendererNode | null,
  parentComponent: ComponentInternalInstance | null,
  parentSuspense: SuspenseBoundary | null,
  namespace: ElementNamespace,
  slotScopeIds: string[] | null,
  optimized: boolean,
) => void

type PatchBlockChildrenFn = (
  oldChildren: VNode[],
  newChildren: VNode[],
  fallbackContainer: RendererElement,
  parentComponent: ComponentInternalInstance | null,
  parentSuspense: SuspenseBoundary | null,
  namespace: ElementNamespace,
  slotScopeIds: string[] | null,
) => void

type MoveFn = (
  vnode: VNode,
  container: RendererElement,
  anchor: RendererNode | null,
  type: MoveType,
  parentSuspense?: SuspenseBoundary | null,
) => void

type NextFn = (vnode: VNode) => RendererNode | null

type UnmountFn = (
  vnode: VNode,
  parentComponent: ComponentInternalInstance | null,
  parentSuspense: SuspenseBoundary | null,
  doRemove?: boolean,
  optimized?: boolean,
) => void

type RemoveFn = (vnode: VNode) => void

type UnmountChildrenFn = (
  children: VNode[],
  parentComponent: ComponentInternalInstance | null,
  parentSuspense: SuspenseBoundary | null,
  doRemove?: boolean,
  optimized?: boolean,
  start?: number,
) => void

export type MountComponentFn = (
  initialVNode: VNode,
  container: RendererElement,
  anchor: RendererNode | null,
  parentComponent: ComponentInternalInstance | null,
  parentSuspense: SuspenseBoundary | null,
  namespace: ElementNamespace,
  optimized: boolean,
) => void

type ProcessTextOrCommentFn = (
  n1: VNode | null,
  n2: VNode,
  container: RendererElement,
  anchor: RendererNode | null,
) => void

export type SetupRenderEffectFn = (
  instance: ComponentInternalInstance,
  initialVNode: VNode,
  container: RendererElement,
  anchor: RendererNode | null,
  parentSuspense: SuspenseBoundary | null,
  namespace: ElementNamespace,
  optimized: boolean,
) => void

export enum MoveType {
  ENTER,
  LEAVE,
  REORDER,
}

export const queuePostRenderEffect = __FEATURE_SUSPENSE__ // rollup - true
  ? __TEST__
    ? // vitest can't seem to handle eager circular dependency
      (fn: Function | Function[], suspense: SuspenseBoundary | null) =>
        queueEffectWithSuspense(fn, suspense)
    : queueEffectWithSuspense
  : queuePostFlushCb

/**
 * The createRenderer function accepts two generic arguments:
 * HostNode and HostElement, corresponding to Node and Element types in the
 * host environment. For example, for runtime-dom, HostNode would be the DOM
 * `Node` interface and HostElement would be the DOM `Element` interface.
 *
 * Custom renderers can pass in the platform specific types like this:
 *
 * ``` js
 * const { render, createApp } = createRenderer<Node, Element>({
 *   patchProp,
 *   ...nodeOps
 * })
 * ```
 */
export function createRenderer<
  HostNode = RendererNode,
  HostElement = RendererElement,
>(options: RendererOptions<HostNode, HostElement>) {
  return baseCreateRenderer<HostNode, HostElement>(options)
}

// Separate API for creating hydration-enabled renderer.
// Hydration logic is only used when calling this function, making it
// tree-shakable.
export function createHydrationRenderer(
  options: RendererOptions<Node, Element>,
) {
  return baseCreateRenderer(options, createHydrationFunctions)
}

/**
 * 重载: 区分ssr
 */
// overload 1: no hydration    => createRenderer
function baseCreateRenderer<
  HostNode = RendererNode,
  HostElement = RendererElement,
>(options: RendererOptions<HostNode, HostElement>): Renderer<HostElement>

// overload 2: with hydration  => createHydrationRenderer
function baseCreateRenderer(
  options: RendererOptions<Node, Element>,
  createHydrationFns: typeof createHydrationFunctions,
): HydrationRenderer

/**
 * 创建渲染器： 初始化 各个方法，返回 render() 和 createApp()
 * 创建不同场景patch时，对应的处理方式
 */
// implementation
function baseCreateRenderer(
  options: RendererOptions,
  createHydrationFns?: typeof createHydrationFunctions,
): any {
  // 打包构建工具
  // compile-time feature flags check
  if (__ESM_BUNDLER__ && !__TEST__) {
    // 向全局环境 注入 当前开发环境标记
    initFeatureFlags()
  }

  // 全局 this
  const target = getGlobalThis()
  target.__VUE__ = true
  if (__DEV__ || __FEATURE_PROD_DEVTOOLS__) {
    // devtools = __VUE_DEVTOOLS_GLOBAL_HOOK__
    setDevtoolsHook(target.__VUE_DEVTOOLS_GLOBAL_HOOK__, target)
  }

  const {
    insert: hostInsert,
    remove: hostRemove,
    patchProp: hostPatchProp,
    createElement: hostCreateElement,
    createText: hostCreateText,
    createComment: hostCreateComment,
    setText: hostSetText,
    setElementText: hostSetElementText,
    parentNode: hostParentNode,
    nextSibling: hostNextSibling,
    setScopeId: hostSetScopeId = NOOP,
    insertStaticContent: hostInsertStaticContent,
  } = options

  /**
   * 初次渲染：patch(container._vnode || null, vnode, container)
   * patch 内部通过不同patch类型 如：是一个组件，则使用对应方法处理
   */
  // Note: functions inside this closure should use `const xxx = () => {}`
  // style in order to prevent being inlined by minifiers.
  const patch: PatchFn = (
    n1, // 旧vnode：dom节点已渲染的vnode
    n2, // 新vnode：dom节点将渲染的vnode
    container, // dom节点：挂载目标dom实例
    anchor = null,
    parentComponent = null, // 父组件实例
    parentSuspense = null,
    namespace = undefined,
    slotScopeIds = null,
    optimized = __DEV__ && isHmrUpdating ? false : !!n2.dynamicChildren,
  ) => {
    if (n1 === n2) {
      return
    }

    // patching & not same type, unmount old tree
    if (n1 && !isSameVNodeType(n1, n2)) {
      // 如果新旧vnode不一样，则需要卸载旧节点

      anchor = getNextHostNode(n1)
      unmount(n1, parentComponent, parentSuspense, true)
      n1 = null
    }

    // 判断 是否 不需要进行特殊diff优化，即整体进行diff
    if (n2.patchFlag === PatchFlags.BAIL) {
      optimized = false
      n2.dynamicChildren = null
    }

    // 要进行patch的dom节点类型
    const { type, ref, shapeFlag } = n2
    switch (type) {
      case Text:
        // 文本节点
        processText(n1, n2, container, anchor)
        break
      case Comment:
        // 注释节点
        processCommentNode(n1, n2, container, anchor)
        break
      case Static:
        if (n1 == null) {
          mountStaticNode(n2, container, anchor, namespace)
        } else if (__DEV__) {
          patchStaticNode(n1, n2, container, namespace)
        }
        break
      case Fragment:
        // fragment节点
        processFragment(
          n1,
          n2,
          container,
          anchor,
          parentComponent,
          parentSuspense,
          namespace,
          slotScopeIds,
          optimized,
        )
        break
      default:
        // 由于ShapeFlags 值都是通过 1 << xx， 因此通过按位操作：& ，判断是否存在此二进制， 如果二进制位存在，则结果为当前shapeFlag，否则结果为0
        if (shapeFlag & ShapeFlags.ELEMENT) {
          // dom普通元素 节点，type 为标签字符串
          processElement(
            n1,
            n2, // 渲染vnode
            container, // app dom实例
            anchor,
            parentComponent, // 父组件实例
            parentSuspense,
            namespace,
            slotScopeIds,
            optimized,
          )
        } else if (shapeFlag & ShapeFlags.COMPONENT) {
          // ShapeFlags.STATEFUL_COMPONENT | ShapeFlags.FUNCTIONAL_COMPONENT
          // 组件 节点
          processComponent(
            n1,
            n2,
            container,
            anchor,
            parentComponent,
            parentSuspense,
            namespace,
            slotScopeIds,
            optimized,
          )
        } else if (shapeFlag & ShapeFlags.TELEPORT) {
          // TELEPORT 节点
          ;(type as typeof TeleportImpl).process(
            n1 as TeleportVNode,
            n2 as TeleportVNode,
            container,
            anchor,
            parentComponent,
            parentSuspense,
            namespace,
            slotScopeIds,
            optimized,
            internals,
          )
        } else if (__FEATURE_SUSPENSE__ && shapeFlag & ShapeFlags.SUSPENSE) {
          // SUSPENSE 节点
          ;(type as typeof SuspenseImpl).process(
            n1,
            n2,
            container,
            anchor,
            parentComponent,
            parentSuspense,
            namespace,
            slotScopeIds,
            optimized,
            internals,
          )
        } else if (__DEV__) {
          warn('Invalid VNode type:', type, `(${typeof type})`)
        }
    }

    // set ref
    if (ref != null && parentComponent) {
      setRef(ref, n1 && n1.ref, parentSuspense, n2 || n1, !n2)
    }
  }

  // 解析文本vnode
  const processText: ProcessTextOrCommentFn = (n1, n2, container, anchor) => {
    if (n1 == null) {
      hostInsert(
        (n2.el = hostCreateText(n2.children as string)),
        container,
        anchor,
      )
    } else {
      const el = (n2.el = n1.el!)
      if (n2.children !== n1.children) {
        hostSetText(el, n2.children as string)
      }
    }
  }

  const processCommentNode: ProcessTextOrCommentFn = (
    n1,
    n2,
    container,
    anchor,
  ) => {
    if (n1 == null) {
      hostInsert(
        (n2.el = hostCreateComment((n2.children as string) || '')),
        container,
        anchor,
      )
    } else {
      // there's no support for dynamic comments
      n2.el = n1.el
    }
  }

  const mountStaticNode = (
    n2: VNode,
    container: RendererElement,
    anchor: RendererNode | null,
    namespace: ElementNamespace,
  ) => {
    // static nodes are only present when used with compiler-dom/runtime-dom
    // which guarantees presence of hostInsertStaticContent.
    ;[n2.el, n2.anchor] = hostInsertStaticContent!(
      n2.children as string,
      container,
      anchor,
      namespace,
      n2.el,
      n2.anchor,
    )
  }

  /**
   * Dev / HMR only
   */
  const patchStaticNode = (
    n1: VNode,
    n2: VNode,
    container: RendererElement,
    namespace: ElementNamespace,
  ) => {
    // static nodes are only patched during dev for HMR
    if (n2.children !== n1.children) {
      const anchor = hostNextSibling(n1.anchor!)
      // remove existing
      removeStaticNode(n1)
      // insert new
      ;[n2.el, n2.anchor] = hostInsertStaticContent!(
        n2.children as string,
        container,
        anchor,
        namespace,
      )
    } else {
      n2.el = n1.el
      n2.anchor = n1.anchor
    }
  }

  const moveStaticNode = (
    { el, anchor }: VNode,
    container: RendererElement,
    nextSibling: RendererNode | null,
  ) => {
    let next
    while (el && el !== anchor) {
      next = hostNextSibling(el)
      hostInsert(el, container, nextSibling)
      el = next
    }
    hostInsert(anchor!, container, nextSibling)
  }

  const removeStaticNode = ({ el, anchor }: VNode) => {
    let next
    while (el && el !== anchor) {
      next = hostNextSibling(el)
      hostRemove(el)
      el = next
    }
    hostRemove(anchor!)
  }

  // 挂载element元素
  const processElement = (
    n1: VNode | null,
    n2: VNode,
    container: RendererElement,
    anchor: RendererNode | null,
    parentComponent: ComponentInternalInstance | null,
    parentSuspense: SuspenseBoundary | null,
    namespace: ElementNamespace,
    slotScopeIds: string[] | null,
    optimized: boolean,
  ) => {
    if (n2.type === 'svg') {
      namespace = 'svg'
    } else if (n2.type === 'math') {
      namespace = 'mathml'
    }

    if (n1 == null) {
      mountElement(
        n2,
        container,
        anchor,
        parentComponent,
        parentSuspense,
        namespace,
        slotScopeIds,
        optimized,
      )
    } else {
      // 更新dom节点，如更新组件时，组件渲染模版： 旧vnode、新vnode
      patchElement(
        n1,
        n2,
        parentComponent,
        parentSuspense,
        namespace,
        slotScopeIds,
        optimized,
      )
    }
  }

  // 挂载element vnode节点：
  //  创建dom实例 =》 解析并挂载vnode子节点列表到element dom实例 =》执行自定义指令dirs created hook =》 解析vnode props属性列表
  const mountElement = (
    vnode: VNode, // 节点vnode
    container: RendererElement, //  挂载目标dom实例容器
    anchor: RendererNode | null,
    parentComponent: ComponentInternalInstance | null, // 父组件实例
    parentSuspense: SuspenseBoundary | null,
    namespace: ElementNamespace,
    slotScopeIds: string[] | null,
    optimized: boolean,
  ) => {
    let el: RendererElement
    let vnodeHook: VNodeHook | undefined | null
    const { props, shapeFlag, transition, dirs } = vnode

    // 创建vnode对应的dom节点实例el
    el = vnode.el = hostCreateElement(
      vnode.type as string,
<<<<<<< HEAD
      isSVG,
      props && props.is, // dom官方可选自定义元素属性
      props
=======
      namespace,
      props && props.is,
      props,
>>>>>>> 261fb7ce
    )

    // mount children first, since some props may rely on child content
    // being already rendered, e.g. `<select value>`
    if (shapeFlag & ShapeFlags.TEXT_CHILDREN) {
      hostSetElementText(el, vnode.children as string)
    } else if (shapeFlag & ShapeFlags.ARRAY_CHILDREN) {
      mountChildren(
        vnode.children as VNodeArrayChildren,
        el,
        null,
        parentComponent,
        parentSuspense,
        resolveChildrenNamespace(vnode, namespace),
        slotScopeIds,
        optimized,
      )
    }

    if (dirs) {
      invokeDirectiveHook(vnode, null, parentComponent, 'created')
    }
    // scopeId
    setScopeId(el, vnode, vnode.scopeId, slotScopeIds, parentComponent)
    // props
    if (props) {
      for (const key in props) {
        if (key !== 'value' && !isReservedProp(key)) {
          hostPatchProp(
            el,
            key,
            null,
            props[key],
            namespace,
            vnode.children as VNode[],
            parentComponent,
            parentSuspense,
            unmountChildren,
          )
        }
      }
      /**
       * Special case for setting value on DOM elements:
       * - it can be order-sensitive (e.g. should be set *after* min/max, #2325, #4024)
       * - it needs to be forced (#1471)
       * #2353 proposes adding another renderer option to configure this, but
       * the properties affects are so finite it is worth special casing it
       * here to reduce the complexity. (Special casing it also should not
       * affect non-DOM renderers)
       */
      if ('value' in props) {
        hostPatchProp(el, 'value', null, props.value, namespace)
      }
      if ((vnodeHook = props.onVnodeBeforeMount)) {
        invokeVNodeHook(vnodeHook, parentComponent, vnode)
      }
    }

    if (__DEV__ || __FEATURE_PROD_DEVTOOLS__) {
<<<<<<< HEAD
      Object.defineProperty(el, '__vnode', {
        value: vnode,
        enumerable: false
      })
      Object.defineProperty(el, '__vueParentComponent', {
        value: parentComponent, // vnode el 所在的组件
        enumerable: false
      })
    }

    // vnode el节点属性props 已经添加了
=======
      def(el, '__vnode', vnode, true)
      def(el, '__vueParentComponent', parentComponent, true)
    }

>>>>>>> 261fb7ce
    if (dirs) {
      invokeDirectiveHook(vnode, null, parentComponent, 'beforeMount')
    }

    // TODO - Suspense
    // #1583 For inside suspense + suspense not resolved case, enter hook should call when suspense resolved
    // #1689 For inside suspense + suspense resolved case, just call it
    const needCallTransitionHooks = needTransition(parentSuspense, transition)
    if (needCallTransitionHooks) {
      // vnode el 挂载前 - transition  beforeEnter
      transition!.beforeEnter(el)
    }

    // 向父节点dom实例插入 vnode el 节点：
    // container.insertBefore(el, anchor || null)
    hostInsert(el, container, anchor)

    // vnode hook、transition hook、dirs hook
    if (
      (vnodeHook = props && props.onVnodeMounted) ||
      needCallTransitionHooks ||
      dirs
    ) {
      queuePostRenderEffect(() => {
        // vnode onVnodeMounted：vnode el 已挂载，
        vnodeHook && invokeVNodeHook(vnodeHook, parentComponent, vnode)

        // 进入 transition enter：vnode el 已挂载
        needCallTransitionHooks && transition!.enter(el)

        // 自定义指令 mounted：vnode el 已挂载，
        dirs && invokeDirectiveHook(vnode, null, parentComponent, 'mounted')
      }, parentSuspense)
    }
  }

  const setScopeId = (
    el: RendererElement,
    vnode: VNode,
    scopeId: string | null,
    slotScopeIds: string[] | null,
    parentComponent: ComponentInternalInstance | null,
  ) => {
    if (scopeId) {
      hostSetScopeId(el, scopeId)
    }
    if (slotScopeIds) {
      for (let i = 0; i < slotScopeIds.length; i++) {
        hostSetScopeId(el, slotScopeIds[i])
      }
    }
    if (parentComponent) {
      let subTree = parentComponent.subTree
      if (
        __DEV__ &&
        subTree.patchFlag > 0 &&
        subTree.patchFlag & PatchFlags.DEV_ROOT_FRAGMENT
      ) {
        subTree =
          filterSingleRoot(subTree.children as VNodeArrayChildren) || subTree
      }
      if (vnode === subTree) {
        const parentVNode = parentComponent.vnode
        setScopeId(
          el,
          parentVNode,
          parentVNode.scopeId,
          parentVNode.slotScopeIds,
          parentComponent.parent,
        )
      }
    }
  }

  // 挂在节点vnode的子节点列表
  const mountChildren: MountChildrenFn = (
    children, // vnode节点的子节点列表
    container, // vnode节点: 即子节点列表的父节点实例
    anchor,
    parentComponent, // vnode节点 父组件实例
    parentSuspense,
    namespace: ElementNamespace,
    slotScopeIds,
    optimized,
    start = 0,
  ) => {
    for (let i = start; i < children.length; i++) {
      const child = (children[i] = optimized
        ? cloneIfMounted(children[i] as VNode)
        : normalizeVNode(children[i]))
      patch(
        null,
        child,
        container,
        anchor,
        parentComponent,
        parentSuspense,
        namespace,
        slotScopeIds,
        optimized,
      )
    }
  }

  // 更新dom节点，如更新组件时，组件渲染模版，根节点为dom元素
  const patchElement = (
    n1: VNode, // dom 旧vnode
    n2: VNode, // dom 新vnode
    parentComponent: ComponentInternalInstance | null, // 父组件（即当前组件实例）
    parentSuspense: SuspenseBoundary | null,
    namespace: ElementNamespace,
    slotScopeIds: string[] | null,
    optimized: boolean,
  ) => {
    const el = (n2.el = n1.el!)
    if (__DEV__ || __FEATURE_PROD_DEVTOOLS__) {
      el.__vnode = n2
    }
    let { patchFlag, dynamicChildren, dirs } = n2
    // #1426 take the old vnode's patch flag into account since user may clone a
    // compiler-generated vnode, which de-opts to FULL_PROPS
    patchFlag |= n1.patchFlag & PatchFlags.FULL_PROPS // 原先 vnode 存在动态指令参数 或 v-on/v-bind（无参数）指令
    const oldProps = n1.props || EMPTY_OBJ
    const newProps = n2.props || EMPTY_OBJ
    let vnodeHook: VNodeHook | undefined | null

    // disable recurse in beforeUpdate hooks
    parentComponent && toggleRecurse(parentComponent, false)
    if ((vnodeHook = newProps.onVnodeBeforeUpdate)) {
      invokeVNodeHook(vnodeHook, parentComponent, n2, n1)
    }

    // 更新 vnode dir - 更新渲染函数 - 开始更新比较element vnode节点
    if (dirs) {
      invokeDirectiveHook(n2, n1, parentComponent, 'beforeUpdate')
    }
    parentComponent && toggleRecurse(parentComponent, true)

    if (__DEV__ && isHmrUpdating) {
      // 强制更新所有
      // HMR updated, force full diff
      patchFlag = 0
      optimized = false
      dynamicChildren = null
    }

<<<<<<< HEAD
    // 表明 vnode是通过渲染模版编译得到的，可以快速比较新旧vnode差异得到需要更新的信息
    const areChildrenSVG = isSVG && n2.type !== 'foreignObject'
=======
>>>>>>> 261fb7ce
    if (dynamicChildren) {
      patchBlockChildren(
        n1.dynamicChildren!,
        dynamicChildren,
        el,
        parentComponent,
        parentSuspense,
        resolveChildrenNamespace(n2, namespace),
        slotScopeIds,
      )
      if (__DEV__) {
        // necessary for HMR
        traverseStaticChildren(n1, n2)
      }
    } else if (!optimized) {
      // full diff
      patchChildren(
        n1,
        n2,
        el,
        null,
        parentComponent,
        parentSuspense,
        resolveChildrenNamespace(n2, namespace),
        slotScopeIds,
        false,
      )
    }

    if (patchFlag > 0) {
      // the presence of a patchFlag means this element's render code was
      // generated by the compiler and can take the fast path.
      // in this path old node and new node are guaranteed to have the same shape
      // (i.e. at the exact same position in the source template)
      if (patchFlag & PatchFlags.FULL_PROPS) {
        // 更新所有props: 原先 vnode 存在动态指令参数 或 v-on/v-bind（无参数）指令
        // 或者 对于无法确定vnode props属性状况时，如 组件模版根vnode 合并 组件节点vnode 后，需要完成更新组件模版vnode props
        // element props contain dynamic keys, full diff needed
        patchProps(
          // 更新到dom上 （dom实例属性property 或 dom标签attributes属性）
          el,
          n2,
          oldProps, // 旧vnode props
          newProps, // 新vnode props
          parentComponent,
          parentSuspense,
          namespace,
        )
      } else {
        // class
        // this flag is matched when the element has dynamic class bindings.
        if (patchFlag & PatchFlags.CLASS) {
          // dom element节点上存在class属性（静态或动态）
          if (oldProps.class !== newProps.class) {
<<<<<<< HEAD
            // 直接替换新值
            hostPatchProp(el, 'class', null, newProps.class, isSVG)
=======
            hostPatchProp(el, 'class', null, newProps.class, namespace)
>>>>>>> 261fb7ce
          }
        }

        // style
        // this flag is matched when the element has dynamic style bindings
        if (patchFlag & PatchFlags.STYLE) {
<<<<<<< HEAD
          // dom element节点上存在class属性（静态或动态）
          // 添加style 属性列表（非直接全部替换），同时删除style空属性null
          hostPatchProp(el, 'style', oldProps.style, newProps.style, isSVG)
=======
          hostPatchProp(el, 'style', oldProps.style, newProps.style, namespace)
>>>>>>> 261fb7ce
        }

        // props
        // This flag is matched when the element has dynamic prop/attr bindings
        // other than class and style. The keys of dynamic prop/attrs are saved for
        // faster iteration.
        // Note dynamic keys like :[foo]="bar" will cause this optimization to
        // bail out and go through a full diff because we need to unset the old key
        if (patchFlag & PatchFlags.PROPS) {
          // dom动态属性：静态指令属性名列表，且非 ref、style、class、key 且该指令没有被设置缓存
          // 如：v-bind、 v-model （onUpdate:modelValue）、 v-on
          // if the flag is present then dynamicProps must be non-null

          const propsToUpdate = n2.dynamicProps! // vnode 动态属性列表

          for (let i = 0; i < propsToUpdate.length; i++) {
            const key = propsToUpdate[i]
            const prev = oldProps[key]
            const next = newProps[key]
            // #1471 force patch value
            if (next !== prev || key === 'value') {
              // 强制更新 'value'
              // 更新到dom上 （dom实例属性property 或 dom标签attributes属性）
              hostPatchProp(
                el,
                key,
                prev,
                next,
                namespace,
                n1.children as VNode[],
                parentComponent,
                parentSuspense,
                unmountChildren,
              )
            }
          }
        }
      }

      // vnode 节点只有插值文本子节点 （不存在纯文本或其它类型子节点）
      // text
      // This flag is matched when the element has only dynamic text children.
      if (patchFlag & PatchFlags.TEXT) {
        // 仅有插值文本 - createVNode
        //    注意：
        //      既有插值文本 也有其它类型子节点 则不会走这个流程，子节点是列表，数组不能直接相等；
        //      此时，插值文本由 createTextVNode 执行
        if (n1.children !== n2.children) {
          // 直接设置文本内容
          hostSetElementText(el, n2.children as string)
        }
      }
    } else if (!optimized && dynamicChildren == null) {
      // 直接更新所有属性
      // unoptimized, full diff
      patchProps(
        //  强制更新vnode props属性列表
        el,
        n2,
        oldProps,
        newProps,
        parentComponent,
        parentSuspense,
        namespace,
      )
    }

    if ((vnodeHook = newProps.onVnodeUpdated) || dirs) {
      queuePostRenderEffect(() => {
        vnodeHook && invokeVNodeHook(vnodeHook, parentComponent, n2, n1)
        dirs && invokeDirectiveHook(n2, n1, parentComponent, 'updated')
      }, parentSuspense)
    }
  }

  // vnode的动态子节点列表 - currentBlock： 非根block vnode，且 (patchFlag > 0 || shapeFlag & ShapeFlags.COMPONENT)
  // The fast path for blocks.
  const patchBlockChildren: PatchBlockChildrenFn = (
    oldChildren, // vnode 旧子节点列表
    newChildren, // vnode 新子节点列表
    fallbackContainer, // vnode el
    parentComponent, // vnode 模版所在的组件
    parentSuspense,
    namespace: ElementNamespace,
    slotScopeIds,
  ) => {
    for (let i = 0; i < newChildren.length; i++) {
      const oldVNode = oldChildren[i]
      const newVNode = newChildren[i]

      // Determine the container (parent element) for the patch.
      const container =
        // oldVNode may be an errored async setup() component inside Suspense
        // which will not have a mounted element
        oldVNode.el &&
        // - In the case of a Fragment, we need to provide the actual parent
        // of the Fragment itself so it can move its children.
        (oldVNode.type === Fragment ||
          // - In the case of different nodes, there is going to be a replacement
          // which also requires the correct parent container
          !isSameVNodeType(oldVNode, newVNode) ||
          // - In the case of a component, it could contain anything.
          oldVNode.shapeFlag & (ShapeFlags.COMPONENT | ShapeFlags.TELEPORT))
          ? hostParentNode(oldVNode.el)!
          : // In other cases, the parent container is not actually used so we
            // just pass the block element here to avoid a DOM parentNode call.
            fallbackContainer // 默认退回原先el

      patch(
        oldVNode,
        newVNode,
        container,
        null,
        parentComponent,
        parentSuspense,
        namespace,
        slotScopeIds,
        true,
      )
    }
  }

  // 更新vnode节点props属性列表到dom上（dom实例属性property 或 dom标签attributes属性）
  const patchProps = (
    el: RendererElement, // vnode 父节点dom
    vnode: VNode, // 新vnode
    oldProps: Data, // 旧vnode props
    newProps: Data, // 新vnode props
    parentComponent: ComponentInternalInstance | null,
    parentSuspense: SuspenseBoundary | null,
    namespace: ElementNamespace,
  ) => {
    if (oldProps !== newProps) {
<<<<<<< HEAD
      // 添加新props 到dom上
=======
      if (oldProps !== EMPTY_OBJ) {
        for (const key in oldProps) {
          if (!isReservedProp(key) && !(key in newProps)) {
            hostPatchProp(
              el,
              key,
              oldProps[key],
              null,
              namespace,
              vnode.children as VNode[],
              parentComponent,
              parentSuspense,
              unmountChildren,
            )
          }
        }
      }
>>>>>>> 261fb7ce
      for (const key in newProps) {
        // empty string is not valid prop
        if (isReservedProp(key)) continue // 跳过保留字，如 'ref'、'key'、'onVnodeMounted'等vnode hook
        const next = newProps[key]
        const prev = oldProps[key]
        // defer patching value
        if (next !== prev && key !== 'value') {
          // 新旧值不一样
          // 更新到dom上 （dom实例属性property 或 dom标签attributes属性）
          hostPatchProp(
            el,
            key,
            prev,
            next,
            namespace,
            vnode.children as VNode[],
            parentComponent,
            parentSuspense,
            unmountChildren,
          )
        }
      }
      if ('value' in newProps) {
        hostPatchProp(el, 'value', oldProps.value, newProps.value, namespace)
      }
    }
  }

  // 解析Fragment节点
  const processFragment = (
    n1: VNode | null,
    n2: VNode, // Fragment vnode
    container: RendererElement, // 父节点dom实例
    anchor: RendererNode | null,
    parentComponent: ComponentInternalInstance | null, // 父组件实例
    parentSuspense: SuspenseBoundary | null,
    namespace: ElementNamespace,
    slotScopeIds: string[] | null,
    optimized: boolean,
  ) => {
    // fragment 开始边界
    const fragmentStartAnchor = (n2.el = n1 ? n1.el : hostCreateText(''))!
    // fragment 结束边界 - 执行 container.insertBefore(vnode2.el, fragmentEndAnchor)
    const fragmentEndAnchor = (n2.anchor = n1 ? n1.anchor : hostCreateText(''))!

    // dynamicChildren 动态子节点列表：currentBlock vnode
    let { patchFlag, dynamicChildren, slotScopeIds: fragmentSlotScopeIds } = n2

    if (
      __DEV__ &&
      // #5523 dev root fragment may inherit directives
      (isHmrUpdating || patchFlag & PatchFlags.DEV_ROOT_FRAGMENT)
    ) {
      // HMR updated / Dev root fragment (w/ comments), force full diff
      patchFlag = 0
      optimized = false
      dynamicChildren = null
    }

    // check if this is a slot fragment with :slotted scope ids
    if (fragmentSlotScopeIds) {
      slotScopeIds = slotScopeIds
        ? slotScopeIds.concat(fragmentSlotScopeIds)
        : fragmentSlotScopeIds
    }

    if (n1 == null) {
      // 先添加两个空文本节点作为边界dom节点，然后在这两个节点范围内依次添加fragment下的子节点列表

      hostInsert(fragmentStartAnchor, container, anchor)
      hostInsert(fragmentEndAnchor, container, anchor) // fragment结束边界
      // a fragment can only have array children
      // since they are either generated by the compiler, or implicitly created
      // from arrays.
      mountChildren(
        // #10007
        // such fragment like `<></>` will be compiled into
        // a fragment which doesn't have a children.
        // In this case fallback to an empty array
        (n2.children || []) as VNodeArrayChildren,
        container,
        fragmentEndAnchor,
        parentComponent,
        parentSuspense,
        namespace,
        slotScopeIds,
        optimized,
      )
    } else {
      if (
        patchFlag > 0 &&
        patchFlag & PatchFlags.STABLE_FRAGMENT && // 多个子节点
        dynamicChildren &&
        // #2715 the previous fragment could've been a BAILed one as a result
        // of renderSlot() with no valid children
        n1.dynamicChildren
      ) {
        // <template v-for="item of items" :key="item.id">
        //     <div>{{ item.name }}</div>
        //     <div>{{ item.value }}</div>
        //   </template>

        // a stable fragment (template root or <template v-for>) doesn't need to
        // patch children order, but it may contain dynamicChildren.
        patchBlockChildren(
          n1.dynamicChildren,
          dynamicChildren,
          container,
          parentComponent,
          parentSuspense,
          namespace,
          slotScopeIds,
        )
        if (__DEV__) {
          // necessary for HMR
          traverseStaticChildren(n1, n2)
        } else if (
          // #2080 if the stable fragment has a key, it's a <template v-for> that may
          //  get moved around. Make sure all root level vnodes inherit el.
          // #2134 or if it's a component root, it may also get moved around
          // as the component is being moved.
          n2.key != null ||
          (parentComponent && n2 === parentComponent.subTree)
        ) {
          traverseStaticChildren(n1, n2, true /* shallow */)
        }
      } else {
        // keyed / unkeyed, or manual fragments.
        // for keyed & unkeyed, since they are compiler generated from v-for,
        // each child is guaranteed to be a block so the fragment will never
        // have dynamicChildren.
        patchChildren(
          n1,
          n2,
          container,
          fragmentEndAnchor,
          parentComponent,
          parentSuspense,
          namespace,
          slotScopeIds,
          optimized,
        )
      }
    }
  }

  // 挂载/更新 组件dom节点
  const processComponent = (
    n1: VNode | null, // 节点已挂载的VNode
    n2: VNode, // 节点初始的VNode
    container: RendererElement, // dom实例：挂载目标dom节点
    anchor: RendererNode | null,
    parentComponent: ComponentInternalInstance | null,
    parentSuspense: SuspenseBoundary | null,
    namespace: ElementNamespace,
    slotScopeIds: string[] | null,
    optimized: boolean,
  ) => {
    n2.slotScopeIds = slotScopeIds
    if (n1 == null) {
      // 旧vnode不存在 - 即 当前要patch的dom组件节点为 新节点，初次进行挂载

      // shapeFlag = 1 << 9
      if (n2.shapeFlag & ShapeFlags.COMPONENT_KEPT_ALIVE) {
        ;(parentComponent!.ctx as KeepAliveContext).activate(
          n2,
          container,
          anchor,
          namespace,
          optimized,
        )
      } else {
        // 开始 解析组件信息，并挂载到dom上
        mountComponent(
          n2,
          container,
          anchor,
          parentComponent,
          parentSuspense,
          namespace,
          optimized,
        )
      }
    } else {
      // 更新组件：如响应式依赖数据发生变化
      // 旧vnode存在 - 即 当前要patch的dom组件节点 已经挂载着vnode，只需要更新相应变化信息
      updateComponent(n1, n2, optimized)
    }
  }

  // 挂载组件节点：初始化组件实例、解析组件信息（props、setup返回值、render函数）、渲染组件
  const mountComponent: MountComponentFn = (
    initialVNode, // 组件的新VNode
    container, // dom实例：挂载目标dom节点
    anchor,
    parentComponent,
    parentSuspense,
    namespace: ElementNamespace,
    optimized,
  ) => {
    // 组件实例信息

    // 同时也将组件实例绑定到 vnode.component
    // 规范组件的props选项属性格式
    // 2.x compat may pre-create the component instance before actually
    // mounting
    const compatMountInstance =
      __COMPAT__ && initialVNode.isCompatRoot && initialVNode.component
    const instance: ComponentInternalInstance =
      compatMountInstance ||
      (initialVNode.component = createComponentInstance(
        initialVNode, // 组件初始化的vnode
        parentComponent,
        parentSuspense,
      ))

    if (__DEV__ && instance.type.__hmrId) {
      registerHMR(instance) // 模块热更新（即页面局部刷新）
    }

    if (__DEV__) {
      pushWarningContext(initialVNode)
      // instance.appContext.config.performance:true 开启性能检测
      // 通过 window.performance查看结果
      startMeasure(instance, `mount`)
    }

    // inject renderer internals for keepAlive
    if (isKeepAlive(initialVNode)) {
      ;(instance.ctx as KeepAliveContext).renderer = internals
    }

    // resolve props and slots for setup context
    if (!(__COMPAT__ && compatMountInstance)) {
      if (__DEV__) {
        startMeasure(instance, `init`)
      }
      // 解析组件信息，设置 props、slots、setup方法返回值、组件的render方法（编译Vue模版源码）
      setupComponent(instance)
      if (__DEV__) {
        endMeasure(instance, `init`)
      }
    }

    // setup() is async. This component relies on async logic to be resolved
    // before proceeding
    if (__FEATURE_SUSPENSE__ && instance.asyncDep) {
      parentSuspense &&
        parentSuspense.registerDep(instance, setupRenderEffect, optimized)

      // Give it a placeholder if this is not hydration
      // TODO handle self-defined fallback
      if (!initialVNode.el) {
        const placeholder = (instance.subTree = createVNode(Comment))
        processCommentNode(null, placeholder, container!, anchor)
      }
    } else {
      setupRenderEffect(
        instance,
        initialVNode,
        container,
        anchor,
        parentSuspense,
        namespace,
        optimized,
      )
    }

    if (__DEV__) {
      popWarningContext()
      endMeasure(instance, `mount`)
    }
  }

  // 更新组件
  const updateComponent = (n1: VNode, n2: VNode, optimized: boolean) => {
    const instance = (n2.component = n1.component)!
    if (shouldUpdateComponent(n1, n2, optimized)) {
      // 组件渲染模版template vnode 发生变化：patchFlag等
      if (
        __FEATURE_SUSPENSE__ &&
        instance.asyncDep &&
        !instance.asyncResolved
      ) {
        // async & still pending - just update props and slots
        // since the component's reactive effect for render isn't set-up yet
        if (__DEV__) {
          pushWarningContext(n2)
        }
        updateComponentPreRender(instance, n2, optimized)
        if (__DEV__) {
          popWarningContext()
        }
        return
      } else {
        // normal update - 正常更新
        instance.next = n2 // 组件新的渲染模版vnode
        // in case the child component is also queued, remove it to avoid
        // double updating the same child component in the same flush.
        invalidateJob(instance.update) // 开始执行更新组件时，移除此组件effect的任务
        // instance.update is the reactive effect.
        instance.effect.dirty = true
        instance.update()
      }
    } else {
      // 没必要更新，只需要相应信息还原即可
      // no update needed. just copy over properties
      n2.el = n1.el
      instance.vnode = n2
    }
  }

  // 执行组件渲染函数，得到组件节点vnode对应的el实例，并挂载el实例到父节点dom上
  const setupRenderEffect: SetupRenderEffectFn = (
    instance,
    initialVNode, // 新vnode
    container,
    anchor,
    parentSuspense,
    namespace: ElementNamespace,
    optimized,
  ) => {
    // 在组件初次创建 或 之后更新组件，都会重新创建该组件的effect
    const componentUpdateFn = () => {
      if (!instance.isMounted) {
        // 组件初次挂载时

        let vnodeHook: VNodeHook | null | undefined

        // props: 节点的dom属性列表
        const { el, props } = initialVNode // 组件对应对 createVNode

        const { bm, m, parent } = instance
        const isAsyncWrapperVNode = isAsyncWrapper(initialVNode)

        toggleRecurse(instance, false)
        // beforeMount hook
        if (bm) {
          // 执行 beforeMount hook 列表
          invokeArrayFns(bm)
        }
        // onVnodeBeforeMount
        if (
          !isAsyncWrapperVNode &&
          (vnodeHook = props && props.onVnodeBeforeMount)
        ) {
          // 执行节点上的hook事件属性： onVnodeBeforeMount
          invokeVNodeHook(vnodeHook, parent, initialVNode)
        }

        if (
          __COMPAT__ &&
          isCompatEnabled(DeprecationTypes.INSTANCE_EVENT_HOOKS, instance)
        ) {
          instance.emit('hook:beforeMount')
        }
        toggleRecurse(instance, true)

        if (el && hydrateNode) {
          // vnode has adopted host node - perform hydration instead of mount.
          const hydrateSubTree = () => {
            if (__DEV__) {
              startMeasure(instance, `render`)
            }
            instance.subTree = renderComponentRoot(instance)
            if (__DEV__) {
              endMeasure(instance, `render`)
            }
            if (__DEV__) {
              startMeasure(instance, `hydrate`)
            }
            hydrateNode!(
              el as Node,
              instance.subTree,
              instance,
              parentSuspense,
              null,
            )
            if (__DEV__) {
              endMeasure(instance, `hydrate`)
            }
          }

          if (isAsyncWrapperVNode) {
            ;(initialVNode.type as ComponentOptions).__asyncLoader!().then(
              // note: we are moving the render call into an async callback,
              // which means it won't track dependencies - but it's ok because
              // a server-rendered async wrapper is already in resolved state
              // and it will never need to change.
              () => !instance.isUnmounted && hydrateSubTree(),
            )
          } else {
            hydrateSubTree()
          }
        } else {
          if (__DEV__) {
            startMeasure(instance, `render`)
          }
          // 执行 组件模版template 编译后的渲染函数，得到组件模版template的vnode
          const subTree = (instance.subTree = renderComponentRoot(instance))
          if (__DEV__) {
            endMeasure(instance, `render`)
          }
          if (__DEV__) {
            startMeasure(instance, `patch`)
          }

          // 解析组件模版template vnode，得到组件节点vnode的dom实例el，并挂载到父节点dom实例container上
          patch(
            null,
            subTree, // 创建subtree的el dom实例，并挂载到父节点container上
            container,
            anchor,
            instance,
            parentSuspense,
            namespace,
          )

          if (__DEV__) {
            endMeasure(instance, `patch`)
          }
          // 绑定组件vnode节点的dom实例：即为组件模版template渲染函数vnode的dom实例
          initialVNode.el = subTree.el
        }

        // 解析完组件模版template的vnode，并挂载到父容器dom实例上
        // mounted hook
        if (m) {
          // onMounted，在根组件挂载完后执行
          queuePostRenderEffect(m, parentSuspense)
        }
        // onVnodeMounted
        if (
          !isAsyncWrapperVNode &&
          (vnodeHook = props && props.onVnodeMounted)
        ) {
          const scopedInitialVNode = initialVNode
          queuePostRenderEffect(
            () => invokeVNodeHook(vnodeHook!, parent, scopedInitialVNode),
            parentSuspense,
          )
        }
        if (
          __COMPAT__ &&
          isCompatEnabled(DeprecationTypes.INSTANCE_EVENT_HOOKS, instance)
        ) {
          queuePostRenderEffect(
            () => instance.emit('hook:mounted'),
            parentSuspense,
          )
        }

        // activated hook for keep-alive roots.
        // #1742 activated hook must be accessed after first render
        // since the hook may be injected by a child keep-alive
        if (
          initialVNode.shapeFlag & ShapeFlags.COMPONENT_SHOULD_KEEP_ALIVE ||
          (parent &&
            isAsyncWrapper(parent.vnode) &&
            parent.vnode.shapeFlag & ShapeFlags.COMPONENT_SHOULD_KEEP_ALIVE)
        ) {
          instance.a && queuePostRenderEffect(instance.a, parentSuspense)
          if (
            __COMPAT__ &&
            isCompatEnabled(DeprecationTypes.INSTANCE_EVENT_HOOKS, instance)
          ) {
            queuePostRenderEffect(
              () => instance.emit('hook:activated'),
              parentSuspense,
            )
          }
        }
        instance.isMounted = true

        if (__DEV__ || __FEATURE_PROD_DEVTOOLS__) {
          devtoolsComponentAdded(instance)
        }

        // 最后从内存移除这个临时vnode和容器（注意：并没有移除父节点下的vnode）
        // #2458: deference mount-only object parameters to prevent memleaks
        initialVNode = container = anchor = null as any
      } else {
<<<<<<< HEAD
        // 更新组件：组件响应式依赖数据更新，导致更新了这个effect
        // updateComponent
        // This is triggered by mutation of component's own state (next: null)
        // OR parent calling processComponent (next: VNode)

        let { next, bu, u, parent, vnode } = instance
=======
        let { next, bu, u, parent, vnode } = instance

        if (__FEATURE_SUSPENSE__) {
          const nonHydratedAsyncRoot = locateNonHydratedAsyncRoot(instance)
          // we are trying to update some async comp before hydration
          // this will cause crash because we don't know the root node yet
          if (nonHydratedAsyncRoot) {
            // only sync the properties and abort the rest of operations
            if (next) {
              next.el = vnode.el
              updateComponentPreRender(instance, next, optimized)
            }
            // and continue the rest of operations once the deps are resolved
            nonHydratedAsyncRoot.asyncDep!.then(() => {
              // the instance may be destroyed during the time period
              if (!instance.isUnmounted) {
                componentUpdateFn()
              }
            })
            return
          }
        }

        // updateComponent
        // This is triggered by mutation of component's own state (next: null)
        // OR parent calling processComponent (next: VNode)
>>>>>>> 261fb7ce
        let originNext = next
        let vnodeHook: VNodeHook | null | undefined
        if (__DEV__) {
          pushWarningContext(next || instance.vnode)
        }

        // 在更新执行渲染函数前
        // Disallow component effect recursion during pre-lifecycle hooks.
        toggleRecurse(instance, false)
        if (next) {
          // 后：响应式更新 继续，在 updateComponent()中 触发创建并更新组件新的effect
          next.el = vnode.el
          updateComponentPreRender(instance, next, optimized)
        } else {
          // 先：组件响应式依赖变更，更新执行该组件effect
          next = vnode
        }

        // beforeUpdate hook
        if (bu) {
          invokeArrayFns(bu)
        }
        // onVnodeBeforeUpdate
        if ((vnodeHook = next.props && next.props.onVnodeBeforeUpdate)) {
          invokeVNodeHook(vnodeHook, parent, next, vnode)
        }
        if (
          __COMPAT__ &&
          isCompatEnabled(DeprecationTypes.INSTANCE_EVENT_HOOKS, instance)
        ) {
          instance.emit('hook:beforeUpdate')
        }
        toggleRecurse(instance, true)

        // render
        if (__DEV__) {
          startMeasure(instance, `render`)
        }
        const nextTree = renderComponentRoot(instance) // 组件更新后的渲染函数vnode
        if (__DEV__) {
          endMeasure(instance, `render`)
        }
        const prevTree = instance.subTree
        instance.subTree = nextTree // 替换原先渲染函数vnode

        if (__DEV__) {
          startMeasure(instance, `patch`)
        }
        patch(
          prevTree, // 组件渲染函数 - 旧VNode
          nextTree, // 组件渲染函数 - 新VNode
          // parent may have changed if it's in a teleport
          hostParentNode(prevTree.el!)!, // 重新获取父容器节点
          // anchor may have changed if it's in a fragment
          getNextHostNode(prevTree), // 下一个兄弟dom
          instance,
          parentSuspense,
          namespace,
        )
        if (__DEV__) {
          endMeasure(instance, `patch`)
        }
        next.el = nextTree.el
        if (originNext === null) {
          // self-triggered update. In case of HOC, update parent component
          // vnode el. HOC is indicated by parent instance's subTree pointing
          // to child component's vnode
          updateHOCHostEl(instance, nextTree.el)
        }
        // updated hook
        if (u) {
          queuePostRenderEffect(u, parentSuspense)
        }
        // onVnodeUpdated
        if ((vnodeHook = next.props && next.props.onVnodeUpdated)) {
          queuePostRenderEffect(
            () => invokeVNodeHook(vnodeHook!, parent, next!, vnode),
            parentSuspense,
          )
        }
        if (
          __COMPAT__ &&
          isCompatEnabled(DeprecationTypes.INSTANCE_EVENT_HOOKS, instance)
        ) {
          queuePostRenderEffect(
            () => instance.emit('hook:updated'),
            parentSuspense,
          )
        }

        if (__DEV__ || __FEATURE_PROD_DEVTOOLS__) {
          devtoolsComponentUpdated(instance)
        }

        if (__DEV__) {
          popWarningContext()
        }
      }
    }

    // create reactive effect for rendering
    const effect = (instance.effect = new ReactiveEffect(
      componentUpdateFn,
      NOOP,
      () => queueJob(update),
      instance.scope, // track it in component's effect scope
    ))

    const update: SchedulerJob = (instance.update = () => {
      if (effect.dirty) {
        effect.run()
      }
    })
    update.id = instance.uid
    // allowRecurse
    // #1801, #2043 component render effects should allow recursive updates
    toggleRecurse(instance, true)

    if (__DEV__) {
      effect.onTrack = instance.rtc
        ? e => invokeArrayFns(instance.rtc!, e)
        : void 0
      effect.onTrigger = instance.rtg
        ? e => invokeArrayFns(instance.rtg!, e)
        : void 0
      update.ownerInstance = instance
    }

    update()
  }

  // 更新组件在执行渲染函数之前
  const updateComponentPreRender = (
    instance: ComponentInternalInstance,
<<<<<<< HEAD
    nextVNode: VNode, // 组件新template vnode
    optimized: boolean
=======
    nextVNode: VNode,
    optimized: boolean,
>>>>>>> 261fb7ce
  ) => {
    nextVNode.component = instance
    const prevProps = instance.vnode.props // 组件节点vnode的props属性
    instance.vnode = nextVNode // 组件节点新vnode：即组件渲染模版vnode 替换组件节点vnode
    instance.next = null

    updateProps(instance, nextVNode.props, prevProps, optimized) // 更新组件节点上的props
    updateSlots(instance, nextVNode.children, optimized) // 更新组件节点上的slots

    pauseTracking()
    // props update may have triggered pre-flush watchers.
    // flush them before the render update.
    flushPreFlushCbs(instance)
    resetTracking()
  }

  // 更新所有子节点：不需要优化，且没有动态子节点时
  const patchChildren: PatchChildrenFn = (
    n1,
    n2,
    container,
    anchor,
    parentComponent,
    parentSuspense,
    namespace: ElementNamespace,
    slotScopeIds,
    optimized = false,
  ) => {
    const c1 = n1 && n1.children
    const prevShapeFlag = n1 ? n1.shapeFlag : 0
    const c2 = n2.children

    const { patchFlag, shapeFlag } = n2
    // fast path
    if (patchFlag > 0) {
      if (patchFlag & PatchFlags.KEYED_FRAGMENT) {
        // v-for 设置key属性
        // this could be either fully-keyed or mixed (some keyed some not)
        // presence of patchFlag means children are guaranteed to be arrays
        patchKeyedChildren(
          c1 as VNode[], // fragment 子节点列表
          c2 as VNodeArrayChildren, // fragment 子节点列表
          container,
          anchor,
          parentComponent,
          parentSuspense,
          namespace,
          slotScopeIds,
          optimized,
        )
        return
      } else if (patchFlag & PatchFlags.UNKEYED_FRAGMENT) {
        // v-for 未设置 key属性
        // unkeyed
        patchUnkeyedChildren(
          c1 as VNode[],
          c2 as VNodeArrayChildren,
          container,
          anchor,
          parentComponent,
          parentSuspense,
          namespace,
          slotScopeIds,
          optimized,
        )
        return
      }
    }

    // children has 3 possibilities: text, array or no children.
    if (shapeFlag & ShapeFlags.TEXT_CHILDREN) {
      // text children fast path
      if (prevShapeFlag & ShapeFlags.ARRAY_CHILDREN) {
        unmountChildren(c1 as VNode[], parentComponent, parentSuspense)
      }
      if (c2 !== c1) {
        hostSetElementText(container, c2 as string)
      }
    } else {
      if (prevShapeFlag & ShapeFlags.ARRAY_CHILDREN) {
        // prev children was array
        if (shapeFlag & ShapeFlags.ARRAY_CHILDREN) {
          // two arrays, cannot assume anything, do full diff
          patchKeyedChildren(
            c1 as VNode[],
            c2 as VNodeArrayChildren,
            container,
            anchor,
            parentComponent,
            parentSuspense,
            namespace,
            slotScopeIds,
            optimized,
          )
        } else {
          // no new children, just unmount old
          unmountChildren(c1 as VNode[], parentComponent, parentSuspense, true)
        }
      } else {
        // prev children was text OR null
        // new children is array OR null
        if (prevShapeFlag & ShapeFlags.TEXT_CHILDREN) {
          hostSetElementText(container, '')
        }
        // mount new if array
        if (shapeFlag & ShapeFlags.ARRAY_CHILDREN) {
          mountChildren(
            c2 as VNodeArrayChildren,
            container,
            anchor,
            parentComponent,
            parentSuspense,
            namespace,
            slotScopeIds,
            optimized,
          )
        }
      }
    }
  }

  // 更新 v-for 没有设置key属性
  const patchUnkeyedChildren = (
    c1: VNode[],
    c2: VNodeArrayChildren,
    container: RendererElement,
    anchor: RendererNode | null,
    parentComponent: ComponentInternalInstance | null,
    parentSuspense: SuspenseBoundary | null,
    namespace: ElementNamespace,
    slotScopeIds: string[] | null,
    optimized: boolean,
  ) => {
    c1 = c1 || EMPTY_ARR
    c2 = c2 || EMPTY_ARR
    const oldLength = c1.length
    const newLength = c2.length
    const commonLength = Math.min(oldLength, newLength)
    let i
    for (i = 0; i < commonLength; i++) {
      const nextChild = (c2[i] = optimized
        ? cloneIfMounted(c2[i] as VNode)
        : normalizeVNode(c2[i]))
      patch(
        c1[i],
        nextChild,
        container,
        null,
        parentComponent,
        parentSuspense,
        namespace,
        slotScopeIds,
        optimized,
      )
    }
    if (oldLength > newLength) {
      // remove old
      unmountChildren(
        c1,
        parentComponent,
        parentSuspense,
        true,
        false,
        commonLength,
      )
    } else {
      // mount new
      mountChildren(
        c2,
        container,
        anchor,
        parentComponent,
        parentSuspense,
        namespace,
        slotScopeIds,
        optimized,
        commonLength,
      )
    }
  }

  // can be all-keyed or mixed
  const patchKeyedChildren = (
    c1: VNode[], // fragment 旧节点 vnode 子节点列表
    c2: VNodeArrayChildren, // fragment 新节点 vnode 子节点列表
    container: RendererElement, // fragment 父节点
    parentAnchor: RendererNode | null, // fragment 结束边界，以此为边界，依次向父节点插入fragment子节点列表
    parentComponent: ComponentInternalInstance | null,
    parentSuspense: SuspenseBoundary | null,
    namespace: ElementNamespace,
    slotScopeIds: string[] | null,
    optimized: boolean,
  ) => {
    let i = 0
    const l2 = c2.length
    let e1 = c1.length - 1 // prev ending index  - 旧fragment 最后一个子节点位置
    let e2 = l2 - 1 // next ending index  - 新fragment 最后一个子节点位置

    // 1. sync from start - 从头开始比较子节点是否发生变化
    // (a b) c
    // (a b) d e
    while (i <= e1 && i <= e2) {
      const n1 = c1[i]

      const n2 = (c2[i] = optimized
        ? cloneIfMounted(c2[i] as VNode) //  child.el === null ? child : cloneVNode(child)
        : normalizeVNode(c2[i])) // 规范下新vnode的格式

      if (isSameVNodeType(n1, n2)) {
        // 如果相同vnode，则开始正常内部进行比较更新
        patch(
          n1,
          n2,
          container,
          null,
          parentComponent,
          parentSuspense,
          namespace,
          slotScopeIds,
          optimized,
        )
      } else {
        // 如果出现不相同，则停止比较
        break
      }
      i++
    }

    // 2. sync from end - 从尾开始比较子节点是否发生变化
    // a (b c)
    // d e (b c)
    while (i <= e1 && i <= e2) {
      const n1 = c1[e1]
      const n2 = (c2[e2] = optimized
        ? cloneIfMounted(c2[e2] as VNode)
        : normalizeVNode(c2[e2]))
      if (isSameVNodeType(n1, n2)) {
        patch(
          n1,
          n2,
          container,
          null,
          parentComponent,
          parentSuspense,
          namespace,
          slotScopeIds,
          optimized,
        )
      } else {
        break
      }
      e1--
      e2--
    }

    // 3. common sequence + mount  - 有序添加了节点：原先节点列表顺序不变，只是在结尾或开头添加了新节点
    // (a b)
    // (a b) c
    // i = 2, e1 = 1, e2 = 2    // 情况1： 结尾添加
    // (a b)
    // c (a b)
    // i = 0, e1 = -1, e2 = 0   // 情况2： 开头添加
    if (i > e1) {
      if (i <= e2) {
        const nextPos = e2 + 1 // 新节点的插入位置
        const anchor = nextPos < l2 ? (c2[nextPos] as VNode).el : parentAnchor // 插入参考节点之前

        // 开始插入新节点列表
        while (i <= e2) {
          patch(
            null,
            (c2[i] = optimized
              ? cloneIfMounted(c2[i] as VNode)
              : normalizeVNode(c2[i])),
            container,
            anchor, // 插入参考位置
            parentComponent,
            parentSuspense,
            namespace,
            slotScopeIds,
            optimized,
          )
          i++
        }
      }
    }

    // 4. common sequence + unmount  - 有序移除了节点：原先节点列表顺序不变，只是在结尾或开头移除了旧节点
    // (a b) c
    // (a b)
    // i = 2, e1 = 2, e2 = 1
    // a (b c)
    // (b c)
    // i = 0, e1 = 0, e2 = -1
    else if (i > e2) {
      while (i <= e1) {
        unmount(c1[i], parentComponent, parentSuspense, true)
        i++
      }
    }

    // 5. unknown sequence - 在子节点列表间随机添加或移除节点
    // [i ... e1 + 1]: a b [c d e] f g
    // [i ... e2 + 1]: a b [e d c h] f g    // 开头与结尾 已经进行比较更新了
    // i = 2, e1 = 4, e2 = 5
    else {
      const s1 = i // 旧列表 - prev starting index
      const s2 = i // 新列表 - next starting index

<<<<<<< HEAD
      // 5.1 build key:index map for newChildren  - 收集新节点列表的key，并判断是否重复
      // 新增加部分的子节点列表key
      const keyToNewIndexMap: Map<string | number | symbol, number> = new Map()
=======
      // 5.1 build key:index map for newChildren
      const keyToNewIndexMap: Map<PropertyKey, number> = new Map()
>>>>>>> 261fb7ce
      for (i = s2; i <= e2; i++) {
        const nextChild = (c2[i] = optimized
          ? cloneIfMounted(c2[i] as VNode)
          : normalizeVNode(c2[i]))
        if (nextChild.key != null) {
          // 对于内部新添加的子节点，先检测：判断key值是否重复了
          if (__DEV__ && keyToNewIndexMap.has(nextChild.key)) {
            warn(
              `Duplicate keys found during update:`,
              JSON.stringify(nextChild.key),
              `Make sure keys are unique.`,
            )
          }

          keyToNewIndexMap.set(nextChild.key, i)
        }
      }

      // 继续更新在新节点列表中剩余的旧节点，同时移除已经不在的旧节点
      // 5.2 loop through old children left to be patched and try to patch
      // matching nodes & remove nodes that are no longer present
      let j
      let patched = 0 // 已更新的新vnode子节点数量
      const toBePatched = e2 - s2 + 1 // 待更新的新子节点数量
      let moved = false
      // used to track whether any node has moved
      let maxNewIndexSoFar = 0
      // works as Map<newIndex, oldIndex>
      // Note that oldIndex is offset by +1
      // and oldIndex = 0 is a special value indicating the new node has
      // no corresponding old node.
      // used for determining longest stable subsequence
      const newIndexToOldIndexMap = new Array(toBePatched)
      // 旧节点 在 新节点列表中位置 与 旧节点列表中的原先位置， 0 表示不在新节点列表中，被移除了
      // 最长递增子序列 如：[1,0,3,2] 结果为 [0, 3]，其中 0：新子节点列表第2位是新添加的节点
      for (i = 0; i < toBePatched; i++) newIndexToOldIndexMap[i] = 0

      // 旧节点在新节点列表中 内部新增加的部分列表中 更新
      for (i = s1; i <= e1; i++) {
        // s1 —— 旧子节点列表当前比较位置，e1 —— 旧子节点列表结尾位置
        const prevChild = c1[i] // prevChild：当前比较的vnode子节点，c1 旧节点vnode列表，
        if (patched >= toBePatched) {
          // 新子节点vnode已经添加上去了，开始移除旧节点列表
          // all new children have been patched so this can only be a removal
          unmount(prevChild, parentComponent, parentSuspense, true)
          continue
        }

        // 查找旧节点在新增加部分的节点列表中的位置
        let newIndex
        if (prevChild.key != null) {
          // 获取旧节点在当前新增加的子节点列表中的位置
          newIndex = keyToNewIndexMap.get(prevChild.key)
        } else {
          // 旧节点没有设置key属性：从 新子节点列表中 新增加的节点列表部分，寻找相同类型的节点作为旧节点的新位置
          // 视为同一个vnode，如同一般element vnode节点更新那样
          // key-less node, try to locate a key-less node of the same type
          for (j = s2; j <= e2; j++) {
            if (
              newIndexToOldIndexMap[j - s2] === 0 && // 新子节点列表中 新增加的节点列表部分
              isSameVNodeType(prevChild, c2[j] as VNode) // key = null
            ) {
              // 旧新两个相匹配的位置都没有设置key
              newIndex = j
              break
            }
          }
        }

        // 更新旧节点vnode在新节点列表中对应位置vnode，同时判断是否存在新节点列表中顺序被打乱了即往前移到了
        if (newIndex === undefined) {
          // 移除旧节点：旧节点不在新增加的节点列表中 - 找不到对应位置
          unmount(prevChild, parentComponent, parentSuspense, true)
        } else {
          newIndexToOldIndexMap[newIndex - s2] = i + 1 // 旧节点prevChild 在 新节点列表中的位置 与 旧节点列表中的位置

          if (newIndex >= maxNewIndexSoFar) {
            maxNewIndexSoFar = newIndex // 旧节点在新子节点列表中匹配到最远相应vnode位置
          } else {
            // 说明虽然有多个旧节点保留下来了，但在新节点列表中 没有按在旧列表中排序，有的反而被移到之前了。
            moved = true
          }
          patch(
            prevChild, // 旧节点
            c2[newIndex] as VNode, // 旧节点在新节点列表中的对应的新节点
            container,
            null,
            parentComponent,
            parentSuspense,
            namespace,
            slotScopeIds,
            optimized,
          )
          patched++
        }
      }

      // 5.3 move and mount  - 添加新节点 、 移到旧节点位置
      // generate longest stable subsequence only when nodes have moved
      // 旧：[c,d,e] 新：[e,d,c,h]，则：[3,2,1,0] 结果为 [2]，说明只需要移动第2个位置dom，就可以了
      const increasingNewIndexSequence = moved
        ? getSequence(newIndexToOldIndexMap) // 获取最长递增子序列
        : EMPTY_ARR
      j = increasingNewIndexSequence.length - 1

      // looping backwards so that we can use last patched node as anchor
      for (i = toBePatched - 1; i >= 0; i--) {
        const nextIndex = s2 + i
        const nextChild = c2[nextIndex] as VNode // 在新列表中的vnode

        // 插入新dom节点时的相对参考位置 - 为当前vnode的下一个dom节点: parentNode.insertBefore(newNode, referenceNode)
        const anchor =
          nextIndex + 1 < l2 ? (c2[nextIndex + 1] as VNode).el : parentAnchor

        // 0 表明当前节点是新增的节点，即旧节点没在新节点列表中，该节点不属于旧节点
        if (newIndexToOldIndexMap[i] === 0) {
          // mount new
          patch(
            null,
            nextChild,
            container,
            anchor,
            parentComponent,
            parentSuspense,
            namespace,
            slotScopeIds,
            optimized,
          )
        } else if (moved) {
          // 旧节点在新节点列表中排序被打乱了，如有的旧节点反而前移了
          // move if:
          // There is no stable subsequence (e.g. a reverse)
          // OR current node is not among the stable sequence
          if (j < 0 || i !== increasingNewIndexSequence[j]) {
            // i 为新节点列表中的位置
            move(nextChild, container, anchor, MoveType.REORDER)
          } else {
            j--
          }
        }
      }
    }
  }

  const move: MoveFn = (
    vnode,
    container,
    anchor,
    moveType,
    parentSuspense = null,
  ) => {
    const { el, type, transition, children, shapeFlag } = vnode
    if (shapeFlag & ShapeFlags.COMPONENT) {
      move(vnode.component!.subTree, container, anchor, moveType)
      return
    }

    if (__FEATURE_SUSPENSE__ && shapeFlag & ShapeFlags.SUSPENSE) {
      vnode.suspense!.move(container, anchor, moveType)
      return
    }

    if (shapeFlag & ShapeFlags.TELEPORT) {
      ;(type as typeof TeleportImpl).move(vnode, container, anchor, internals)
      return
    }

    if (type === Fragment) {
      hostInsert(el!, container, anchor)
      for (let i = 0; i < (children as VNode[]).length; i++) {
        move((children as VNode[])[i], container, anchor, moveType)
      }
      hostInsert(vnode.anchor!, container, anchor)
      return
    }

    if (type === Static) {
      moveStaticNode(vnode, container, anchor)
      return
    }

    // single nodes
    const needTransition =
      moveType !== MoveType.REORDER &&
      shapeFlag & ShapeFlags.ELEMENT &&
      transition
    if (needTransition) {
      if (moveType === MoveType.ENTER) {
        transition!.beforeEnter(el!)
        hostInsert(el!, container, anchor)
        queuePostRenderEffect(() => transition!.enter(el!), parentSuspense)
      } else {
        const { leave, delayLeave, afterLeave } = transition!
        const remove = () => hostInsert(el!, container, anchor)
        const performLeave = () => {
          leave(el!, () => {
            remove()
            afterLeave && afterLeave()
          })
        }
        if (delayLeave) {
          delayLeave(el!, remove, performLeave)
        } else {
          performLeave()
        }
      }
    } else {
      hostInsert(el!, container, anchor)
    }
  }

  const unmount: UnmountFn = (
    vnode,
    parentComponent,
    parentSuspense,
    doRemove = false,
    optimized = false,
  ) => {
    const {
      type,
      props,
      ref,
      children,
      dynamicChildren,
      shapeFlag,
      patchFlag,
      dirs,
      memoIndex,
    } = vnode

    if (patchFlag === PatchFlags.BAIL) {
      optimized = false
    }

    // unset ref
    if (ref != null) {
      setRef(ref, null, parentSuspense, vnode, true)
    }

<<<<<<< HEAD
    // 触发keep-alive组件的销毁生命周期，在此 缓存keep-alive子组件数据，并存储其中的子组件vnode el
=======
    // #6593 should clean memo cache when unmount
    if (memoIndex != null) {
      parentComponent!.renderCache[memoIndex] = undefined
    }

>>>>>>> 261fb7ce
    if (shapeFlag & ShapeFlags.COMPONENT_SHOULD_KEEP_ALIVE) {
      ;(parentComponent!.ctx as KeepAliveContext).deactivate(vnode)
      return
    }

    const shouldInvokeDirs = shapeFlag & ShapeFlags.ELEMENT && dirs
    const shouldInvokeVnodeHook = !isAsyncWrapper(vnode)

    let vnodeHook: VNodeHook | undefined | null
    if (
      shouldInvokeVnodeHook &&
      (vnodeHook = props && props.onVnodeBeforeUnmount)
    ) {
      invokeVNodeHook(vnodeHook, parentComponent, vnode)
    }

    if (shapeFlag & ShapeFlags.COMPONENT) {
      unmountComponent(vnode.component!, parentSuspense, doRemove)
    } else {
      if (__FEATURE_SUSPENSE__ && shapeFlag & ShapeFlags.SUSPENSE) {
        vnode.suspense!.unmount(parentSuspense, doRemove)
        return
      }

      if (shouldInvokeDirs) {
        invokeDirectiveHook(vnode, null, parentComponent, 'beforeUnmount')
      }

      if (shapeFlag & ShapeFlags.TELEPORT) {
        ;(vnode.type as typeof TeleportImpl).remove(
          vnode,
          parentComponent,
          parentSuspense,
          internals,
          doRemove,
        )
      } else if (
        dynamicChildren &&
        // #1153: fast path should not be taken for non-stable (v-for) fragments
        (type !== Fragment ||
          (patchFlag > 0 && patchFlag & PatchFlags.STABLE_FRAGMENT))
      ) {
        // fast path for block nodes: only need to unmount dynamic children.
        unmountChildren(
          dynamicChildren,
          parentComponent,
          parentSuspense,
          false,
          true,
        )
      } else if (
        (type === Fragment &&
          patchFlag &
            (PatchFlags.KEYED_FRAGMENT | PatchFlags.UNKEYED_FRAGMENT)) ||
        (!optimized && shapeFlag & ShapeFlags.ARRAY_CHILDREN)
      ) {
        unmountChildren(children as VNode[], parentComponent, parentSuspense)
      }

      if (doRemove) {
        remove(vnode)
      }
    }

    if (
      (shouldInvokeVnodeHook &&
        (vnodeHook = props && props.onVnodeUnmounted)) ||
      shouldInvokeDirs
    ) {
      queuePostRenderEffect(() => {
        vnodeHook && invokeVNodeHook(vnodeHook, parentComponent, vnode)
        shouldInvokeDirs &&
          invokeDirectiveHook(vnode, null, parentComponent, 'unmounted')
      }, parentSuspense)
    }
  }

  const remove: RemoveFn = vnode => {
    const { type, el, anchor, transition } = vnode
    if (type === Fragment) {
      if (
        __DEV__ &&
        vnode.patchFlag > 0 &&
        vnode.patchFlag & PatchFlags.DEV_ROOT_FRAGMENT &&
        transition &&
        !transition.persisted
      ) {
        ;(vnode.children as VNode[]).forEach(child => {
          if (child.type === Comment) {
            hostRemove(child.el!)
          } else {
            remove(child)
          }
        })
      } else {
        removeFragment(el!, anchor!)
      }
      return
    }

    if (type === Static) {
      removeStaticNode(vnode)
      return
    }

    const performRemove = () => {
      hostRemove(el!)
      if (transition && !transition.persisted && transition.afterLeave) {
        transition.afterLeave()
      }
    }

    if (
      vnode.shapeFlag & ShapeFlags.ELEMENT &&
      transition &&
      !transition.persisted
    ) {
      const { leave, delayLeave } = transition
      const performLeave = () => leave(el!, performRemove)
      if (delayLeave) {
        delayLeave(vnode.el!, performRemove, performLeave)
      } else {
        performLeave()
      }
    } else {
      performRemove()
    }
  }

  const removeFragment = (cur: RendererNode, end: RendererNode) => {
    // For fragments, directly remove all contained DOM nodes.
    // (fragment child nodes cannot have transition)
    let next
    while (cur !== end) {
      next = hostNextSibling(cur)!
      hostRemove(cur)
      cur = next
    }
    hostRemove(end)
  }

  const unmountComponent = (
    instance: ComponentInternalInstance,
    parentSuspense: SuspenseBoundary | null,
    doRemove?: boolean,
  ) => {
    if (__DEV__ && instance.type.__hmrId) {
      unregisterHMR(instance)
    }

    const { bum, scope, update, subTree, um, m, a } = instance
    invalidateMount(m)
    invalidateMount(a)

    // beforeUnmount hook
    if (bum) {
      invokeArrayFns(bum)
    }

    if (
      __COMPAT__ &&
      isCompatEnabled(DeprecationTypes.INSTANCE_EVENT_HOOKS, instance)
    ) {
      instance.emit('hook:beforeDestroy')
    }

    // stop effects in component scope
    scope.stop()

    // update may be null if a component is unmounted before its async
    // setup has resolved.
    if (update) {
      // so that scheduler will no longer invoke it
      update.active = false
      unmount(subTree, instance, parentSuspense, doRemove)
    }
    // unmounted hook
    if (um) {
      queuePostRenderEffect(um, parentSuspense)
    }
    if (
      __COMPAT__ &&
      isCompatEnabled(DeprecationTypes.INSTANCE_EVENT_HOOKS, instance)
    ) {
      queuePostRenderEffect(
        () => instance.emit('hook:destroyed'),
        parentSuspense,
      )
    }
    queuePostRenderEffect(() => {
      instance.isUnmounted = true
    }, parentSuspense)

    // A component with async dep inside a pending suspense is unmounted before
    // its async dep resolves. This should remove the dep from the suspense, and
    // cause the suspense to resolve immediately if that was the last dep.
    if (
      __FEATURE_SUSPENSE__ &&
      parentSuspense &&
      parentSuspense.pendingBranch &&
      !parentSuspense.isUnmounted &&
      instance.asyncDep &&
      !instance.asyncResolved &&
      instance.suspenseId === parentSuspense.pendingId
    ) {
      parentSuspense.deps--
      if (parentSuspense.deps === 0) {
        parentSuspense.resolve()
      }
    }

    if (__DEV__ || __FEATURE_PROD_DEVTOOLS__) {
      devtoolsComponentRemoved(instance)
    }
  }

  const unmountChildren: UnmountChildrenFn = (
    children,
    parentComponent,
    parentSuspense,
    doRemove = false,
    optimized = false,
    start = 0,
  ) => {
    for (let i = start; i < children.length; i++) {
      unmount(children[i], parentComponent, parentSuspense, doRemove, optimized)
    }
  }

  const getNextHostNode: NextFn = vnode => {
    if (vnode.shapeFlag & ShapeFlags.COMPONENT) {
      return getNextHostNode(vnode.component!.subTree)
    }
    if (__FEATURE_SUSPENSE__ && vnode.shapeFlag & ShapeFlags.SUSPENSE) {
      return vnode.suspense!.next()
    }
    return hostNextSibling((vnode.anchor || vnode.el)!)
  }

<<<<<<< HEAD
  /**
   * 执行mount后，执行渲染函数
   * @param vnode - 组件的初始vnode
   * @param container - 挂在dom节点容器
   */
  const render: RootRenderFunction = (vnode, container, isSVG) => {
=======
  let isFlushing = false
  const render: RootRenderFunction = (vnode, container, namespace) => {
>>>>>>> 261fb7ce
    if (vnode == null) {
      if (container._vnode) {
        // _vnode 组件渲染后的vnode
        // 渲染之前，先卸载掉原先的挂在实例
        unmount(container._vnode, null, null, true)
      }
    } else {
<<<<<<< HEAD
      // 开始挂载、渲染
      patch(container._vnode || null, vnode, container, null, null, null, isSVG)
    }
    flushPreFlushCbs()
    flushPostFlushCbs()
    container._vnode = vnode // 保存节点渲染后的vnode
=======
      patch(
        container._vnode || null,
        vnode,
        container,
        null,
        null,
        null,
        namespace,
      )
    }
    if (!isFlushing) {
      isFlushing = true
      flushPreFlushCbs()
      flushPostFlushCbs()
      isFlushing = false
    }
    container._vnode = vnode
>>>>>>> 261fb7ce
  }

  const internals: RendererInternals = {
    p: patch,
    um: unmount,
    m: move,
    r: remove,
    mt: mountComponent,
    mc: mountChildren,
    pc: patchChildren,
    pbc: patchBlockChildren,
    n: getNextHostNode,
    o: options,
  }

  let hydrate: ReturnType<typeof createHydrationFunctions>[0] | undefined
  let hydrateNode: ReturnType<typeof createHydrationFunctions>[1] | undefined
  if (createHydrationFns) {
    ;[hydrate, hydrateNode] = createHydrationFns(
      internals as RendererInternals<Node, Element>,
    )
  }

  return {
    render,
    hydrate,
    createApp: createAppAPI(render, hydrate),
  }
}

function resolveChildrenNamespace(
  { type, props }: VNode,
  currentNamespace: ElementNamespace,
): ElementNamespace {
  return (currentNamespace === 'svg' && type === 'foreignObject') ||
    (currentNamespace === 'mathml' &&
      type === 'annotation-xml' &&
      props &&
      props.encoding &&
      props.encoding.includes('html'))
    ? undefined
    : currentNamespace
}

function toggleRecurse(
  { effect, update }: ComponentInternalInstance,
  allowed: boolean,
) {
  effect.allowRecurse = update.allowRecurse = allowed
}

export function needTransition(
  parentSuspense: SuspenseBoundary | null,
  transition: TransitionHooks | null,
) {
  return (
    (!parentSuspense || (parentSuspense && !parentSuspense.pendingBranch)) &&
    transition &&
    !transition.persisted
  )
}

/**
 * #1156
 * When a component is HMR-enabled, we need to make sure that all static nodes
 * inside a block also inherit the DOM element from the previous tree so that
 * HMR updates (which are full updates) can retrieve the element for patching.
 *
 * #2080
 * Inside keyed `template` fragment static children, if a fragment is moved,
 * the children will always be moved. Therefore, in order to ensure correct move
 * position, el should be inherited from previous nodes.
 */
export function traverseStaticChildren(n1: VNode, n2: VNode, shallow = false) {
  const ch1 = n1.children
  const ch2 = n2.children
  if (isArray(ch1) && isArray(ch2)) {
    for (let i = 0; i < ch1.length; i++) {
      // this is only called in the optimized path so array children are
      // guaranteed to be vnodes
      const c1 = ch1[i] as VNode
      let c2 = ch2[i] as VNode
      if (c2.shapeFlag & ShapeFlags.ELEMENT && !c2.dynamicChildren) {
        if (c2.patchFlag <= 0 || c2.patchFlag === PatchFlags.NEED_HYDRATION) {
          c2 = ch2[i] = cloneIfMounted(ch2[i] as VNode)
          c2.el = c1.el
        }
        if (!shallow && c2.patchFlag !== PatchFlags.BAIL)
          traverseStaticChildren(c1, c2)
      }
      // #6852 also inherit for text nodes
      if (c2.type === Text) {
        c2.el = c1.el
      }
      // also inherit for comment nodes, but not placeholders (e.g. v-if which
      // would have received .el during block patch)
      if (__DEV__ && c2.type === Comment && !c2.el) {
        c2.el = c1.el
      }
    }
  }
}

// v-for更新后，从变化的dom列表中，寻找最长不需要移动dom序列，进而找出只需要移动最少dom的位置。
// 最长递增子序列：在一个给定的数值序列中，找到一个子序列，使得这个子序列元素的数值依次递增，并且这个子序列的长度尽可能地大
// v-for更新列表时：arr记录 旧节点vnode 在 新节点列表中的位置 与 旧节点列表中的位置，如：[1,0,3,2] 结果为 [0, 3]
// https://en.wikipedia.org/wiki/Longest_increasing_subsequence
// 中文：https://zh.wikipedia.org/wiki/%E6%9C%80%E9%95%BF%E9%80%92%E5%A2%9E%E5%AD%90%E5%BA%8F%E5%88%97
function getSequence(arr: number[]): number[] {
  const p = arr.slice()
  const result = [0]
  let i, j, u, v, c
  const len = arr.length
  for (i = 0; i < len; i++) {
    const arrI = arr[i]
    if (arrI !== 0) {
      j = result[result.length - 1]
      if (arr[j] < arrI) {
        p[i] = j
        result.push(i)
        continue
      }
      u = 0
      v = result.length - 1
      while (u < v) {
        c = (u + v) >> 1
        if (arr[result[c]] < arrI) {
          u = c + 1
        } else {
          v = c
        }
      }
      if (arrI < arr[result[u]]) {
        if (u > 0) {
          p[i] = result[u - 1]
        }
        result[u] = i
      }
    }
  }
  u = result.length
  v = result[u - 1]
  while (u-- > 0) {
    result[u] = v
    v = p[v]
  }
  return result
}

function locateNonHydratedAsyncRoot(
  instance: ComponentInternalInstance,
): ComponentInternalInstance | undefined {
  const subComponent = instance.subTree.component
  if (subComponent) {
    if (subComponent.asyncDep && !subComponent.asyncResolved) {
      return subComponent
    } else {
      return locateNonHydratedAsyncRoot(subComponent)
    }
  }
}

export function invalidateMount(hooks: LifecycleHook) {
  if (hooks) {
    for (let i = 0; i < hooks.length; i++) hooks[i].active = false
  }
}<|MERGE_RESOLUTION|>--- conflicted
+++ resolved
@@ -669,15 +669,9 @@
     // 创建vnode对应的dom节点实例el
     el = vnode.el = hostCreateElement(
       vnode.type as string,
-<<<<<<< HEAD
-      isSVG,
+      namespace,
       props && props.is, // dom官方可选自定义元素属性
-      props
-=======
-      namespace,
-      props && props.is,
       props,
->>>>>>> 261fb7ce
     )
 
     // mount children first, since some props may rely on child content
@@ -737,24 +731,10 @@
     }
 
     if (__DEV__ || __FEATURE_PROD_DEVTOOLS__) {
-<<<<<<< HEAD
-      Object.defineProperty(el, '__vnode', {
-        value: vnode,
-        enumerable: false
-      })
-      Object.defineProperty(el, '__vueParentComponent', {
-        value: parentComponent, // vnode el 所在的组件
-        enumerable: false
-      })
-    }
-
-    // vnode el节点属性props 已经添加了
-=======
       def(el, '__vnode', vnode, true)
       def(el, '__vueParentComponent', parentComponent, true)
     }
 
->>>>>>> 261fb7ce
     if (dirs) {
       invokeDirectiveHook(vnode, null, parentComponent, 'beforeMount')
     }
@@ -901,11 +881,6 @@
       dynamicChildren = null
     }
 
-<<<<<<< HEAD
-    // 表明 vnode是通过渲染模版编译得到的，可以快速比较新旧vnode差异得到需要更新的信息
-    const areChildrenSVG = isSVG && n2.type !== 'foreignObject'
-=======
->>>>>>> 261fb7ce
     if (dynamicChildren) {
       patchBlockChildren(
         n1.dynamicChildren!,
@@ -960,25 +935,17 @@
         if (patchFlag & PatchFlags.CLASS) {
           // dom element节点上存在class属性（静态或动态）
           if (oldProps.class !== newProps.class) {
-<<<<<<< HEAD
             // 直接替换新值
-            hostPatchProp(el, 'class', null, newProps.class, isSVG)
-=======
             hostPatchProp(el, 'class', null, newProps.class, namespace)
->>>>>>> 261fb7ce
           }
         }
 
         // style
         // this flag is matched when the element has dynamic style bindings
         if (patchFlag & PatchFlags.STYLE) {
-<<<<<<< HEAD
           // dom element节点上存在class属性（静态或动态）
           // 添加style 属性列表（非直接全部替换），同时删除style空属性null
-          hostPatchProp(el, 'style', oldProps.style, newProps.style, isSVG)
-=======
           hostPatchProp(el, 'style', oldProps.style, newProps.style, namespace)
->>>>>>> 261fb7ce
         }
 
         // props
@@ -1112,27 +1079,7 @@
     namespace: ElementNamespace,
   ) => {
     if (oldProps !== newProps) {
-<<<<<<< HEAD
       // 添加新props 到dom上
-=======
-      if (oldProps !== EMPTY_OBJ) {
-        for (const key in oldProps) {
-          if (!isReservedProp(key) && !(key in newProps)) {
-            hostPatchProp(
-              el,
-              key,
-              oldProps[key],
-              null,
-              namespace,
-              vnode.children as VNode[],
-              parentComponent,
-              parentSuspense,
-              unmountChildren,
-            )
-          }
-        }
-      }
->>>>>>> 261fb7ce
       for (const key in newProps) {
         // empty string is not valid prop
         if (isReservedProp(key)) continue // 跳过保留字，如 'ref'、'key'、'onVnodeMounted'等vnode hook
@@ -1615,14 +1562,7 @@
         // #2458: deference mount-only object parameters to prevent memleaks
         initialVNode = container = anchor = null as any
       } else {
-<<<<<<< HEAD
         // 更新组件：组件响应式依赖数据更新，导致更新了这个effect
-        // updateComponent
-        // This is triggered by mutation of component's own state (next: null)
-        // OR parent calling processComponent (next: VNode)
-
-        let { next, bu, u, parent, vnode } = instance
-=======
         let { next, bu, u, parent, vnode } = instance
 
         if (__FEATURE_SUSPENSE__) {
@@ -1649,7 +1589,6 @@
         // updateComponent
         // This is triggered by mutation of component's own state (next: null)
         // OR parent calling processComponent (next: VNode)
->>>>>>> 261fb7ce
         let originNext = next
         let vnodeHook: VNodeHook | null | undefined
         if (__DEV__) {
@@ -1784,13 +1723,8 @@
   // 更新组件在执行渲染函数之前
   const updateComponentPreRender = (
     instance: ComponentInternalInstance,
-<<<<<<< HEAD
     nextVNode: VNode, // 组件新template vnode
-    optimized: boolean
-=======
-    nextVNode: VNode,
     optimized: boolean,
->>>>>>> 261fb7ce
   ) => {
     nextVNode.component = instance
     const prevProps = instance.vnode.props // 组件节点vnode的props属性
@@ -2100,14 +2034,9 @@
       const s1 = i // 旧列表 - prev starting index
       const s2 = i // 新列表 - next starting index
 
-<<<<<<< HEAD
-      // 5.1 build key:index map for newChildren  - 收集新节点列表的key，并判断是否重复
+      // 5.1 build key:index map for newChildren
       // 新增加部分的子节点列表key
-      const keyToNewIndexMap: Map<string | number | symbol, number> = new Map()
-=======
-      // 5.1 build key:index map for newChildren
       const keyToNewIndexMap: Map<PropertyKey, number> = new Map()
->>>>>>> 261fb7ce
       for (i = s2; i <= e2; i++) {
         const nextChild = (c2[i] = optimized
           ? cloneIfMounted(c2[i] as VNode)
@@ -2347,15 +2276,12 @@
       setRef(ref, null, parentSuspense, vnode, true)
     }
 
-<<<<<<< HEAD
-    // 触发keep-alive组件的销毁生命周期，在此 缓存keep-alive子组件数据，并存储其中的子组件vnode el
-=======
     // #6593 should clean memo cache when unmount
     if (memoIndex != null) {
       parentComponent!.renderCache[memoIndex] = undefined
     }
 
->>>>>>> 261fb7ce
+    // 触发keep-alive组件的销毁生命周期，在此 缓存keep-alive子组件数据，并存储其中的子组件vnode el
     if (shapeFlag & ShapeFlags.COMPONENT_SHOULD_KEEP_ALIVE) {
       ;(parentComponent!.ctx as KeepAliveContext).deactivate(vnode)
       return
@@ -2595,17 +2521,13 @@
     return hostNextSibling((vnode.anchor || vnode.el)!)
   }
 
-<<<<<<< HEAD
+  let isFlushing = false
   /**
    * 执行mount后，执行渲染函数
    * @param vnode - 组件的初始vnode
    * @param container - 挂在dom节点容器
    */
-  const render: RootRenderFunction = (vnode, container, isSVG) => {
-=======
-  let isFlushing = false
   const render: RootRenderFunction = (vnode, container, namespace) => {
->>>>>>> 261fb7ce
     if (vnode == null) {
       if (container._vnode) {
         // _vnode 组件渲染后的vnode
@@ -2613,14 +2535,7 @@
         unmount(container._vnode, null, null, true)
       }
     } else {
-<<<<<<< HEAD
       // 开始挂载、渲染
-      patch(container._vnode || null, vnode, container, null, null, null, isSVG)
-    }
-    flushPreFlushCbs()
-    flushPostFlushCbs()
-    container._vnode = vnode // 保存节点渲染后的vnode
-=======
       patch(
         container._vnode || null,
         vnode,
@@ -2637,8 +2552,7 @@
       flushPostFlushCbs()
       isFlushing = false
     }
-    container._vnode = vnode
->>>>>>> 261fb7ce
+    container._vnode = vnode // 保存节点渲染后的vnode
   }
 
   const internals: RendererInternals = {
