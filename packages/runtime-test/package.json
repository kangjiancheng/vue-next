{
  "name": "@vue/runtime-test",
<<<<<<< HEAD
  "version": "3.0.0-rc.8",
=======
  "version": "3.0.0-rc.9",
>>>>>>> 94d94baf
  "description": "@vue/runtime-test",
  "private": true,
  "main": "index.js",
  "module": "dist/runtime-test.esm-bundler.js",
  "types": "dist/runtime-test.d.ts",
  "files": [
    "index.js",
    "dist"
  ],
  "repository": {
    "type": "git",
    "url": "git+https://github.com/vuejs/vue-next.git"
  },
  "keywords": [
    "vue"
  ],
  "author": "Evan You",
  "license": "MIT",
  "bugs": {
    "url": "https://github.com/vuejs/vue-next/issues"
  },
  "homepage": "https://github.com/vuejs/vue-next/tree/master/packages/runtime-test#readme",
  "dependencies": {
<<<<<<< HEAD
    "@vue/shared": "3.0.0-rc.8",
    "@vue/runtime-core": "3.0.0-rc.8"
=======
    "@vue/shared": "3.0.0-rc.9",
    "@vue/runtime-core": "3.0.0-rc.9"
>>>>>>> 94d94baf
  }
}<|MERGE_RESOLUTION|>--- conflicted
+++ resolved
@@ -1,10 +1,6 @@
 {
   "name": "@vue/runtime-test",
-<<<<<<< HEAD
-  "version": "3.0.0-rc.8",
-=======
   "version": "3.0.0-rc.9",
->>>>>>> 94d94baf
   "description": "@vue/runtime-test",
   "private": true,
   "main": "index.js",
@@ -28,12 +24,7 @@
   },
   "homepage": "https://github.com/vuejs/vue-next/tree/master/packages/runtime-test#readme",
   "dependencies": {
-<<<<<<< HEAD
-    "@vue/shared": "3.0.0-rc.8",
-    "@vue/runtime-core": "3.0.0-rc.8"
-=======
     "@vue/shared": "3.0.0-rc.9",
     "@vue/runtime-core": "3.0.0-rc.9"
->>>>>>> 94d94baf
   }
 }