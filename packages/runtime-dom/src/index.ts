--- conflicted
+++ resolved
@@ -88,13 +88,9 @@
     }
     // 清空 挂载目标dom 已存在的内容
     container.innerHTML = ''
-<<<<<<< HEAD
 
     // 执行 mount，返回组件实例上下文ctx
-    const proxy = mount(container)
-=======
     const proxy = mount(container, false, container instanceof SVGElement)
->>>>>>> fbf2d68b
     if (container instanceof Element) {
       container.removeAttribute('v-cloak') // 移除元素标签上的 v-clock 指令属性
       container.setAttribute('data-v-app', '') // 添加元素标签属性：<div id="app" data-v-app>...</div>
