// - Parse expressions in templates into compound expressions so that each
//   identifier gets more accurate source-map locations.
//
// - Prefix identifiers with `_ctx.` or `$xxx` (for known binding types) so that
//   they are accessed from the right source
//
// - This transform is only applied in non-browser builds because it relies on
//   an additional JavaScript parser. In the browser, there is no source-map
//   support and the code is wrapped in `with (this) { ... }`.
import type { NodeTransform, TransformContext } from '../transform'
import {
  type CompoundExpressionNode,
  ConstantTypes,
  type ExpressionNode,
  NodeTypes,
  type SimpleExpressionNode,
  createCompoundExpression,
  createSimpleExpression,
} from '../ast'
import {
  isInDestructureAssignment,
  isInNewExpression,
  isStaticProperty,
  isStaticPropertyKey,
  walkIdentifiers,
} from '../babelUtils'
import { advancePositionWithClone, isSimpleIdentifier } from '../utils'
import {
  genPropsAccessExp,
  hasOwn,
  isGloballyAllowed,
  isString,
  makeMap,
} from '@vue/shared'
import { ErrorCodes, createCompilerError } from '../errors'
import type {
  AssignmentExpression,
  Identifier,
  Node,
  UpdateExpression,
} from '@babel/types'
import { validateBrowserExpression } from '../validateExpression'
import { parseExpression } from '@babel/parser'
import { IS_REF, UNREF } from '../runtimeHelpers'
import { BindingTypes } from '../options'

const isLiteralWhitelisted = /*#__PURE__*/ makeMap('true,false,null,this')

<<<<<<< HEAD
// a heuristic safeguard to bail constant expressions on presence of
// likely function invocation and member access
const constantBailRE = /\w\s*\(|\.[^\d]/

// 处理插值表达式内容，指令属性节点值表达式，排除v-for和v-on:arg属性节点
// 在浏览器中只需要节点验证表达式的语法规则：validateBrowserExpression
=======
>>>>>>> 261fb7ce
export const transformExpression: NodeTransform = (node, context) => {
  if (node.type === NodeTypes.INTERPOLATION) {
    node.content = processExpression(
      node.content as SimpleExpressionNode,
      context,
    )
  } else if (node.type === NodeTypes.ELEMENT) {
    // 解析在element元素上的指令
    // handle directives on element
    for (let i = 0; i < node.props.length; i++) {
      const dir = node.props[i]

      // do not process for v-on & v-for since they are special handled
      // v-for 表达式值有专门处理: parseForExpression
      if (dir.type === NodeTypes.DIRECTIVE && dir.name !== 'for') {
        const exp = dir.exp
        const arg = dir.arg

        // 处理指令值节点

        // do not process exp if this is v-on:arg - we need special handling
        // for wrapping inline statements.
        if (
          exp &&
          exp.type === NodeTypes.SIMPLE_EXPRESSION && // 基本表达式值
          !(dir.name === 'on' && arg) // 不处理 v-on:arg 对应的表达式值，有专门插件处理
        ) {
          dir.exp = processExpression(
            exp, // 表达式值
            context,
            // slot args must be processed as function params
<<<<<<< HEAD
            dir.name === 'slot' // slot指令的参数内容 作为一个函数的参数来校验格式
=======
            dir.name === 'slot',
>>>>>>> 261fb7ce
          )
        }

        // 处理参数节点（动态指令）

        if (arg && arg.type === NodeTypes.SIMPLE_EXPRESSION && !arg.isStatic) {
          dir.arg = processExpression(arg, context)
        }
      }
    }
  }
}

interface PrefixMeta {
  prefix?: string
  isConstant: boolean
  start: number
  end: number
  scopeIds?: Set<string>
}

// Important: since this function uses Node.js only dependencies, it should
// always be used with a leading !__BROWSER__ check so that it can be
// tree-shaken from the browser build.
export function processExpression(
  node: SimpleExpressionNode,
  context: TransformContext,
  // some expressions like v-slot props & v-for aliases should be parsed as
  // function params
  asParams = false,
  // v-on handler values may contain multiple statements
  asRawStatements = false,
  localVars: Record<string, number> = Object.create(context.identifiers),
): ExpressionNode {
  if (__BROWSER__) {
    if (__DEV__) {
      // simple in-browser validation (same logic in 2.x)
      validateBrowserExpression(node, context, asParams, asRawStatements)
    }
    return node
  }

  // TODO: analyze - !__BROWSER__ (cfs)

  if (!context.prefixIdentifiers || !node.content.trim()) {
    return node
  }

  const { inline, bindingMetadata } = context
  const rewriteIdentifier = (raw: string, parent?: Node, id?: Identifier) => {
    const type = hasOwn(bindingMetadata, raw) && bindingMetadata[raw]
    if (inline) {
      // x = y
      const isAssignmentLVal =
        parent && parent.type === 'AssignmentExpression' && parent.left === id
      // x++
      const isUpdateArg =
        parent && parent.type === 'UpdateExpression' && parent.argument === id
      // ({ x } = y)
      const isDestructureAssignment =
        parent && isInDestructureAssignment(parent, parentStack)
      const isNewExpression = parent && isInNewExpression(parentStack)
      const wrapWithUnref = (raw: string) => {
        const wrapped = `${context.helperString(UNREF)}(${raw})`
        return isNewExpression ? `(${wrapped})` : wrapped
      }

      if (
        isConst(type) ||
        type === BindingTypes.SETUP_REACTIVE_CONST ||
        localVars[raw]
      ) {
        return raw
      } else if (type === BindingTypes.SETUP_REF) {
        return `${raw}.value`
      } else if (type === BindingTypes.SETUP_MAYBE_REF) {
        // const binding that may or may not be ref
        // if it's not a ref, then assignments don't make sense -
        // so we ignore the non-ref assignment case and generate code
        // that assumes the value to be a ref for more efficiency
        return isAssignmentLVal || isUpdateArg || isDestructureAssignment
          ? `${raw}.value`
          : wrapWithUnref(raw)
      } else if (type === BindingTypes.SETUP_LET) {
        if (isAssignmentLVal) {
          // let binding.
          // this is a bit more tricky as we need to cover the case where
          // let is a local non-ref value, and we need to replicate the
          // right hand side value.
          // x = y --> isRef(x) ? x.value = y : x = y
          const { right: rVal, operator } = parent as AssignmentExpression
          const rExp = rawExp.slice(rVal.start! - 1, rVal.end! - 1)
          const rExpString = stringifyExpression(
            processExpression(
              createSimpleExpression(rExp, false),
              context,
              false,
              false,
              knownIds,
            ),
          )
          return `${context.helperString(IS_REF)}(${raw})${
            context.isTS ? ` //@ts-ignore\n` : ``
          } ? ${raw}.value ${operator} ${rExpString} : ${raw}`
        } else if (isUpdateArg) {
          // make id replace parent in the code range so the raw update operator
          // is removed
          id!.start = parent!.start
          id!.end = parent!.end
          const { prefix: isPrefix, operator } = parent as UpdateExpression
          const prefix = isPrefix ? operator : ``
          const postfix = isPrefix ? `` : operator
          // let binding.
          // x++ --> isRef(a) ? a.value++ : a++
          return `${context.helperString(IS_REF)}(${raw})${
            context.isTS ? ` //@ts-ignore\n` : ``
          } ? ${prefix}${raw}.value${postfix} : ${prefix}${raw}${postfix}`
        } else if (isDestructureAssignment) {
          // TODO
          // let binding in a destructure assignment - it's very tricky to
          // handle both possible cases here without altering the original
          // structure of the code, so we just assume it's not a ref here
          // for now
          return raw
        } else {
          return wrapWithUnref(raw)
        }
      } else if (type === BindingTypes.PROPS) {
        // use __props which is generated by compileScript so in ts mode
        // it gets correct type
        return genPropsAccessExp(raw)
      } else if (type === BindingTypes.PROPS_ALIASED) {
        // prop with a different local alias (from defineProps() destructure)
        return genPropsAccessExp(bindingMetadata.__propsAliases![raw])
      }
    } else {
      if (
        (type && type.startsWith('setup')) ||
        type === BindingTypes.LITERAL_CONST
      ) {
        // setup bindings in non-inline mode
        return `$setup.${raw}`
      } else if (type === BindingTypes.PROPS_ALIASED) {
        return `$props['${bindingMetadata.__propsAliases![raw]}']`
      } else if (type) {
        return `$${type}.${raw}`
      }
    }

    // fallback to ctx
    return `_ctx.${raw}`
  }

  // fast path if expression is a simple identifier.
  const rawExp = node.content

  let ast = node.ast

  if (ast === false) {
    // ast being false means it has caused an error already during parse phase
    return node
  }

  if (ast === null || (!ast && isSimpleIdentifier(rawExp))) {
    const isScopeVarReference = context.identifiers[rawExp]
    const isAllowedGlobal = isGloballyAllowed(rawExp)
    const isLiteral = isLiteralWhitelisted(rawExp)
    if (
      !asParams &&
      !isScopeVarReference &&
      !isLiteral &&
      (!isAllowedGlobal || bindingMetadata[rawExp])
    ) {
      // const bindings exposed from setup can be skipped for patching but
      // cannot be hoisted to module scope
      if (isConst(bindingMetadata[rawExp])) {
        node.constType = ConstantTypes.CAN_SKIP_PATCH
      }
      node.content = rewriteIdentifier(rawExp)
    } else if (!isScopeVarReference) {
      if (isLiteral) {
        node.constType = ConstantTypes.CAN_STRINGIFY
      } else {
        node.constType = ConstantTypes.CAN_HOIST
      }
    }
    return node
  }

  if (!ast) {
    // exp needs to be parsed differently:
    // 1. Multiple inline statements (v-on, with presence of `;`): parse as raw
    //    exp, but make sure to pad with spaces for consistent ranges
    // 2. Expressions: wrap with parens (for e.g. object expressions)
    // 3. Function arguments (v-for, v-slot): place in a function argument position
    const source = asRawStatements
      ? ` ${rawExp} `
      : `(${rawExp})${asParams ? `=>{}` : ``}`
    try {
      ast = parseExpression(source, {
        sourceType: 'module',
        plugins: context.expressionPlugins,
      })
    } catch (e: any) {
      context.onError(
        createCompilerError(
          ErrorCodes.X_INVALID_EXPRESSION,
          node.loc,
          undefined,
          e.message,
        ),
      )
      return node
    }
  }

  type QualifiedId = Identifier & PrefixMeta
  const ids: QualifiedId[] = []
  const parentStack: Node[] = []
  const knownIds: Record<string, number> = Object.create(context.identifiers)

  walkIdentifiers(
    ast,
    (node, parent, _, isReferenced, isLocal) => {
      if (isStaticPropertyKey(node, parent!)) {
        return
      }
      // v2 wrapped filter call
      if (__COMPAT__ && node.name.startsWith('_filter_')) {
        return
      }

      const needPrefix = isReferenced && canPrefix(node)
      if (needPrefix && !isLocal) {
        if (isStaticProperty(parent!) && parent.shorthand) {
          // property shorthand like { foo }, we need to add the key since
          // we rewrite the value
          ;(node as QualifiedId).prefix = `${node.name}: `
        }
        node.name = rewriteIdentifier(node.name, parent, node)
        ids.push(node as QualifiedId)
      } else {
        // The identifier is considered constant unless it's pointing to a
        // local scope variable (a v-for alias, or a v-slot prop)
        if (
          !(needPrefix && isLocal) &&
          parent.type !== 'CallExpression' &&
          parent.type !== 'NewExpression' &&
          parent.type !== 'MemberExpression'
        ) {
          ;(node as QualifiedId).isConstant = true
        }
        // also generate sub-expressions for other identifiers for better
        // source map support. (except for property keys which are static)
        ids.push(node as QualifiedId)
      }
    },
    true, // invoke on ALL identifiers
    parentStack,
    knownIds,
  )

  // We break up the compound expression into an array of strings and sub
  // expressions (for identifiers that have been prefixed). In codegen, if
  // an ExpressionNode has the `.children` property, it will be used instead of
  // `.content`.
  const children: CompoundExpressionNode['children'] = []
  ids.sort((a, b) => a.start - b.start)
  ids.forEach((id, i) => {
    // range is offset by -1 due to the wrapping parens when parsed
    const start = id.start - 1
    const end = id.end - 1
    const last = ids[i - 1]
    const leadingText = rawExp.slice(last ? last.end - 1 : 0, start)
    if (leadingText.length || id.prefix) {
      children.push(leadingText + (id.prefix || ``))
    }
    const source = rawExp.slice(start, end)
    children.push(
      createSimpleExpression(
        id.name,
        false,
        {
          start: advancePositionWithClone(node.loc.start, source, start),
          end: advancePositionWithClone(node.loc.start, source, end),
          source,
        },
        id.isConstant
          ? ConstantTypes.CAN_STRINGIFY
          : ConstantTypes.NOT_CONSTANT,
      ),
    )
    if (i === ids.length - 1 && end < rawExp.length) {
      children.push(rawExp.slice(end))
    }
  })

  let ret
  if (children.length) {
    ret = createCompoundExpression(children, node.loc)
    ret.ast = ast
  } else {
    ret = node
    ret.constType = ConstantTypes.CAN_STRINGIFY
  }
  ret.identifiers = Object.keys(knownIds)
  return ret
}

function canPrefix(id: Identifier) {
  // skip whitelisted globals
  if (isGloballyAllowed(id.name)) {
    return false
  }
  // special case for webpack compilation
  if (id.name === 'require') {
    return false
  }
  return true
}

export function stringifyExpression(exp: ExpressionNode | string): string {
  if (isString(exp)) {
    return exp
  } else if (exp.type === NodeTypes.SIMPLE_EXPRESSION) {
    return exp.content
  } else {
    return (exp.children as (ExpressionNode | string)[])
      .map(stringifyExpression)
      .join('')
  }
}

function isConst(type: unknown) {
  return (
    type === BindingTypes.SETUP_CONST || type === BindingTypes.LITERAL_CONST
  )
}<|MERGE_RESOLUTION|>--- conflicted
+++ resolved
@@ -46,15 +46,8 @@
 
 const isLiteralWhitelisted = /*#__PURE__*/ makeMap('true,false,null,this')
 
-<<<<<<< HEAD
-// a heuristic safeguard to bail constant expressions on presence of
-// likely function invocation and member access
-const constantBailRE = /\w\s*\(|\.[^\d]/
-
 // 处理插值表达式内容，指令属性节点值表达式，排除v-for和v-on:arg属性节点
 // 在浏览器中只需要节点验证表达式的语法规则：validateBrowserExpression
-=======
->>>>>>> 261fb7ce
 export const transformExpression: NodeTransform = (node, context) => {
   if (node.type === NodeTypes.INTERPOLATION) {
     node.content = processExpression(
@@ -86,11 +79,7 @@
             exp, // 表达式值
             context,
             // slot args must be processed as function params
-<<<<<<< HEAD
-            dir.name === 'slot' // slot指令的参数内容 作为一个函数的参数来校验格式
-=======
-            dir.name === 'slot',
->>>>>>> 261fb7ce
+            dir.name === 'slot', // slot指令的参数内容 作为一个函数的参数来校验格式
           )
         }
 
