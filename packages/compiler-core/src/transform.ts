import { TransformOptions } from './options'
import {
  RootNode,
  NodeTypes,
  ParentNode,
  TemplateChildNode,
  ElementNode,
  DirectiveNode,
  Property,
  ExpressionNode,
  createSimpleExpression,
  JSChildNode,
  SimpleExpressionNode,
  ElementTypes,
  CacheExpression,
  createCacheExpression,
  TemplateLiteral,
  createVNodeCall,
  ConstantTypes
} from './ast'
import {
  isString,
  isArray,
  NOOP,
  PatchFlags,
  PatchFlagNames,
  EMPTY_OBJ,
  capitalize,
  camelize
} from '@vue/shared'
import { defaultOnError, defaultOnWarn } from './errors'
import {
  TO_DISPLAY_STRING,
  FRAGMENT,
  helperNameMap,
  CREATE_BLOCK,
  CREATE_COMMENT,
  OPEN_BLOCK,
  CREATE_VNODE
} from './runtimeHelpers'
import { isVSlot } from './utils'
import { hoistStatic, isSingleElementRoot } from './transforms/hoistStatic'
import { CompilerCompatOptions } from './compat/compatConfig'

// There are two types of transforms:
//
// - NodeTransform:
//   Transforms that operate directly on a ChildNode. NodeTransforms may mutate,
//   replace or remove the node being processed.
export type NodeTransform = (
  node: RootNode | TemplateChildNode,
  context: TransformContext
) => void | (() => void) | (() => void)[]

// - DirectiveTransform:
//   Transforms that handles a single directive attribute on an element.
//   It translates the raw directive into actual props for the VNode.
export type DirectiveTransform = (
  dir: DirectiveNode,
  node: ElementNode,
  context: TransformContext,
  // a platform specific compiler can import the base transform and augment
  // it by passing in this optional argument.
  augmentor?: (ret: DirectiveTransformResult) => DirectiveTransformResult
) => DirectiveTransformResult

export interface DirectiveTransformResult {
  props: Property[]
  needRuntime?: boolean | symbol
  ssrTagParts?: TemplateLiteral['elements']
}

// A structural directive transform is a technically a NodeTransform;
// Only v-if and v-for fall into this category.
export type StructuralDirectiveTransform = (
  node: ElementNode,
  dir: DirectiveNode,
  context: TransformContext
) => void | (() => void)

export interface ImportItem {
  exp: string | ExpressionNode
  path: string
}

export interface TransformContext
  extends Required<
      Omit<TransformOptions, 'filename' | keyof CompilerCompatOptions>
    >,
    CompilerCompatOptions {
  selfName: string | null
  root: RootNode
  helpers: Map<symbol, number>
  components: Set<string>
  directives: Set<string>
  hoists: (JSChildNode | null)[]
  imports: ImportItem[]
  temps: number
  cached: number
  identifiers: { [name: string]: number | undefined }
  scopes: {
    vFor: number
    vSlot: number
    vPre: number
    vOnce: number
  }
  parent: ParentNode | null
  childIndex: number
  currentNode: RootNode | TemplateChildNode | null
  helper<T extends symbol>(name: T): T
  removeHelper<T extends symbol>(name: T): void
  helperString(name: symbol): string
  replaceNode(node: TemplateChildNode): void
  removeNode(node?: TemplateChildNode): void
  onNodeRemoved(): void
  addIdentifiers(exp: ExpressionNode | string): void
  removeIdentifiers(exp: ExpressionNode | string): void
  hoist(exp: JSChildNode): SimpleExpressionNode
  cache<T extends JSChildNode>(exp: T, isVNode?: boolean): CacheExpression | T
  constantCache: Map<TemplateChildNode, ConstantTypes>

  // 2.x Compat only
  filters?: Set<string>
}

export function createTransformContext(
  root: RootNode,
  {
    filename = '',
    prefixIdentifiers = false,
    hoistStatic = false,
    cacheHandlers = false,
    nodeTransforms = [],
    directiveTransforms = {},
    transformHoist = null,
    isBuiltInComponent = NOOP,
    isCustomElement = NOOP,
    expressionPlugins = [],
    scopeId = null,
    slotted = true,
    ssr = false,
    ssrCssVars = ``,
    bindingMetadata = EMPTY_OBJ,
    inline = false,
    isTS = false,
    onError = defaultOnError,
    onWarn = defaultOnWarn,
    compatConfig
  }: TransformOptions
): TransformContext {
  const nameMatch = filename.replace(/\?.*$/, '').match(/([^/\\]+)\.\w+$/)
  const context: TransformContext = {
    // options
    selfName: nameMatch && capitalize(camelize(nameMatch[1])),
    prefixIdentifiers,
    hoistStatic,
    cacheHandlers,
    nodeTransforms,
    directiveTransforms,
    transformHoist,
    isBuiltInComponent,
    isCustomElement,
    expressionPlugins,
    scopeId,
    slotted,
    ssr,
    ssrCssVars,
    bindingMetadata,
    inline,
    isTS, //ts 格式，编译成ts代码
    onError,
    onWarn,
    compatConfig,

    // state
    root,
    helpers: new Map(), // 收集 在创建vnode时要用到的函数，为了在渲染阶段可以调用这些的函数去创建对应的虚拟节点，如：openBlock、createBlock、createVNode等
    components: new Set(), // 保存用户自定义的组件标签名
    directives: new Set(),
    hoists: [],
    imports: [],
    constantCache: new Map(),
    temps: 0,
    cached: 0,
    identifiers: Object.create(null),
    scopes: {
      vFor: 0,
      vSlot: 0, // 上下文识别到slot指令属性，添加transform slot插件时：加1；执行完transform slot插件时：减1，以此来判断是否包含在另一个slot中
      vPre: 0,
      vOnce: 0
    },
    parent: null,
    currentNode: root,
    childIndex: 0,

    // methods
    helper(name) {
      const count = context.helpers.get(name) || 0
      context.helpers.set(name, count + 1)
      return name
    },
    removeHelper(name) {
      const count = context.helpers.get(name)
      if (count) {
        const currentCount = count - 1
        if (!currentCount) {
          context.helpers.delete(name)
        } else {
          context.helpers.set(name, currentCount)
        }
      }
    },
    helperString(name) {
      // 获取对应的运行时函数名
      return `_${helperNameMap[context.helper(name)]}`
    },
    replaceNode(node) {
      /* istanbul ignore if */
      if (__DEV__) {
        if (!context.currentNode) {
          throw new Error(`Node being replaced is already removed.`)
        }
        if (!context.parent) {
          throw new Error(`Cannot replace root node.`)
        }
      }
      context.parent!.children[context.childIndex] = context.currentNode = node
    },
    removeNode(node) {
      if (__DEV__ && !context.parent) {
        throw new Error(`Cannot remove root node.`)
      }
      const list = context.parent!.children
      const removalIndex = node
        ? list.indexOf(node)
        : context.currentNode
          ? context.childIndex
          : -1
      /* istanbul ignore if */
      if (__DEV__ && removalIndex < 0) {
        throw new Error(`node being removed is not a child of current parent`)
      }
      if (!node || node === context.currentNode) {
        // current node removed
        // 移除当前节点，如v-if transform
        context.currentNode = null
        context.onNodeRemoved()
      } else {
        // 移除指定节点，如v-if transform
        // sibling node removed
        if (context.childIndex > removalIndex) {
          context.childIndex--
          context.onNodeRemoved()
        }
      }
      context.parent!.children.splice(removalIndex, 1)
    },
    onNodeRemoved: () => {},
    addIdentifiers(exp) {
      // identifier tracking only happens in non-browser builds.
      if (!__BROWSER__) {
        if (isString(exp)) {
          addId(exp)
        } else if (exp.identifiers) {
          exp.identifiers.forEach(addId)
        } else if (exp.type === NodeTypes.SIMPLE_EXPRESSION) {
          addId(exp.content)
        }
      }
    },
    removeIdentifiers(exp) {
      if (!__BROWSER__) {
        if (isString(exp)) {
          removeId(exp)
        } else if (exp.identifiers) {
          exp.identifiers.forEach(removeId)
        } else if (exp.type === NodeTypes.SIMPLE_EXPRESSION) {
          removeId(exp.content)
        }
      }
    },
    hoist(exp) {
      // 静态节点、静态节点属性props、静态文本节点的codegenNode
      context.hoists.push(exp)

      // 重新生成节点的codegenNode
      const identifier = createSimpleExpression(
        // codegen时，对应的变量名字，如 <div><i :class="red">1</i>abc</div>，
        // 其中静态abc节点： 'const _hoisted_1 = /*#__PURE__*/_createTextVNode("abc")'
        `_hoisted_${context.hoists.length}`, // 静态节点的变量名，按添加顺序命名
        false,
        exp.loc,
        ConstantTypes.CAN_HOIST
      )
      identifier.hoisted = exp
      return identifier
    },
    cache(exp, isVNode = false) {
      return createCacheExpression(++context.cached, exp, isVNode)
    }
  }

  if (__COMPAT__) {
    context.filters = new Set()
  }

  function addId(id: string) {
    const { identifiers } = context
    if (identifiers[id] === undefined) {
      identifiers[id] = 0
    }
    identifiers[id]!++
  }

  function removeId(id: string) {
    context.identifiers[id]!--
  }

  return context
}

/**
 *
 * @param root - 模版对应的 ast 语法树
 * @param options
 */
export function transform(root: RootNode, options: TransformOptions) {
  const context = createTransformContext(root, options)

  // 遍历解析ast上的每个节点，运用专门的nodeTransform解析插件和指令分析插件去解析所有ast节点;
  // 如：文本节点合并、删减style/script节点等，解析节点的props属性列表、解析指令、调整节点格式，生成patchFlag等，为相关节点生成相应的codegen和转换js格式节点
  traverseNode(root, context)

  // 静态提升： 元素节点、文本节点、属性节点
  // 在之后ast生成该节点的渲染片段时，可以直接用这个变量替换对应位置的渲染片段，
  // 同时生成渲染函数时，可以先执行这个静态节点，得到对应vnode，在执行渲染函数时，不必花时间去执行生成这个vnode
  if (options.hoistStatic) {
    // 节点静态标记 => 生成静态节点 => 提升静态节点（生成VNode） => 最终加速渲染函数执行
    hoistStatic(root, context)
  }

  // 非ssr环境下，创建ast root根节点的codegenNode
  // 即创建根节点的 js ast 节点
  if (!options.ssr) {
    createRootCodegen(root, context)
  }

  // 补充设置root的相关信息
  // finalize meta information
  root.helpers = [...context.helpers.keys()] // 此root的helper 列表
  root.components = [...context.components] // 保存用户自定义的组件标签名，transformElement
  root.directives = [...context.directives] // 用户自定义的指令名，transformElement - buildDirectiveArgs
  root.imports = context.imports
<<<<<<< HEAD
  root.hoists = context.hoists // 需要静态提升的 codegenNode列表
  root.temps = context.temps // 临时变量个数
  root.cached = context.cached // 缓存编译结果，如 v-once
=======
  root.hoists = context.hoists
  root.temps = context.temps
  root.cached = context.cached

  if (__COMPAT__) {
    root.filters = [...context.filters!]
  }
>>>>>>> 4f17be7b
}

// 创建vue ast 根节点的 js ast 节点
// 情况：
// 1、 vue模版只有一个根元素：（1）element 类型，则选其codegenNode；（2）除 element类型外，如，IfNode、forNode则选其child
// 2、 vue模版有多个根元素：创建一个fragment节点，作为其codegenNode
function createRootCodegen(root: RootNode, context: TransformContext) {
  const { helper, removeHelper } = context
  const { children } = root
  if (children.length === 1) {
    // vue模版只有一个根元素

    const child = children[0]

    // template: '<div>...</div>'
    // if the single child is an element, turn it into a block.
    if (isSingleElementRoot(root, child) && child.codegenNode) {
      // vue模版的根节点为非slot的 标签元素

      // single element root is never hoisted so codegenNode will never be
      // SimpleExpressionNode
      const codegenNode = child.codegenNode
      if (codegenNode.type === NodeTypes.VNODE_CALL) {
        if (!codegenNode.isBlock) {
          removeHelper(CREATE_VNODE)
          // 如 template: '<div>hello {{ "world" }} !</div>'
          // 如 组件 - template: '<component-demo>...</component-demo>'
          codegenNode.isBlock = true
          helper(OPEN_BLOCK)
          helper(CREATE_BLOCK)
        }
      }
      root.codegenNode = codegenNode
    } else {
      // - single <slot/>, IfNode, ForNode: already blocks. slot、if、for节点已经被转换处理为相应类型
      // - single text node: always patched.
      // root codegen falls through via genNode()
      root.codegenNode = child
    }
  } else if (children.length > 1) {
    // vue模版有多个根元素：创建fragment节点，根节点作为其子节点
    // root has multiple nodes - return a fragment block.

    let patchFlag = PatchFlags.STABLE_FRAGMENT
    let patchFlagText = PatchFlagNames[PatchFlags.STABLE_FRAGMENT] // 'STABLE_FRAGMENT'

    // check if the fragment actually contains a single valid child with
    // the rest being comments
    if (
      __DEV__ &&
      children.filter(c => c.type !== NodeTypes.COMMENT).length === 1 // 如果其它节点都是注释节点
    ) {
      // 模版 只有一个是有效的根节点，其它根节点都是注释
      patchFlag |= PatchFlags.DEV_ROOT_FRAGMENT
      patchFlagText += `, ${PatchFlagNames[PatchFlags.DEV_ROOT_FRAGMENT]}` // DEV_ROOT_FRAGMENT
    }
    // 多个根节点
    root.codegenNode = createVNodeCall(
      context,
      helper(FRAGMENT), // FRAGMENT = Symbol(__DEV__ ? `Fragment` : ``)
      undefined,
      root.children,
      patchFlag + (__DEV__ ? ` /* ${patchFlagText} */` : ``),
      undefined,
      undefined,
      true
    )
  } else {
    // no children = noop. codegen will return null.
    // 即 ast 根节点没有 codegenNode
  }
}

// 处理当前节点的子节点
export function traverseChildren(
  parent: ParentNode,
  context: TransformContext
) {
  let i = 0
  const nodeRemoved = () => {
    i--
  }
  // 如果存在子节点
  for (; i < parent.children.length; i++) {
    const child = parent.children[i]
    if (isString(child)) continue
    context.parent = parent // 当前节点的父节点
    context.childIndex = i // 子节点位置
    context.onNodeRemoved = nodeRemoved
    traverseNode(child, context) // 遍历处理子节点
  }
}

/**
 * 遍历解析每个ast语法树节点，同时运用nodeTransforms/directiveTransform中的每个插件就解析与转换节点信息格式，得到对应的codegen
 * @param node
 * @param context
 */
export function traverseNode(
  node: RootNode | TemplateChildNode, // ast 语法树的根节点，或 如 v-if的子节点列表（在解析v-if指令时，会遍历解析其子节点）
  context: TransformContext
) {
  context.currentNode = node // 当前在处理的节点
  // apply transform plugins
  /**
   *
   * nodeTransforms = [
       transformOnce,                 // 处理 v-once 指令属性节点，编译一次节点，不进行再次编译，缓存codegenNode
       transformIf,                   // 处理 v-if 指令属性节点，在添加插件时，会先插件一个新的if branch node分支流节点，将之后的else-f、else节点移进来，创建if codegenNode，并将else-if、else的codegenNode链式绑定到if分支流节点
       transformFor,                  // 处理 v-for 指令属性节点，在添加插件时，创建一个新的forNode节点并替换当前的节点，同时初步设置节点的 codegenNode；然后在执行插件阶段，完善 codegenNode 的 arguments，即根据子节点列表设置for节点的子元素列表和遍历回调方法
       ...(!__BROWSER__ && prefixIdentifiers
        ? [
        // order is important
          trackVForSlotScopes,        // 注意 非浏览器，如node下cfs
          transformExpression         // 注意 非浏览器
        ]
        : __BROWSER__ && __DEV__
          ? [transformExpression]     // 处理插值表达式内容，指令属性节点值表达式，排除v-for和v-on:arg属性节点，在浏览器中只需要节点验证表达式值的js语法规则：validateBrowserExpression
          : []),
       transformSlotOutlet,           // 处理slot元素组件：name属性、其它属性prop节点列表（处理方式buildProps，同transformElements）
       transformElement,              // 处理html元素节点或组件节点，解析元素节点的prop属性列表（on/bind/model/text/html/show/is）、v-slot指令与默认/具名插槽转换、patchFlag信息、用户定义的指令等，为当前节点的ast生成对应的codegen vnode执行函数节点
       trackSlotScopes,               // 处理并跟踪节点的slot指令，通过计数来识别出是否内嵌了slot指令，为transformElement检测是否定义了动态slot，创建对应的patchflag信息
       transformText,                 // 处理 连续子文本节点/表达式节点 的合并；或 如果即包含文本又包含其它类型节点时，则需要设置该子节点文本/表达式的diff patch codegenNode 信息，同时也重新定义当前节点的子节点配置
       ignoreSideEffectTags,          // 删减style/script元素节点
       ...[
        transformStyle,               // 不返回回调转换插件， html元素全部转换静态style属性为对应的动态style指令属性节点
        ...(__DEV__ ? [warnTransitionChildren] : []) // transition组件只接收一个子元素/子组件
       ],
       transformHoist: __BROWSER__ ? null : stringifyStatic
    ]
   */
  const { nodeTransforms } = context // transform 节点所有插件列表
  const exitFns = [] // 存储 nodeTransforms 的回调函数
  // 获取当前节点所对应的插件列表
  for (let i = 0; i < nodeTransforms.length; i++) {
    // ast根节点 type: NodeTypes.ROOT，初次会运行transformText

    const onExit = nodeTransforms[i](node, context)
    if (onExit) {
      // 当前节点是否添加对应的转换插件，注意添加插件后，先执行最新添加的插件，即由后向前执行
      if (isArray(onExit)) {
        exitFns.push(...onExit)
      } else {
        exitFns.push(onExit)
      }
    }
    if (!context.currentNode) {
      // 如 在运用插件调整过程中，节点可能会被删除，如style/script元素节点
      // 如 在解析if分支流节点中，会将else-if/else移动到if分支节点下，而在if transform中，会继续遍历traverseNode解析else-if/else下的子节点列表内容。
      // node was removed
      return
    } else {
      // node may have been replaced
      // 保持当前循环的节点不变，继续处理当前节点中的内容
      // 如将v-for对应的节点，重新生成一个for类型的节点，并替换当前节点，如 node type: NodeTypes.FOR
      // 如 v-if  type: NodeTypes.IF
      node = context.currentNode
    }
  }

  switch (node.type) {
    case NodeTypes.COMMENT:
      if (!context.ssr) {
        // inject import for the Comment symbol, which is needed for creating
        // comment nodes with `createVNode`
        context.helper(CREATE_COMMENT)
      }
      break
    case NodeTypes.INTERPOLATION:
      // no need to traverse, but we need to inject toString helper
      if (!context.ssr) {
        context.helper(TO_DISPLAY_STRING)
      }
      break

    // for container types, further traverse downwards
    case NodeTypes.IF:
      for (let i = 0; i < node.branches.length; i++) {
        traverseNode(node.branches[i], context)
      }
      break
    case NodeTypes.IF_BRANCH:
    case NodeTypes.FOR:
    case NodeTypes.ELEMENT:
    case NodeTypes.ROOT: // 一开始遍历跟节点
      traverseChildren(node, context) // 如果存在子节点，继续遍历
      break
  }

  // 先处理子节点的transform
  // 节点的 transforms 插件列表，依次从后往前执行，即后添加先执行
  context.currentNode = node
  let i = exitFns.length
  while (i--) {
    exitFns[i]()
  }
}

/**
 * 统一格式创建指令的的transform插件，如 v-if、v-for
 * @param name 指令名
 * @param fn 指令回调
 *
 * 注意： template元素中具有v-slot时，会单独处理v-if、v-for
 */
export function createStructuralDirectiveTransform(
  name: string | RegExp, // 指令名 如 ，/^(if|else|else-if)$/、'for'
  fn: StructuralDirectiveTransform // 指令回调
): NodeTransform {
  const matches = isString(name)
    ? (n: string) => n === name // 如 v-for 的 'for'
    : (n: string) => name.test(n) // 如 v-if 的 /^(if|else|else-if)$/

  // 返回 v-if、v-for 的 transform 插件
  // 添加阶段时，会执行这个返回方法
  return (node, context) => {
    if (node.type === NodeTypes.ELEMENT) {
      const { props } = node
      // structural directive transforms are not concerned with slots
      // as they are handled separately in vSlot.ts
      if (node.tagType === ElementTypes.TEMPLATE && props.some(isVSlot)) {
        // 跳过v-if/v-for节点 <template v-slot></template>，在vSlot transform插件中解析
        return
      }
      const exitFns = []
      for (let i = 0; i < props.length; i++) {
        const prop = props[i]

        // 匹配v-if、 v-for （先创建v-if transform插件）
        if (prop.type === NodeTypes.DIRECTIVE && matches(prop.name)) {
          // structural directives are removed to avoid infinite recursion
          // also we remove them *before* applying so that it can further
          // traverse itself in case it moves the node around
          // 移除该指令节点
          props.splice(i, 1) // 已在父节点中v-if 处理子节点列表中的 v-if
          i--

          // 添加 transform 插件
          const onExit = fn(node, prop, context)
          if (onExit) exitFns.push(onExit)
        }
      }

      // 返回transform插件列表
      return exitFns
    }
  }
}<|MERGE_RESOLUTION|>--- conflicted
+++ resolved
@@ -351,19 +351,13 @@
   root.components = [...context.components] // 保存用户自定义的组件标签名，transformElement
   root.directives = [...context.directives] // 用户自定义的指令名，transformElement - buildDirectiveArgs
   root.imports = context.imports
-<<<<<<< HEAD
   root.hoists = context.hoists // 需要静态提升的 codegenNode列表
   root.temps = context.temps // 临时变量个数
   root.cached = context.cached // 缓存编译结果，如 v-once
-=======
-  root.hoists = context.hoists
-  root.temps = context.temps
-  root.cached = context.cached
 
   if (__COMPAT__) {
     root.filters = [...context.filters!]
   }
->>>>>>> 4f17be7b
 }
 
 // 创建vue ast 根节点的 js ast 节点
