--- conflicted
+++ resolved
@@ -70,19 +70,12 @@
   // instrument length-altering mutation methods to avoid length being tracked
   // which leads to infinite loops in some cases (#2137)
   ;(['push', 'pop', 'shift', 'unshift', 'splice'] as const).forEach(key => {
-<<<<<<< HEAD
-    const method = Array.prototype[key] as any
     // 重新封装array这些方法
-    instrumentations[key] = function(this: unknown[], ...args: unknown[]) {
+    instrumentations[key] = function (this: unknown[], ...args: unknown[]) {
       // 开始执行这些方法时：停止跟踪数据变化，避免因数组长度变化而导致的无限更新
       pauseTracking()
       // 会触发数组对象proxy: 先触发get获取操作索引；再触发set进行设值，并触发依赖更新（类型ADD)
-      const res = method.apply(this, args)
-=======
-    instrumentations[key] = function (this: unknown[], ...args: unknown[]) {
-      pauseTracking()
       const res = (toRaw(this) as any)[key].apply(this, args)
->>>>>>> 03abc257
       resetTracking()
       return res
     }
