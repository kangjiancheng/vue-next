--- conflicted
+++ resolved
@@ -1,9 +1,4 @@
-import {
-  toRaw,
-  shallowReactive,
-  trigger,
-  TriggerOpTypes
-} from '@vue/reactivity'
+import { toRaw, shallowReactive } from '@vue/reactivity'
 import {
   EMPTY_OBJ,
   camelize,
@@ -19,16 +14,10 @@
   makeMap,
   isReservedProp,
   EMPTY_ARR,
-  def,
-  extend
+  def
 } from '@vue/shared'
 import { warn } from './warning'
-import {
-  Data,
-  ComponentInternalInstance,
-  ComponentOptions,
-  Component
-} from './component'
+import { Data, ComponentInternalInstance } from './component'
 import { isEmitListener } from './componentEmits'
 import { InternalObjectKey } from './vnode'
 
@@ -58,8 +47,8 @@
   | { (): T }
   | PropMethod<T>
 
-type PropMethod<T, TConstructor = any> = T extends (...args: any) => any // if is function with args
-  ? { new (): TConstructor; (): T; readonly prototype: TConstructor } // Create Function like constructor
+type PropMethod<T> = T extends (...args: any) => any // if is function with args
+  ? { new (): T; (): T; readonly proptotype: Function } // Create Function like constructor
   : never
 
 type RequiredKeys<T, MakeDefaultRequired> = {
@@ -78,12 +67,10 @@
 type InferPropType<T> = T extends null
   ? any // null & true would fail to infer
   : T extends { type: null | true }
-    ? any // As TS issue https://github.com/Microsoft/TypeScript/issues/14829 // somehow `ObjectConstructor` when inferred from { (): T } becomes `any` // `BooleanConstructor` when inferred from PropConstructor(with PropMethod) becomes `Boolean`
+    ? any // somehow `ObjectConstructor` when inferred from { (): T } becomes `any`
     : T extends ObjectConstructor | { type: ObjectConstructor }
       ? { [key: string]: any }
-      : T extends BooleanConstructor | { type: BooleanConstructor }
-        ? boolean
-        : T extends Prop<infer V> ? V : T
+      : T extends Prop<infer V> ? V : T
 
 export type ExtractPropTypes<
   O,
@@ -107,7 +94,7 @@
 
 // normalized value is a tuple of the actual normalized options
 // and an array of prop keys that need value casting (booleans and defaults)
-export type NormalizedPropsOptions = [Record<string, NormalizedProp>, string[]]
+type NormalizedPropsOptions = [Record<string, NormalizedProp>, string[]]
 
 export function initProps(
   instance: ComponentInternalInstance,
@@ -119,16 +106,17 @@
   const attrs: Data = {}
   def(attrs, InternalObjectKey, 1)
   setFullProps(instance, rawProps, props, attrs)
+  const options = instance.type.props
   // validation
-  if (__DEV__) {
-    validateProps(props, instance.type)
+  if (__DEV__ && options && rawProps) {
+    validateProps(props, options)
   }
 
   if (isStateful) {
     // stateful
     instance.props = isSSR ? props : shallowReactive(props)
   } else {
-    if (!instance.type.props) {
+    if (!options) {
       // functional w/ optional props, props === attrs
       instance.props = attrs
     } else {
@@ -150,8 +138,9 @@
     attrs,
     vnode: { patchFlag }
   } = instance
+  const rawOptions = instance.type.props
   const rawCurrentProps = toRaw(props)
-  const [options] = normalizePropsOptions(instance.type)
+  const [options] = normalizePropsOptions(rawOptions)
 
   if ((optimized || patchFlag > 0) && !(patchFlag & PatchFlags.FULL_PROPS)) {
     if (patchFlag & PatchFlags.PROPS) {
@@ -220,11 +209,8 @@
     }
   }
 
-  // trigger updates for $attrs in case it's used in component slots
-  trigger(instance, TriggerOpTypes.SET, '$attrs')
-
-  if (__DEV__ && rawProps) {
-    validateProps(props, instance.type)
+  if (__DEV__ && rawOptions && rawProps) {
+    validateProps(props, rawOptions)
   }
 }
 
@@ -234,11 +220,7 @@
   props: Data,
   attrs: Data
 ) {
-<<<<<<< HEAD
-  const [options, needCastKeys] = normalizePropsOptions(instance.type)
-=======
   const [options, needCastKeys] = normalizePropsOptions(instance.type.props)
->>>>>>> 754c0b99
   const emits = instance.type.emits
 
   if (rawProps) {
@@ -282,16 +264,13 @@
   key: string,
   value: unknown
 ) {
-  const opt = options[key] as any
+  const opt = options[key]
   if (opt != null) {
     const hasDefault = hasOwn(opt, 'default')
     // default values
     if (hasDefault && value === undefined) {
       const defaultValue = opt.default
-      value =
-        opt.type !== Function && isFunction(defaultValue)
-          ? defaultValue()
-          : defaultValue
+      value = isFunction(defaultValue) ? defaultValue() : defaultValue
     }
     // boolean casting
     if (opt[BooleanFlags.shouldCast]) {
@@ -309,38 +288,16 @@
 }
 
 export function normalizePropsOptions(
-  comp: Component
+  raw: ComponentPropsOptions | undefined
 ): NormalizedPropsOptions | [] {
-  if (comp.__props) {
-    return comp.__props
-  }
-
-  const raw = comp.props
+  if (!raw) {
+    return EMPTY_ARR as any
+  }
+  if ((raw as any)._n) {
+    return (raw as any)._n
+  }
   const normalized: NormalizedPropsOptions[0] = {}
   const needCastKeys: NormalizedPropsOptions[1] = []
-
-  // apply mixin/extends props
-  let hasExtends = false
-  if (__FEATURE_OPTIONS__ && !isFunction(comp)) {
-    const extendProps = (raw: ComponentOptions) => {
-      const [props, keys] = normalizePropsOptions(raw)
-      extend(normalized, props)
-      if (keys) needCastKeys.push(...keys)
-    }
-    if (comp.extends) {
-      hasExtends = true
-      extendProps(comp.extends)
-    }
-    if (comp.mixins) {
-      hasExtends = true
-      comp.mixins.forEach(extendProps)
-    }
-  }
-
-  if (!raw && !hasExtends) {
-    return (comp.__props = EMPTY_ARR)
-  }
-
   if (isArray(raw)) {
     for (let i = 0; i < raw.length; i++) {
       if (__DEV__ && !isString(raw[i])) {
@@ -351,7 +308,7 @@
         normalized[normalizedKey] = EMPTY_OBJ
       }
     }
-  } else if (raw) {
+  } else {
     if (__DEV__ && !isObject(raw)) {
       warn(`invalid props options`, raw)
     }
@@ -376,7 +333,7 @@
     }
   }
   const normalizedEntry: NormalizedPropsOptions = [normalized, needCastKeys]
-  comp.__props = normalizedEntry
+  def(raw, '_n', normalizedEntry)
   return normalizedEntry
 }
 
@@ -407,12 +364,9 @@
   return -1
 }
 
-/**
- * dev only
- */
-function validateProps(props: Data, comp: Component) {
+function validateProps(props: Data, rawOptions: ComponentPropsOptions) {
   const rawValues = toRaw(props)
-  const options = normalizePropsOptions(comp)[0]
+  const options = normalizePropsOptions(rawOptions)[0]
   for (const key in options) {
     let opt = options[key]
     if (opt == null) continue
@@ -420,9 +374,6 @@
   }
 }
 
-/**
- * dev only
- */
 function validatePropName(key: string) {
   if (key[0] !== '$') {
     return true
@@ -432,9 +383,6 @@
   return false
 }
 
-/**
- * dev only
- */
 function validateProp(
   name: string,
   value: unknown,
@@ -482,9 +430,6 @@
   expectedType: string
 }
 
-/**
- * dev only
- */
 function assertType(value: unknown, type: PropConstructor): AssertionResult {
   let valid
   const expectedType = getType(type)
@@ -508,9 +453,6 @@
   }
 }
 
-/**
- * dev only
- */
 function getInvalidTypeMessage(
   name: string,
   value: unknown,
@@ -539,9 +481,6 @@
   return message
 }
 
-/**
- * dev only
- */
 function styleValue(value: unknown, type: string): string {
   if (type === 'String') {
     return `"${value}"`
@@ -552,17 +491,11 @@
   }
 }
 
-/**
- * dev only
- */
 function isExplicable(type: string): boolean {
   const explicitTypes = ['string', 'number', 'boolean']
   return explicitTypes.some(elem => type.toLowerCase() === elem)
 }
 
-/**
- * dev only
- */
 function isBoolean(...args: string[]): boolean {
   return args.some(elem => elem.toLowerCase() === 'boolean')
 }