--- conflicted
+++ resolved
@@ -34,17 +34,9 @@
   const style = (el as HTMLElement).style // vnode el实例style属性
   const isCssString = isString(next)
   if (next && !isCssString) {
-<<<<<<< HEAD
     // 对象格式，如：(模版编译会自动转换为对象格式)
     // template 如：<span style="color: red; box-align: center;"></span>
     // VNode 则：const _hoisted_1 = /*#__PURE__*/_createVNode("span", { style: {"color":"red","box-align":"center"} }, null, -1 /* HOISTED */)
-    for (const key in next) {
-      setStyle(style, key, next[key])
-    }
-
-    // 更新时：删除style空属性null
-=======
->>>>>>> a6503e3e
     if (prev && !isString(prev)) {
       for (const key in prev) {
         if (next[key] == null) {
