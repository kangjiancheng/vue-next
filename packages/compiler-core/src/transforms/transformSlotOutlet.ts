--- conflicted
+++ resolved
@@ -113,11 +113,7 @@
   }
 
   if (nonNameProps.length > 0) {
-<<<<<<< HEAD
     // 解析slot节点的 prop属性列表，包括指令属性等
-    const { props, directives } = buildProps(node, context, nonNameProps)
-    slotProps = props // 解析后的props列表
-=======
     const { props, directives } = buildProps(
       node,
       context,
@@ -125,8 +121,7 @@
       false,
       false
     )
-    slotProps = props
->>>>>>> 3538f17a
+    slotProps = props // 解析后的props列表
 
     if (directives.length) {
       // 不可以添加用户自定义指令
