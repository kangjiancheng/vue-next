import {
  isArray,
  isFunction,
  isString,
  isObject,
  EMPTY_ARR,
  extend,
  normalizeClass,
  normalizeStyle,
  PatchFlags,
  ShapeFlags,
  SlotFlags,
  isOn
} from '@vue/shared'
import {
  ComponentInternalInstance,
  Data,
  ConcreteComponent,
  ClassComponent,
  Component,
  isClassComponent
} from './component'
import { RawSlots } from './componentSlots'
import { isProxy, Ref, toRaw, ReactiveFlags, isRef } from '@vue/reactivity'
import { AppContext } from './apiCreateApp'
import {
  SuspenseImpl,
  isSuspense,
  SuspenseBoundary
} from './components/Suspense'
import { DirectiveBinding } from './directives'
import { TransitionHooks } from './components/BaseTransition'
import { warn } from './warning'
import { TeleportImpl, isTeleport } from './components/Teleport'
import {
  currentRenderingInstance,
  currentScopeId
} from './componentRenderContext'
import { RendererNode, RendererElement } from './renderer'
import { NULL_DYNAMIC_COMPONENT } from './helpers/resolveAssets'
import { hmrDirtyComponents } from './hmr'
import { convertLegacyComponent } from './compat/component'
import { convertLegacyVModelProps } from './compat/componentVModel'
import { defineLegacyVNodeProperties } from './compat/renderFn'
import { convertLegacyRefInFor } from './compat/ref'

export const Fragment = (Symbol(__DEV__ ? 'Fragment' : undefined) as any) as {
  __isFragment: true
  new (): {
    $props: VNodeProps
  }
}
export const Text = Symbol(__DEV__ ? 'Text' : undefined)
export const Comment = Symbol(__DEV__ ? 'Comment' : undefined)
export const Static = Symbol(__DEV__ ? 'Static' : undefined)

export type VNodeTypes =
  | string
  | VNode
  | Component
  | typeof Text
  | typeof Static
  | typeof Comment
  | typeof Fragment
  | typeof TeleportImpl
  | typeof SuspenseImpl

export type VNodeRef =
  | string
  | Ref
  | ((ref: object | null, refs: Record<string, any>) => void)

export type VNodeNormalizedRefAtom = {
  i: ComponentInternalInstance
  r: VNodeRef
  f?: boolean // v2 compat only, refInFor marker
}

export type VNodeNormalizedRef =
  | VNodeNormalizedRefAtom
  | (VNodeNormalizedRefAtom)[]

type VNodeMountHook = (vnode: VNode) => void
type VNodeUpdateHook = (vnode: VNode, oldVNode: VNode) => void
export type VNodeHook =
  | VNodeMountHook
  | VNodeUpdateHook
  | VNodeMountHook[]
  | VNodeUpdateHook[]

// https://github.com/microsoft/TypeScript/issues/33099
export type VNodeProps = {
  key?: string | number
  ref?: VNodeRef

  // vnode hooks
  onVnodeBeforeMount?: VNodeMountHook | VNodeMountHook[]
  onVnodeMounted?: VNodeMountHook | VNodeMountHook[]
  onVnodeBeforeUpdate?: VNodeUpdateHook | VNodeUpdateHook[]
  onVnodeUpdated?: VNodeUpdateHook | VNodeUpdateHook[]
  onVnodeBeforeUnmount?: VNodeMountHook | VNodeMountHook[]
  onVnodeUnmounted?: VNodeMountHook | VNodeMountHook[]
}

type VNodeChildAtom =
  | VNode
  | string
  | number
  | boolean
  | null
  | undefined
  | void

export type VNodeArrayChildren = Array<VNodeArrayChildren | VNodeChildAtom>

export type VNodeChild = VNodeChildAtom | VNodeArrayChildren

export type VNodeNormalizedChildren =
  | string
  | VNodeArrayChildren
  | RawSlots
  | null

export interface VNode<
  HostNode = RendererNode,
  HostElement = RendererElement,
  ExtraProps = { [key: string]: any }
> {
  /**
   * @internal
   */
  __v_isVNode: true

  /**
   * @internal
   */
  [ReactiveFlags.SKIP]: true

  /**
   * @internal __COMPAT__ only
   */
  isCompatRoot?: true

  type: VNodeTypes
  props: (VNodeProps & ExtraProps) | null
  key: string | number | null
  ref: VNodeNormalizedRef | null
  /**
   * SFC only. This is assigned on vnode creation using currentScopeId
   * which is set alongside currentRenderingInstance.
   */
  scopeId: string | null
  /**
   * SFC only. This is assigned to:
   * - Slot fragment vnodes with :slotted SFC styles.
   * - Component vnodes (during patch/hydration) so that its root node can
   *   inherit the component's slotScopeIds
   */
  slotScopeIds: string[] | null
  children: VNodeNormalizedChildren
  component: ComponentInternalInstance | null
  dirs: DirectiveBinding[] | null
  transition: TransitionHooks<HostElement> | null

  // DOM
  el: HostNode | null
  anchor: HostNode | null // fragment anchor
  target: HostElement | null // teleport target
  targetAnchor: HostNode | null // teleport target anchor
  staticCount?: number // number of elements contained in a static vnode
  staticCache?: HostNode[] // cache of parsed static nodes for faster repeated insertions

  // suspense
  suspense: SuspenseBoundary | null
  ssContent: VNode | null
  ssFallback: VNode | null

  // optimization only
  shapeFlag: number
  patchFlag: number
  dynamicProps: string[] | null
  dynamicChildren: VNode[] | null

  // application root node only
  appContext: AppContext | null
}

// Since v-if and v-for are the two possible ways node structure can dynamically
// change, once we consider v-if branches and each v-for fragment a block, we
// can divide a template into nested blocks, and within each block the node
// structure would be stable. This allows us to skip most children diffing
// and only worry about the dynamic nodes (indicated by patch flags).
export const blockStack: (VNode[] | null)[] = []
export let currentBlock: VNode[] | null = null

/**
 * Open a block.
 * This must be called before `createBlock`. It cannot be part of `createBlock`
 * because the children of the block are evaluated before `createBlock` itself
 * is called. The generated code typically looks like this:
 *
 * ```js
 * function render() {
 *   return (openBlock(),createBlock('div', null, [...]))
 * }
 * ```
 * disableTracking is true when creating a v-for fragment block, since a v-for
 * fragment always diffs its children.
 *
 * @private
 */
export function openBlock(disableTracking = false) {
  // <div id="app">
  //   <div class="demo-base" :class="fixHeader">
  //     <button class="btn-click" @click="handleClick">点击</button>
  //     <component :is="HelloWorld" />
  //   </div>
  // </div>
  //
  // render code 如下:
  //
  // "const _Vue = Vue
  //
  // return function render(_ctx, _cache) {
  //   with (_ctx) {
  //     const { createVNode: _createVNode, resolveDynamicComponent: _resolveDynamicComponent, openBlock: _openBlock, createBlock: _createBlock } = _Vue
  //
  //     return (_openBlock(), _createBlock("div", {
  //       class: ["demo-base", fixHeader]
  //     }, [
  //       _createVNode("button", {
  //         class: "btn-click",
  //         onClick: handleClick
  //       }, "点击", 8 /* PROPS */, ["onClick"]),
  //       (_openBlock(), _createBlock(_resolveDynamicComponent(HelloWorld)))
  //     ], 2 /* CLASS */))
  //   }
  // }"
  blockStack.push((currentBlock = disableTracking ? null : []))
}

export function closeBlock() {
  blockStack.pop()
  currentBlock = blockStack[blockStack.length - 1] || null
}

// Whether we should be tracking dynamic child nodes inside a block.
// Only tracks when this value is > 0
// We are not using a simple boolean because this value may need to be
// incremented/decremented by nested usage of v-once (see below)
let isBlockTreeEnabled = 1

/**
 * Block tracking sometimes needs to be disabled, for example during the
 * creation of a tree that needs to be cached by v-once. The compiler generates
 * code like this:
 *
 * ``` js
 * _cache[1] || (
 *   setBlockTracking(-1),
 *   _cache[1] = createVNode(...),
 *   setBlockTracking(1),
 *   _cache[1]
 * )
 * ```
 *
 * @private
 */
export function setBlockTracking(value: number) {
  isBlockTreeEnabled += value
}

/**
 * Create a block root vnode. Takes the same exact arguments as `createVNode`.
 * A block root keeps track of dynamic nodes within the block in the
 * `dynamicChildren` array.
 *
 * @private
 */
export function createBlock(
  type: VNodeTypes | ClassComponent,
  props?: Record<string, any> | null,
  children?: any,
  patchFlag?: number,
  dynamicProps?: string[]
): VNode {
  // 创建一个 根vnode
  const vnode = createVNode(
    type,
    props,
    children,
    patchFlag,
    dynamicProps,
    true /* isBlock: prevent a block from tracking itself */
  )

  // 动态子节点列表
  // save current block children on the block vnode
  vnode.dynamicChildren =
    isBlockTreeEnabled > 0 ? currentBlock || (EMPTY_ARR as any) : null
  // close block
  closeBlock()
  // a block is always going to be patched, so track it as a child of its
  // parent block
  if (isBlockTreeEnabled > 0 && currentBlock) {
    currentBlock.push(vnode)
  }
  return vnode
}

export function isVNode(value: any): value is VNode {
  return value ? value.__v_isVNode === true : false
}

export function isSameVNodeType(n1: VNode, n2: VNode): boolean {
  if (
    __DEV__ &&
    n2.shapeFlag & ShapeFlags.COMPONENT &&
    hmrDirtyComponents.has(n2.type as ConcreteComponent)
  ) {
    // HMR only: if the component has been hot-updated, force a reload.
    return false
  }
  return n1.type === n2.type && n1.key === n2.key
}

// 声明变量，默认值 undefined
let vnodeArgsTransformer:
  | ((
      args: Parameters<typeof _createVNode>,
      instance: ComponentInternalInstance | null
    ) => Parameters<typeof _createVNode>)
  | undefined

/**
 * Internal API for registering an arguments transform for createVNode
 * used for creating stubs in the test-utils
 * It is *internal* but needs to be exposed for test-utils to pick up proper
 * typings
 */
export function transformVNodeArgs(transformer?: typeof vnodeArgsTransformer) {
  vnodeArgsTransformer = transformer
}

// 开发环境下，由此创建vnode
const createVNodeWithArgsTransform = (
  ...args: Parameters<typeof _createVNode>
): VNode => {
  return _createVNode(
    ...(vnodeArgsTransformer // 一开始未定义 为 undefined
      ? vnodeArgsTransformer(args, currentRenderingInstance)
      : args)
  )
}

export const InternalObjectKey = `__vInternal`

const normalizeKey = ({ key }: VNodeProps): VNode['key'] =>
  key != null ? key : null

const normalizeRef = ({ ref }: VNodeProps): VNodeNormalizedRefAtom | null => {
  return (ref != null
    ? isString(ref) || isRef(ref) || isFunction(ref)
      ? { i: currentRenderingInstance, r: ref }
      : ref
    : null) as any
}

export const createVNode = (__DEV__
  ? createVNodeWithArgsTransform
  : _createVNode) as typeof _createVNode

// 创建vdom
function _createVNode(
  type: VNodeTypes | ClassComponent | typeof NULL_DYNAMIC_COMPONENT, // 节点类型：节点标签名、组件对象等
  props: (Data & VNodeProps) | null = null, // 传递给组件的props 或 组件元素节点上的dom属性列表
  children: unknown = null,
  patchFlag: number = 0,
  dynamicProps: string[] | null = null,
  isBlockNode = false
): VNode {
  if (!type || type === NULL_DYNAMIC_COMPONENT) {
    if (__DEV__ && !type) {
      warn(`Invalid vnode type when creating vnode: ${type}.`)
    }
    type = Comment
  }

  if (isVNode(type)) {
    // __v_isVNode
    // createVNode receiving an existing vnode. This happens in cases like
    // <component :is="vnode"/>
    // #2078 make sure to merge refs during the clone instead of overwriting it
    const cloned = cloneVNode(type, props, true /* mergeRef: true */)
    if (children) {
      normalizeChildren(cloned, children)
    }
    return cloned
  }

  // class component normalization.
  if (isClassComponent(type)) {
    type = type.__vccOpts
  }

  // 2.x async/functional component compat
  if (__COMPAT__) {
    type = convertLegacyComponent(type, currentRenderingInstance)
  }

  // vnode节点上的属性列表： class 、 style
  // class & style normalization.
  if (props) {
    // for reactive or proxy objects, we need to clone it to enable mutation.
    if (isProxy(props) || InternalObjectKey in props) {
      // __vInternal
      props = extend({}, props)
    }
    let { class: klass, style } = props
    if (klass && !isString(klass)) {
      // 规范传递过来的 class 名字格式，空格拼接成字符串
      props.class = normalizeClass(klass)
    }
    if (isObject(style)) {
      // reactive state objects need to be cloned since they are likely to be
      // mutated
      if (isProxy(style) && !isArray(style)) {
        style = extend({}, style)
      }
      // 将 字符串style 转换为 对象style
      props.style = normalizeStyle(style)
    }
  }

  // vnode 类型 - 以二进制表示
  // encode the vnode type information into a bitmap
  const shapeFlag = isString(type)
    ? ShapeFlags.ELEMENT // 1 - 如 执行render的 createVNode
    : __FEATURE_SUSPENSE__ && isSuspense(type)
      ? ShapeFlags.SUSPENSE // 1 << 7 = 64
      : isTeleport(type)
        ? ShapeFlags.TELEPORT // 1 << 6 = 32
        : isObject(type)
          ? ShapeFlags.STATEFUL_COMPONENT // 1 << 2 = 4  -  vnode 类型
          : isFunction(type)
            ? ShapeFlags.FUNCTIONAL_COMPONENT // 1 << 1 = 2
            : 0

  // 注意：组件节点 被转换为 响应式
  if (__DEV__ && shapeFlag & ShapeFlags.STATEFUL_COMPONENT && isProxy(type)) {
    // type：reactive/readonly
    type = toRaw(type)
    warn(
      `Vue received a Component which was made a reactive object. This can ` +
        `lead to unnecessary performance overhead, and should be avoided by ` +
        `marking the component with \`markRaw\` or using \`shallowRef\` ` +
        `instead of \`ref\`.`,
      `\nComponent that was made reactive: `,
      type
    )
  }

  const vnode: VNode = {
    __v_isVNode: true,
    __v_skip: true, // __v_skip
    type, // vnode节点类型：节点 或 节点标签名 或 组件
    props, // 传递给组件/节点的props属性列表
    key: props && normalizeKey(props), // 节点的 key 属性
    ref: props && normalizeRef(props), // 节点的 ref 属性
    scopeId: currentScopeId,
    slotScopeIds: null,
    children: null, // vnode 子节点列表
    component: null, // 组件实例，由挂载阶段的 createComponentInstance 创建
    suspense: null,
    ssContent: null,
    ssFallback: null,
    dirs: null,
    transition: null,
    el: null, // child.el === null ? child : cloneVNode(child)
    anchor: null,
    target: null,
    targetAnchor: null,
<<<<<<< HEAD
    staticCount: 0,
    shapeFlag, // vnode 类型
=======
    shapeFlag,
>>>>>>> 348c3b01
    patchFlag,
    dynamicProps, // vnode节点 动态属性列表
    dynamicChildren: null, // vnode节点 动态子节点列表 currentBlock
    appContext: null // app上下文
  }

  // validate key
  if (__DEV__ && vnode.key !== vnode.key) {
    warn(`VNode created with invalid key (NaN). VNode type:`, vnode.type)
  }

  normalizeChildren(vnode, children)

  // normalize suspense children
  if (__FEATURE_SUSPENSE__ && shapeFlag & ShapeFlags.SUSPENSE) {
    ;(type as typeof SuspenseImpl).normalize(vnode)
  }

  // 在某个根vnode下，保存当前vnode到 当前vnodes block列表 - block下的动态子节点
  if (
    isBlockTreeEnabled > 0 &&
    // avoid a block node from tracking itself
    !isBlockNode && // 是否是一个block root节点，只有非block root vnode 才有必要保存
    // has current parent block
    currentBlock &&
    // presence of a patch flag indicates this node needs patching on updates.
    // component nodes also should always be patched, because even if the
    // component doesn't need to update, it needs to persist the instance on to
    // the next vnode so that it can be properly unmounted later.
    (patchFlag > 0 || shapeFlag & ShapeFlags.COMPONENT) &&
    // the EVENTS flag is only for hydration and if it is the only flag, the
    // vnode should not be considered dynamic due to handler caching.
    patchFlag !== PatchFlags.HYDRATE_EVENTS // vnode 只有这一个 patch flag，则不管
  ) {
    currentBlock.push(vnode)
  }

  if (__COMPAT__) {
    convertLegacyVModelProps(vnode)
    convertLegacyRefInFor(vnode)
    defineLegacyVNodeProperties(vnode)
  }

  return vnode
}

export function cloneVNode<T, U>(
  vnode: VNode<T, U>,
  extraProps?: Data & VNodeProps | null,
  mergeRef = false
): VNode<T, U> {
  // This is intentionally NOT using spread or extend to avoid the runtime
  // key enumeration cost.
  const { props, ref, patchFlag, children } = vnode
  // 合并属性
  const mergedProps = extraProps ? mergeProps(props || {}, extraProps) : props

  const cloned: VNode = {
    __v_isVNode: true,
    __v_skip: true,
    type: vnode.type,
    props: mergedProps,
    key: mergedProps && normalizeKey(mergedProps),
    ref:
      extraProps && extraProps.ref
        ? // #2078 in the case of <component :is="vnode" ref="extra"/>
          // if the vnode itself already has a ref, cloneVNode will need to merge
          // the refs so the single vnode can be set on multiple refs
          mergeRef && ref
          ? isArray(ref)
            ? ref.concat(normalizeRef(extraProps)!)
            : [ref, normalizeRef(extraProps)!]
          : normalizeRef(extraProps)
        : ref,
    scopeId: vnode.scopeId,
    slotScopeIds: vnode.slotScopeIds,
    children:
      __DEV__ && patchFlag === PatchFlags.HOISTED && isArray(children)
        ? (children as VNode[]).map(deepCloneVNode)
        : children,
    target: vnode.target,
    targetAnchor: vnode.targetAnchor,
    staticCount: vnode.staticCount,
    staticCache: vnode.staticCache,
    shapeFlag: vnode.shapeFlag,
    // if the vnode is cloned with extra props, we can no longer assume its
    // existing patch flag to be reliable and need to add the FULL_PROPS flag.
    // note: perserve flag for fragments since they use the flag for children
    // fast paths only.
    // 如果存在合并属性，因为无法确定合并属性内容，所以需要全部更新vnode属性，如 组件模版根vnode合并组件节点vnode，在更新时，需要全部更新。
    patchFlag:
      extraProps && vnode.type !== Fragment
        ? patchFlag === -1 // hoisted node
          ? PatchFlags.FULL_PROPS
          : patchFlag | PatchFlags.FULL_PROPS
        : patchFlag,
    dynamicProps: vnode.dynamicProps,
    dynamicChildren: vnode.dynamicChildren,
    appContext: vnode.appContext,
    dirs: vnode.dirs,
    transition: vnode.transition,

    // These should technically only be non-null on mounted VNodes. However,
    // they *should* be copied for kept-alive vnodes. So we just always copy
    // them since them being non-null during a mount doesn't affect the logic as
    // they will simply be overwritten.
    component: vnode.component,
    suspense: vnode.suspense,
    ssContent: vnode.ssContent && cloneVNode(vnode.ssContent),
    ssFallback: vnode.ssFallback && cloneVNode(vnode.ssFallback),
    el: vnode.el,
    anchor: vnode.anchor
  }
  if (__COMPAT__) {
    defineLegacyVNodeProperties(cloned)
  }
  return cloned as any
}

/**
 * Dev only, for HMR of hoisted vnodes reused in v-for
 * https://github.com/vitejs/vite/issues/2022
 */
function deepCloneVNode(vnode: VNode): VNode {
  const cloned = cloneVNode(vnode)
  if (isArray(vnode.children)) {
    cloned.children = (vnode.children as VNode[]).map(deepCloneVNode)
  }
  return cloned
}

/**
 * @private
 */
// 创建文本节点：带有其它类型的兄弟节点
// 如：template:
//       `<div class="root-component" @click="handleClick">
//         文本内容 或 插值 {{ helloMsg }}
//         <span>createTextVNode：需要混合其它类型的兄弟节点</span>
//       </div>`
// 则渲染 code:
//       const _Vue = Vue
//       const { createVNode: _createVNode, createTextVNode: _createTextVNode } = _Vue
//
//       const _hoisted_1 = /*#__PURE__*/_createVNode("span", null, "createTextVNode：需要混合其它类型的兄弟节点", -1 /* HOISTED */)
//
//       return function render(_ctx, _cache) {
//         with (_ctx) {
//           const { toDisplayString: _toDisplayString, createVNode: _createVNode, createTextVNode: _createTextVNode, openBlock: _openBlock, createBlock: _createBlock } = _Vue
//
//           return (_openBlock(), _createBlock("div", {
//             class: "root-component",
//             onClick: handleClick
//           }, [
//             _createTextVNode(" 文本内容 或 插值 " + _toDisplayString(helloMsg) + " ", 1 /* TEXT */),
//             _hoisted_1
//           ], 8 /* PROPS */, ["onClick"]))
//         }
//       }
export function createTextVNode(text: string = ' ', flag: number = 0): VNode {
  // Symbol(__DEV__ ? 'Text' : undefined)
  return createVNode(Text, null, text, flag)
}

/**
 * @private
 */
export function createStaticVNode(
  content: string,
  numberOfNodes: number
): VNode {
  // A static vnode can contain multiple stringified elements, and the number
  // of elements is necessary for hydration.
  const vnode = createVNode(Static, null, content)
  vnode.staticCount = numberOfNodes
  return vnode
}

/**
 * @private
 */
export function createCommentVNode(
  text: string = '',
  // when used as the v-else branch, the comment node must be created as a
  // block to ensure correct updates.
  asBlock: boolean = false
): VNode {
  return asBlock
    ? (openBlock(), createBlock(Comment, null, text))
    : createVNode(Comment, null, text)
}

export function normalizeVNode(child: VNodeChild): VNode {
  if (child == null || typeof child === 'boolean') {
    // empty placeholder
    return createVNode(Comment)
  } else if (isArray(child)) {
    // fragment
    return createVNode(
      Fragment,
      null,
      // #3666, avoid reference pollution when reusing vnode
      child.slice()
    )
  } else if (typeof child === 'object') {
    // already vnode, this should be the most common since compiled templates
    // always produce all-vnode children arrays
<<<<<<< HEAD
    // 如：
    // <div id="app">
    //   <hello-world user-name="小明">welcome to home! <template v-slot:header v-if="isHeader">111</template></hello-world>
    // </div>
    return child.el === null ? child : cloneVNode(child)
=======
    return cloneIfMounted(child)
>>>>>>> 348c3b01
  } else {
    // strings and numbers
    return createVNode(Text, null, String(child))
  }
}

// optimized normalization for template-compiled render fns
export function cloneIfMounted(child: VNode): VNode {
  return child.el === null ? child : cloneVNode(child)
}

export function normalizeChildren(vnode: VNode, children: unknown) {
  let type = 0
  const { shapeFlag } = vnode
  if (children == null) {
    children = null
  } else if (isArray(children)) {
    // vnode子节点列表为 数组
    // 如 template: '<div><span>...</span><span>...</span></div>
    type = ShapeFlags.ARRAY_CHILDREN // 1 << 4 = 16
  } else if (typeof children === 'object') {
    // 组件的子元素类别 slots: _createSlots({...}, [...])

    if (shapeFlag & ShapeFlags.ELEMENT || shapeFlag & ShapeFlags.TELEPORT) {
      // 是一个dom元素类型 或 teleport 组件
      // Normalize slot to plain children for plain element and Teleport

      // 规范 teleport 组件的slot子元素列表
      const slot = (children as any).default
      if (slot) {
        // _c marker is added by withCtx() indicating this is a compiled slot
        slot._c && (slot._d = false)
        normalizeChildren(vnode, slot())
        slot._c && (slot._d = true)
      }
      return
    } else {
      // 组件节点存在slot节点列表
      type = ShapeFlags.SLOTS_CHILDREN
      const slotFlag = (children as RawSlots)._ // packages/compiler-core/src/transforms/vSlot.ts
      if (!slotFlag && !(InternalObjectKey in children!)) {
        // if slots are not normalized, attach context instance
        // (compiled / normalized slots already have context)
        ;(children as RawSlots)._ctx = currentRenderingInstance
      } else if (slotFlag === SlotFlags.FORWARDED && currentRenderingInstance) {
        // 组件节点的子节点中 存在slot标签子节点
        // a child component receives forwarded slots from the parent.
        // its slot type is determined by its parent's slot type.
        if (
          (currentRenderingInstance.slots as RawSlots)._ === SlotFlags.STABLE
        ) {
          ;(children as RawSlots)._ = SlotFlags.STABLE
        } else {
          ;(children as RawSlots)._ = SlotFlags.DYNAMIC
          vnode.patchFlag |= PatchFlags.DYNAMIC_SLOTS
        }
      }
    }
  } else if (isFunction(children)) {
    children = { default: children, _ctx: currentRenderingInstance }
    type = ShapeFlags.SLOTS_CHILDREN
  } else {
    children = String(children)
    // force teleport children to array so it can be moved around
    if (shapeFlag & ShapeFlags.TELEPORT) {
      type = ShapeFlags.ARRAY_CHILDREN
      children = [createTextVNode(children as string)]
    } else {
      // 节点 为 文本
      type = ShapeFlags.TEXT_CHILDREN
    }
  }
  vnode.children = children as VNodeNormalizedChildren
  vnode.shapeFlag |= type // 添加节点类型
}

// 合并属性
export function mergeProps(...args: (Data & VNodeProps)[]) {
  const ret = extend({}, args[0])
  for (let i = 1; i < args.length; i++) {
    const toMerge = args[i]
    for (const key in toMerge) {
      if (key === 'class') {
        // 合并 class
        if (ret.class !== toMerge.class) {
          ret.class = normalizeClass([ret.class, toMerge.class])
        }
      } else if (key === 'style') {
        // 合并 style，相同属性 会被覆盖
        ret.style = normalizeStyle([ret.style, toMerge.style])
      } else if (isOn(key)) {
        // on 开头，添加或合并事件
        const existing = ret[key]
        const incoming = toMerge[key]
        if (existing !== incoming) {
          ret[key] = existing
            ? [].concat(existing as any, incoming as any) // 如果事件已经存在，则合并事件
            : incoming // 事件不存在，添加进来
        }
      } else if (key !== '') {
        // 其它属性 直接合并且覆盖
        ret[key] = toMerge[key]
      }
    }
  }
  return ret
}<|MERGE_RESOLUTION|>--- conflicted
+++ resolved
@@ -480,12 +480,7 @@
     anchor: null,
     target: null,
     targetAnchor: null,
-<<<<<<< HEAD
-    staticCount: 0,
     shapeFlag, // vnode 类型
-=======
-    shapeFlag,
->>>>>>> 348c3b01
     patchFlag,
     dynamicProps, // vnode节点 动态属性列表
     dynamicChildren: null, // vnode节点 动态子节点列表 currentBlock
@@ -693,15 +688,11 @@
   } else if (typeof child === 'object') {
     // already vnode, this should be the most common since compiled templates
     // always produce all-vnode children arrays
-<<<<<<< HEAD
     // 如：
     // <div id="app">
     //   <hello-world user-name="小明">welcome to home! <template v-slot:header v-if="isHeader">111</template></hello-world>
     // </div>
-    return child.el === null ? child : cloneVNode(child)
-=======
     return cloneIfMounted(child)
->>>>>>> 348c3b01
   } else {
     // strings and numbers
     return createVNode(Text, null, String(child))
