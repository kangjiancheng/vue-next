import { NOOP, hyphenate, isArray, isFunction } from '@vue/shared'
import {
  type ComponentInternalInstance,
  ErrorCodes,
  callWithAsyncErrorHandling,
  warn,
} from '@vue/runtime-core'

interface Invoker extends EventListener {
  value: EventValue
  attached: number
}

type EventValue = Function | Function[]

export function addEventListener(
  el: Element,
  event: string,
  handler: EventListener,
  options?: EventListenerOptions,
) {
  // https://developer.mozilla.org/zh-CN/docs/Web/API/EventTarget/addEventListener
  el.addEventListener(event, handler, options)
}

export function removeEventListener(
  el: Element,
  event: string,
  handler: EventListener,
  options?: EventListenerOptions,
) {
  el.removeEventListener(event, handler, options)
}

const veiKey = Symbol('_vei')

// 为vnode dom实例el 添加vue事件属性与事件处理函数
// 如 template: '<button @click.once="handleClick" @focus.prevent.passive="handleFocus"></button>'
// 则渲染函数：
// return (_openBlock(), _createBlock("button", {
//   onClickOnce: handleClick,
//   onFocusPassive: _withModifiers(handleFocus, ["prevent"])
// }, null, 40 /* PROPS, HYDRATE_EVENTS */, ["onClickOnce", "onFocusPassive"]))
export function patchEvent(
  el: Element & { [veiKey]?: Record<string, Invoker | undefined> },
  rawName: string, // vue事件属性名
  prevValue: EventValue | null,
<<<<<<< HEAD
  nextValue: EventValue | null, // 事件属性值，即事件处理函数
  instance: ComponentInternalInstance | null = null // vnode父组件实例，即vnode所在的模版template的组件
=======
  nextValue: EventValue | unknown,
  instance: ComponentInternalInstance | null = null,
>>>>>>> 261fb7ce
) {
  // vue事件，如 @click 则 ，rawName = 'onClick'
  // vei = vue event invokers
  const invokers = el[veiKey] || (el[veiKey] = {}) // 事件执行列表
  const existingInvoker = invokers[rawName]
  if (nextValue && existingInvoker) {
    // 事件已存在，更换新事件处理函数
    // patch
    existingInvoker.value = __DEV__
      ? sanitizeEventValue(nextValue, rawName)
      : (nextValue as EventValue)
  } else {
    // 添加新事件

    // 事件名、事件修饰符：once、passive、capture
    const [name, options] = parseName(rawName)
    if (nextValue) {
<<<<<<< HEAD
      // add 添加事件与事件处理函数
      const invoker = (invokers[rawName] = createInvoker(nextValue, instance)) // 封装事件监听处理器
=======
      // add
      const invoker = (invokers[rawName] = createInvoker(
        __DEV__
          ? sanitizeEventValue(nextValue, rawName)
          : (nextValue as EventValue),
        instance,
      ))
>>>>>>> 261fb7ce
      addEventListener(el, name, invoker, options)
    } else if (existingInvoker) {
      // 如果只有事件名，没有事件处理函数
      // remove
      removeEventListener(el, name, existingInvoker, options)
      invokers[rawName] = undefined
    }
  }
}

// 事件监听处理器 可选项：https://developer.mozilla.org/zh-CN/docs/Web/API/EventTarget/addEventListener
// once: 表示 listener 在添加之后最多只调用一次。如果是 true， listener 会在其被调用之后自动移除。
// passive: 设置为true时，表示 listener 永远不会调用 preventDefault()。
// capture: 表示 listener 会在该类型的事件捕获阶段传播到该 EventTarget 时触发。
const optionsModifierRE = /(?:Once|Passive|Capture)$/

// 获取事件属性名
// 如 template: '<button @click.once="handleClick" @focus.prevent.passive="handleFocus"></button>'
// 则渲染函数：
// return (_openBlock(), _createBlock("button", {
//   onClickOnce: handleClick,
//   onFocusPassive: _withModifiers(handleFocus, ["prevent"])
// }, null, 40 /* PROPS, HYDRATE_EVENTS */, ["onClickOnce", "onFocusPassive"]))
function parseName(name: string): [string, EventListenerOptions | undefined] {
  let options: EventListenerOptions | undefined
  if (optionsModifierRE.test(name)) {
    options = {} // 修饰符列表
    let m
    while ((m = name.match(optionsModifierRE))) {
      name = name.slice(0, name.length - m[0].length) // 截取事件名
      // m[0] 即匹配到的修饰符内容
      ;(options as any)[m[0].toLowerCase()] = true
    }
  }
  // 返回小写的事件属性名，如 'click'
  const event = name[2] === ':' ? name.slice(3) : hyphenate(name.slice(2))
  return [event, options]
}

// To avoid the overhead of repeatedly calling Date.now(), we cache
// and use the same timestamp for all event listeners attached in the same tick.
let cachedNow: number = 0
const p = /*#__PURE__*/ Promise.resolve()
const getNow = () =>
  cachedNow || (p.then(() => (cachedNow = 0)), (cachedNow = Date.now()))

// 封装vnode节点的事件处理监听函数listener
// https://developer.mozilla.org/zh-CN/docs/Web/API/EventTarget/addEventListener
function createInvoker(
<<<<<<< HEAD
  initialValue: EventValue, // 事件属性值，即事件处理函数，如 handleClick
  instance: ComponentInternalInstance | null // vnode 所在的组件实例
=======
  initialValue: EventValue,
  instance: ComponentInternalInstance | null,
>>>>>>> 261fb7ce
) {
  const invoker: Invoker = (e: Event & { _vts?: number }) => {
    // async edge case vuejs/vue#6566
    // inner click event triggers patch, event handler
    // attached to outer element during patch, and triggered again. This
    // happens because browsers fire microtask ticks between event propagation.
    // this no longer happens for templates in Vue 3, but could still be
    // theoretically possible for hand-written render functions.
    // the solution: we save the timestamp when a handler is attached,
    // and also attach the timestamp to any event that was handled by vue
    // for the first time (to avoid inconsistent event timestamp implementations
    // or events fired from iframes, e.g. #2513)
    // The handler would only fire if the event passed to it was fired
    // AFTER it was attached.
    if (!e._vts) {
      e._vts = Date.now()
    } else if (e._vts <= invoker.attached) {
      return
    }
    callWithAsyncErrorHandling(
      // 执行事件处理函数
      patchStopImmediatePropagation(e, invoker.value),
      instance,
      ErrorCodes.NATIVE_EVENT_HANDLER,
      [e],
    )
  }
  invoker.value = initialValue // 保存事件处理函数
  invoker.attached = getNow()
  return invoker
}

function sanitizeEventValue(value: unknown, propName: string): EventValue {
  if (isFunction(value) || isArray(value)) {
    return value as EventValue
  }
  warn(
    `Wrong type passed as event handler to ${propName} - did you forget @ or : ` +
      `in front of your prop?\nExpected function or array of functions, received type ${typeof value}.`,
  )
  return NOOP
}

function patchStopImmediatePropagation(
  e: Event,
  value: EventValue,
): EventValue {
  if (isArray(value)) {
    // stopImmediatePropagation：用于取消所有后续事件捕获或事件冒泡，并阻止调用任何后续事件处理程序
    const originalStop = e.stopImmediatePropagation
    e.stopImmediatePropagation = () => {
      originalStop.call(e)
      ;(e as any)._stopped = true
    }
    return (value as Function[]).map(
      fn => (e: Event) => !(e as any)._stopped && fn && fn(e),
    )
  } else {
    return value
  }
}<|MERGE_RESOLUTION|>--- conflicted
+++ resolved
@@ -45,13 +45,8 @@
   el: Element & { [veiKey]?: Record<string, Invoker | undefined> },
   rawName: string, // vue事件属性名
   prevValue: EventValue | null,
-<<<<<<< HEAD
-  nextValue: EventValue | null, // 事件属性值，即事件处理函数
-  instance: ComponentInternalInstance | null = null // vnode父组件实例，即vnode所在的模版template的组件
-=======
-  nextValue: EventValue | unknown,
-  instance: ComponentInternalInstance | null = null,
->>>>>>> 261fb7ce
+  nextValue: EventValue | unknown, // 事件属性值，即事件处理函数
+  instance: ComponentInternalInstance | null = null, // vnode父组件实例，即vnode所在的模版template的组件
 ) {
   // vue事件，如 @click 则 ，rawName = 'onClick'
   // vei = vue event invokers
@@ -69,18 +64,14 @@
     // 事件名、事件修饰符：once、passive、capture
     const [name, options] = parseName(rawName)
     if (nextValue) {
-<<<<<<< HEAD
       // add 添加事件与事件处理函数
-      const invoker = (invokers[rawName] = createInvoker(nextValue, instance)) // 封装事件监听处理器
-=======
-      // add
       const invoker = (invokers[rawName] = createInvoker(
+        // 封装事件监听处理器
         __DEV__
           ? sanitizeEventValue(nextValue, rawName)
           : (nextValue as EventValue),
         instance,
       ))
->>>>>>> 261fb7ce
       addEventListener(el, name, invoker, options)
     } else if (existingInvoker) {
       // 如果只有事件名，没有事件处理函数
@@ -130,13 +121,8 @@
 // 封装vnode节点的事件处理监听函数listener
 // https://developer.mozilla.org/zh-CN/docs/Web/API/EventTarget/addEventListener
 function createInvoker(
-<<<<<<< HEAD
   initialValue: EventValue, // 事件属性值，即事件处理函数，如 handleClick
-  instance: ComponentInternalInstance | null // vnode 所在的组件实例
-=======
-  initialValue: EventValue,
-  instance: ComponentInternalInstance | null,
->>>>>>> 261fb7ce
+  instance: ComponentInternalInstance | null, // vnode 所在的组件实例
 ) {
   const invoker: Invoker = (e: Event & { _vts?: number }) => {
     // async edge case vuejs/vue#6566
