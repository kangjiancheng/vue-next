import {
  type DirectiveTransform,
  TO_DISPLAY_STRING,
  createCallExpression,
  createObjectProperty,
  createSimpleExpression,
  getConstantType,
} from '@vue/compiler-core'
import { DOMErrorCodes, createDOMCompilerError } from '../errors'

// 解析 v-text指令，需要有属性值，覆盖节点子内容
// <span v-text="msg"></span>
// <!-- same as -->
// <span>{{msg}}</span>
export const transformVText: DirectiveTransform = (dir, node, context) => {
  const { exp, loc } = dir
  if (!exp) {
    context.onError(
      createDOMCompilerError(DOMErrorCodes.X_V_TEXT_NO_EXPRESSION, loc),
    )
  }
  if (node.children.length) {
    // 覆盖子内容
    context.onError(
<<<<<<< HEAD
      createDOMCompilerError(DOMErrorCodes.X_V_TEXT_WITH_CHILDREN, loc) //v-text will override element children.
=======
      createDOMCompilerError(DOMErrorCodes.X_V_TEXT_WITH_CHILDREN, loc),
>>>>>>> 261fb7ce
    )
    node.children.length = 0
  }
  return {
    props: [
      createObjectProperty(
        createSimpleExpression(`textContent`, true),
        exp // 存在属性值
          ? getConstantType(exp, context) > 0
            ? exp
            : createCallExpression(
<<<<<<< HEAD
              context.helperString(TO_DISPLAY_STRING), // Symbol(__DEV__ ? `toDisplayString` : ``)
              [exp],
              loc
            )
          : createSimpleExpression('', true)
      )
    ]
=======
                context.helperString(TO_DISPLAY_STRING),
                [exp],
                loc,
              )
          : createSimpleExpression('', true),
      ),
    ],
>>>>>>> 261fb7ce
  }
}<|MERGE_RESOLUTION|>--- conflicted
+++ resolved
@@ -22,11 +22,7 @@
   if (node.children.length) {
     // 覆盖子内容
     context.onError(
-<<<<<<< HEAD
-      createDOMCompilerError(DOMErrorCodes.X_V_TEXT_WITH_CHILDREN, loc) //v-text will override element children.
-=======
-      createDOMCompilerError(DOMErrorCodes.X_V_TEXT_WITH_CHILDREN, loc),
->>>>>>> 261fb7ce
+      createDOMCompilerError(DOMErrorCodes.X_V_TEXT_WITH_CHILDREN, loc), //v-text will override element children.
     )
     node.children.length = 0
   }
@@ -38,22 +34,12 @@
           ? getConstantType(exp, context) > 0
             ? exp
             : createCallExpression(
-<<<<<<< HEAD
-              context.helperString(TO_DISPLAY_STRING), // Symbol(__DEV__ ? `toDisplayString` : ``)
-              [exp],
-              loc
-            )
-          : createSimpleExpression('', true)
-      )
-    ]
-=======
-                context.helperString(TO_DISPLAY_STRING),
+                context.helperString(TO_DISPLAY_STRING), // Symbol(__DEV__ ? `toDisplayString` : ``)
                 [exp],
                 loc,
               )
           : createSimpleExpression('', true),
       ),
     ],
->>>>>>> 261fb7ce
   }
 }