import type { NodeTransform, TransformContext } from '../transform'
import {
  type ArrayExpression,
  type CallExpression,
  type ComponentNode,
  ConstantTypes,
  type DirectiveArguments,
  type DirectiveNode,
  type ElementNode,
  ElementTypes,
  type ExpressionNode,
  type JSChildNode,
  NodeTypes,
  type ObjectExpression,
  type Property,
  type TemplateTextChildNode,
  type VNodeCall,
  createArrayExpression,
  createCallExpression,
  createObjectExpression,
  createObjectProperty,
  createSimpleExpression,
  createVNodeCall,
} from '../ast'
import {
  PatchFlagNames,
  PatchFlags,
  camelize,
  capitalize,
  isBuiltInDirective,
  isObject,
  isOn,
  isReservedProp,
  isSymbol,
} from '@vue/shared'
import { ErrorCodes, createCompilerError } from '../errors'
import {
  GUARD_REACTIVE_PROPS,
  KEEP_ALIVE,
  MERGE_PROPS,
  NORMALIZE_CLASS,
  NORMALIZE_PROPS,
  NORMALIZE_STYLE,
  RESOLVE_COMPONENT,
  RESOLVE_DIRECTIVE,
  RESOLVE_DYNAMIC_COMPONENT,
  SUSPENSE,
  TELEPORT,
  TO_HANDLERS,
  UNREF,
} from '../runtimeHelpers'
import {
  findProp,
  isCoreComponent,
  isStaticArgOf,
  isStaticExp,
  toValidAssetId,
} from '../utils'
import { buildSlots } from './vSlot'
import { getConstantType } from './hoistStatic'
import { BindingTypes } from '../options'
import {
  CompilerDeprecationTypes,
  checkCompatEnabled,
  isCompatEnabled,
} from '../compat/compatConfig'
import { processExpression } from './transformExpression'

// some directive transforms (e.g. v-model) may return a symbol for runtime
// import, which should be used instead of a resolveDirective call.
// 运行时的指令导入，如 v-model、v-show
const directiveImportMap = new WeakMap<DirectiveNode, symbol>()

// generate a JavaScript AST for this element's codegen
// 解析元素节点的prop属性列表、v-slot指令、patchFlag信息、用户定义的指令等，为当前节点的ast生成对应的codegen vnode执行函数节点
export const transformElement: NodeTransform = (node, context) => {
  // perform the work on exit, after all child expressions have been
  // processed and merged.
  // 由于当前节点的transform插件列表是先添加后执行，所以会在当前节点的子节点经过 transformText即文本内容合并后，再执行这个插件
  return function postTransformElement() {
    node = context.currentNode!

    if (
      !(
        node.type === NodeTypes.ELEMENT &&
        (node.tagType === ElementTypes.ELEMENT ||
          node.tagType === ElementTypes.COMPONENT)
      )
    ) {
      return
    }

    // 分析标签元素：html标签元素、组件标签元素
    const { tag, props } = node // node.type ELEMENT 类型节点: dom元素、 组件节点
    const isComponent = node.tagType === ElementTypes.COMPONENT //  当前节点为组件类型

    // The goal of the transform is to create a codegenNode implementing the
    // VNodeCall interface.
    // 该transform插件主要是为了创建 codegenNode 信息，为了在vnode时调用

    // 解析组件is指令，如果dom标签有v-is指令，则也是组件

    // 解析组件类型，返回相关内容，如动态is组件的 vnode patch方法、内置组件名、区分用户自定义组件名
    let vnodeTag = isComponent
      ? resolveComponentType(node as ComponentNode, context) // 解析is属性: 静态属性is、静态指令属性:is、v-is，返回一个对象
      : `"${tag}"` // dom 元素标签名

    // 是否是动态组件，即存在静态is、:is、v-is
    const isDynamicComponent =
      isObject(vnodeTag) && vnodeTag.callee === RESOLVE_DYNAMIC_COMPONENT

    let vnodeProps: VNodeCall['props']

    // 保存节点的子元素列表：
    //    节点是非KeepAlive/TELEPORT的组件，转换为slot节点列表；
    //    或 节点非组件或为keep-alive，且唯一子节点是动态文本或普通文本；
    //    或 节点非组件或为keep-alive，且唯一子节点不是动态文本和普通文本；
    //    或 节点非组件有多个子节点；
    //    或 节点是TELEPORT组件
    let vnodeChildren: VNodeCall['children']

    let vnodePatchFlag: VNodeCall['patchFlag']

    let patchFlag: number = 0
    let vnodeDynamicProps: VNodeCall['dynamicProps']
    let dynamicPropNames: string[] | undefined // 静态prop key的name列表
    let vnodeDirectives: VNodeCall['directives']

    let shouldUseBlock =
      // dynamic component may resolve to plain elements
      isDynamicComponent || // 动态组件 即存在is属性
      vnodeTag === TELEPORT || // Teleport
      vnodeTag === SUSPENSE || // Suspense
      (!isComponent &&
        // <svg> and <foreignObject> must be forced into blocks so that block
        // updates inside get proper isSVG flag at runtime. (#639, #643)
        // This is technically web-specific, but splitting the logic out of core
        // leads to too much unnecessary complexity.
<<<<<<< HEAD
        // web规范的一些特殊标签
        (tag === 'svg' || tag === 'foreignObject'))
=======
        (tag === 'svg' || tag === 'foreignObject' || tag === 'math'))
>>>>>>> 261fb7ce

    // 节点 props
    if (props.length > 0) {
      // 解析属性列表：静态属性、指令属性
      // 指令属性：v-bind、v-on、v-model、v-html、v-text、v-show、v-cloak、用户自定义指令; 跳过解析：slot、once、is、ssr下的on
      // 属性去重合并，转换key/value
      // 设置node的 patchFlag
      const propsBuildResult = buildProps(
        node,
        context,
        undefined,
        isComponent,
        isDynamicComponent,
      )
      vnodeProps = propsBuildResult.props // 解析后的props列表
      patchFlag = propsBuildResult.patchFlag // 根据相关prop信息，进行二进制运算设置patchFlag
      dynamicPropNames = propsBuildResult.dynamicPropNames // 静态prop key的name列表，且非 ref、style、class，且该指令没有被设置缓存，如：v-bind、 v-model、 v-on
      const directives = propsBuildResult.directives // 需要在运行时，重新处理的：v-model、v-show、用户自定义指令
      vnodeDirectives =
        directives && directives.length
          ? (createArrayExpression(
<<<<<<< HEAD
              directives.map(dir => buildDirectiveArgs(dir, context)) // 进一步解析 buildProps() 中的 runtimeDirectives：v-show、v-model、用户自定义指令；处理要运行的指令的参数、值、修饰符
=======
              directives.map(dir => buildDirectiveArgs(dir, context)),
>>>>>>> 261fb7ce
            ) as DirectiveArguments)
          : undefined

      if (propsBuildResult.shouldUseBlock) {
        shouldUseBlock = true
      }
    }

    // 节点 children

    // keep-alive 不可以有多个子元素
    // children
    if (node.children.length > 0) {
      if (vnodeTag === KEEP_ALIVE) {
        // Symbol(__DEV__ ? `KeepAlive` : ``)
        // 节点tag标签为 'keep-alive' 或 'KeepAlive'

        // Although a built-in component, we compile KeepAlive with raw children
        // instead of slot functions so that it can be used inside Transition
        // or other Transition-wrapping HOCs. // 高阶组件
        // To ensure correct updates with block optimizations, we need to:
        // 1. Force keep-alive into a block. This avoids its children being
        //    collected by a parent block.
        shouldUseBlock = true // 转换为block包裹，避免受到父节点影响

        // 2. Force keep-alive to always be updated, since it uses raw children.
        patchFlag |= PatchFlags.DYNAMIC_SLOTS // 加上动态slot
        if (__DEV__ && node.children.length > 1) {
          // 一个子元素/组件
          context.onError(
            createCompilerError(ErrorCodes.X_KEEP_ALIVE_INVALID_CHILDREN, {
              // <KeepAlive> expects exactly one child component.
              start: node.children[0].loc.start,
              end: node.children[node.children.length - 1].loc.end,
              source: '',
            }),
          )
        }
      }

      // 处理组件slot、解析节点的 vnodeChildren：
      //    情况一：解析组件（不包括 TELEPORT、KEEP_ALIVE）
      //    情况二：节点只有一个子节点：
      //          解析 普通dom元素
      //          解析 KEEP_ALIVE 组件 ，如 template: '<keep-alive><div>...</div></keep-alive>'
      //    情况三：节点有多个子节点；或 解析 TELEPORT 组件

      // 处理组件的slot信息，如v-slot指令，非 teleport、keep-alive组件（不是真实的组件）
      const shouldBuildAsSlots =
        isComponent && // 组件类型的节点
        // Teleport is not a real component and has dedicated runtime handling
        // Teleport、keep-alive 均不是一个真实的组件，且已经有专门的运行时处理逻辑
        vnodeTag !== TELEPORT &&
        // explained above.
        vnodeTag !== KEEP_ALIVE

      // 解析组件（不包括 TELEPORT、KEEP_ALIVE）
      if (shouldBuildAsSlots) {
        // 创建组件及子元素的slots节点列表（并在此处理v-slot的v-if/for）
        // slots: 组件的slots节点列表：静态节点列表、动态节点列表
        // hasDynamicSlots 是否存在动态 slot: 如 动态v-slot:[xxx]、或 <template v-slot... v-if/v-for>、或 嵌套v-if/v-for
        const { slots, hasDynamicSlots } = buildSlots(node, context)

        vnodeChildren = slots
        if (hasDynamicSlots) {
          // 设置 vnode diff patchFlag
          patchFlag |= PatchFlags.DYNAMIC_SLOTS
        }
      } else if (node.children.length === 1 && vnodeTag !== TELEPORT) {
        // 如果节点只有一个子节点：
        //    是非组件，即普通dom元素
        //    是组件且为KEEP_ALIVE，如 template: '<keep-alive><div>...</div></keep-alive>'

        const child = node.children[0]
        const type = child.type
        // check for dynamic text children
        // 子节点是动态文本，即存在插值 {{ }}
        const hasDynamicTextChild =
          type === NodeTypes.INTERPOLATION ||
          type === NodeTypes.COMPOUND_EXPRESSION // 既有普通文本，也有插值文本，由transformText生成
        if (
          hasDynamicTextChild &&
          getConstantType(child, context) === ConstantTypes.NOT_CONSTANT // 判断子元素包括混合连续列表里的子文本元素，是否有文本节点为NOT_CONSTANT类型
        ) {
          // 设置 patchflag
          patchFlag |= PatchFlags.TEXT
        }
        // pass directly if the only child is a text node
        // (plain / interpolation / expression)
        if (hasDynamicTextChild || type === NodeTypes.TEXT) {
          // 节点非组件或为keep-alive，且唯一子节点是动态文本或普通文本
          // 如 template: '<div>123 {{ someValue }}</div>'
          vnodeChildren = child as TemplateTextChildNode
        } else {
          // 节点非组件或为keep-alive，且唯一子节点不是动态文本和普通文本
          // 如 template: '<keep-alive><div>...</div></keep-alive>'
          vnodeChildren = node.children // 保存当前子节点
        }
      } else {
        // 当前节点为 普通dom元素且有多个子节点；
        // 或是TELEPORT组件
        vnodeChildren = node.children
      }
    }

    // 节点 patchFlags

    // patchFlag & dynamicPropNames
    if (patchFlag !== 0) {
      // 存在需要针对性的patch vnode diff
      if (__DEV__) {
        if (patchFlag < 0) {
          // HOISTED = -1
          // BAIL = -2
          // special flags (negative and mutually exclusive)
          vnodePatchFlag =
            patchFlag + ` /* ${PatchFlagNames[patchFlag as PatchFlags]} */`
        } else {
          // bitwise flags
          const flagNames = Object.keys(PatchFlagNames)
            .map(Number)
            .filter(n => n > 0 && patchFlag & n) // 进行 按位与 操作， 取出对应的patchFlag值 （patchFlag 初始为0，通过 按位或 变更）
            .map(n => PatchFlagNames[n as PatchFlags]) // 对应的名字
            .join(`, `)
          vnodePatchFlag = patchFlag + ` /* ${flagNames} */` // 记录需要进行vnode diff 的patchflag和其开发帮助的文本信息
        }
      } else {
        // 非开发环境下，只需要数字提示
        vnodePatchFlag = String(patchFlag)
      }
      if (dynamicPropNames && dynamicPropNames.length) {
        // 字符串拼接 动态prop(经解析过的指令节点)的属性名，不包括 ref、class、style
        // 如，template: '<input ref="input" v-model="textInput" v-bind:class="'red'" :placeholder="'请输入'" />'
        // 则，dynamicPropNames: ["onUpdate:modelValue", "placeholder"]
        // 返回结果： '["onUpdate:modelValue", "placeholder"]'
        vnodeDynamicProps = stringifyDynamicPropNames(dynamicPropNames)
      }
    }

    // 创建vnode的运行函数
    node.codegenNode = createVNodeCall(
      context,
      vnodeTag, // 解析后的标签名：自定义 <hello-world> => _component_hello_world 、内置 transition => Symbol(__DEV__ ? `Transition` : ``)
      vnodeProps, // 节点props属性列表， 已处理所有属性包括静态属性、静态/动态指令属性，并进行了合并去重处理；且均转换为相应节点格式
      vnodeChildren, // 节点的子元素列表，如果是组件（非teleport/keep-alive） 则需要转换为slot节点列表，并替换原先子元素列表；或则直接保存对应的子元素列表
      vnodePatchFlag, // patchFlag和及其描述文本信息: patchFlag + ` /* ${flagNames} */`
      vnodeDynamicProps, // 静态指令prop的属性名(解析过的指令节点)，字符串拼接格式： 如: template: '<input v-model="textInput" :placeholder="'请输入'" />'  对应的结果为： '["onUpdate:modelValue", "placeholder"]'
      vnodeDirectives, // 需要在运行时，重新处理的指令，如：v-model、v-show、用户自定义指令
      !!shouldUseBlock, // 是否使用block，如：动态is组件或TELEPORT或SUSPENSE；或是非组件当是特殊标签如svg，普通元素绑定了动态 :key； 或是 keep-alive组件，注意for节点/if节点(transform vIf)、root节点（transform createRootCodegen）
      false /* disableTracking */, // 默认 false
      isComponent,
      node.loc,
    )
  }
}

// 解析组件类型、解析v-is指令：返回相关内容，如动态is组件的 vnode patch方法、内置组件名、区分用户自定义组件名
export function resolveComponentType(
<<<<<<< HEAD
  node: ComponentNode, // 当前节点 即组件节点
  context: TransformContext, // transform 上下文
  ssr = false
=======
  node: ComponentNode,
  context: TransformContext,
  ssr = false,
>>>>>>> 261fb7ce
) {
  let { tag } = node

  // 1. dynamic component
  // 存在is属性（动态组件）
  const isExplicitDynamic = isComponentTag(tag)
  const isProp = findProp(node, 'is', false, true /* allow empty */)
  if (isProp) {
    // 如 存在属性is：'<component is="HelloWorld" />' 或 '<component :is="HelloWorld" />'
    // 或 存在指令is：'<hello-world v-is="Welcome" />'
    if (
      isExplicitDynamic ||
      (__COMPAT__ &&
        isCompatEnabled(
          CompilerDeprecationTypes.COMPILER_IS_ON_ELEMENT,
          context,
        ))
    ) {
<<<<<<< HEAD
      const exp =
        isProp.type === NodeTypes.ATTRIBUTE // 静态dom属性
          ? isProp.value && createSimpleExpression(isProp.value.content, true) // 转换为指令值节点格式
          : isProp.exp // 指令值节点
=======
      let exp: ExpressionNode | undefined
      if (isProp.type === NodeTypes.ATTRIBUTE) {
        exp = isProp.value && createSimpleExpression(isProp.value.content, true)
      } else {
        exp = isProp.exp
        if (!exp) {
          // #10469 handle :is shorthand
          exp = createSimpleExpression(`is`, false, isProp.loc)
          if (!__BROWSER__) {
            exp = isProp.exp = processExpression(exp, context)
          }
        }
      }
>>>>>>> 261fb7ce
      if (exp) {
        // 创建一个类型为 JS_CALL_EXPRESSION 的渲染源码树codegen节点
        // Symbol(`resolveDynamicComponent`) 为执行的方法 callee
        return createCallExpression(context.helper(RESOLVE_DYNAMIC_COMPONENT), [
          exp,
        ])
      }
    } else if (
      isProp.type === NodeTypes.ATTRIBUTE &&
      isProp.value!.content.startsWith('vue:')
    ) {
      // <button is="vue:xxx">
      // if not <component>, only is value that starts with "vue:" will be
      // treated as component by the parse phase and reach here, unless it's
      // compat mode where all is values are considered components
      tag = isProp.value!.content.slice(4)
    }
  }

  // 2. built-in components (Teleport, Transition, KeepAlive, Suspense...)
  // 如果是内置组件，直接返回，如核心组件tag：keep-alive 或 KeepAlive；或内置组件 transition
  const builtIn = isCoreComponent(tag) || context.isBuiltInComponent(tag)
  if (builtIn) {
    // built-ins are simply fallthroughs / have special handling during ssr
    // so we don't need to import their runtime equivalents
    if (!ssr) context.helper(builtIn)
    return builtIn // 内置属性返回相应的标识符，如 KEEP_ALIVE = Symbol(__DEV__ ? `KeepAlive` : ``)
  }

  // TODO: analyze cfs
  // 3. user component (from setup bindings)
  // this is skipped in browser build since browser builds do not perform
  // binding analysis.
  if (!__BROWSER__) {
    const fromSetup = resolveSetupReference(tag, context)
    if (fromSetup) {
      return fromSetup
    }
    const dotIndex = tag.indexOf('.')
    if (dotIndex > 0) {
      const ns = resolveSetupReference(tag.slice(0, dotIndex), context)
      if (ns) {
        return ns + tag.slice(dotIndex)
      }
    }
  }
  // TODO: analyze cfs
  // 4. Self referencing component (inferred from filename)
  if (
    !__BROWSER__ &&
    context.selfName &&
    capitalize(camelize(tag)) === context.selfName
  ) {
    context.helper(RESOLVE_COMPONENT)
    // codegen.ts has special check for __self postfix when generating
    // component imports, which will pass additional `maybeSelfReference` flag
    // to `resolveComponent`.
    context.components.add(tag + `__self`)
    return toValidAssetId(tag, `component`)
  }

  // 5. user component (resolve)
  //用户自定义组件
  context.helper(RESOLVE_COMPONENT) // 收集渲染源码要用的辅助函数，在渲染源码开始处定义这些函数，为了之后执行渲染函数时正确引用这些的函数
  context.components.add(tag) // 保存 组件标签名
  return toValidAssetId(tag, `component`) // 格式话组件名 如 tag = 'hello world' 转换为 '_component_hello__world'
}

// TODO: analyze cfs
function resolveSetupReference(name: string, context: TransformContext) {
  const bindings = context.bindingMetadata
  if (!bindings || bindings.__isScriptSetup === false) {
    return
  }

  const camelName = camelize(name)
  const PascalName = capitalize(camelName)
  const checkType = (type: BindingTypes) => {
    if (bindings[name] === type) {
      return name
    }
    if (bindings[camelName] === type) {
      return camelName
    }
    if (bindings[PascalName] === type) {
      return PascalName
    }
  }

  const fromConst =
    checkType(BindingTypes.SETUP_CONST) ||
    checkType(BindingTypes.SETUP_REACTIVE_CONST) ||
    checkType(BindingTypes.LITERAL_CONST)
  if (fromConst) {
    return context.inline
      ? // in inline mode, const setup bindings (e.g. imports) can be used as-is
        fromConst
      : `$setup[${JSON.stringify(fromConst)}]`
  }

  const fromMaybeRef =
    checkType(BindingTypes.SETUP_LET) ||
    checkType(BindingTypes.SETUP_REF) ||
    checkType(BindingTypes.SETUP_MAYBE_REF)
  if (fromMaybeRef) {
    return context.inline
      ? // setup scope bindings that may be refs need to be unrefed
        `${context.helperString(UNREF)}(${fromMaybeRef})`
      : `$setup[${JSON.stringify(fromMaybeRef)}]`
  }

  const fromProps = checkType(BindingTypes.PROPS)
  if (fromProps) {
    return `${context.helperString(UNREF)}(${
      context.inline ? '__props' : '$props'
    }[${JSON.stringify(fromProps)}])`
  }
}

export type PropsExpression = ObjectExpression | CallExpression | ExpressionNode

/**
 * 解析ast节点的属性列表props
 * 解析指令：v-bind、v-on、v-model、v-html、v-text、v-show、v-cloak、用户自定义指令; 跳过解析：slot、once、is、ssr下的on
 * 处理静态属性、静态/动态指令属性、合并去重属性
 * prop节点经createObjectProperty(key, value) 转换、并设置元素node节点的patchFlag
 */
export function buildProps(
  node: ElementNode, // dom元素节点 或组件节点 或 slot标签节点（在transformSlot中）
  context: TransformContext,
  props: ElementNode['props'] = node.props, // 节点上的属性列表
  isComponent: boolean,
  isDynamicComponent: boolean,
  ssr = false,
): {
  props: PropsExpression | undefined
  directives: DirectiveNode[]
  patchFlag: number
  dynamicPropNames: string[]
  shouldUseBlock: boolean
} {
  const { tag, loc: elementLoc, children } = node
  let properties: ObjectExpression['properties'] = [] // createObjectProperty(key, value) 存储props中经过转换的属性值节点/属性名节点
  const mergeArgs: PropsExpression[] = [] // 配合v-on/v-bind（无参数指令） 合并去重属性
  const runtimeDirectives: DirectiveNode[] = [] // 如运行时指令，如 v-model，v-show
  const hasChildren = children.length > 0
  let shouldUseBlock = false

  // 依据相关信息，生成对应的patchFlag
  let patchFlag = 0
  let hasRef = false // 节点是否存在ref属性
  let hasClassBinding = false // 是否 v-bind:class
  let hasStyleBinding = false // 是否 v-bind:style
  let hasHydrationEventBinding = false // dom添加其它事件绑定
  let hasDynamicKeys = false // 是否存在动态指令
  let hasVnodeHook = false // 存在vnodehook，如onVnodeMounted
  const dynamicPropNames: string[] = [] // 动态prop名列表：是静态指令节点，且非 ref、style、class，且该指令没有被设置缓存，指令范围：v-on、v-bind、v-model、v-html、v-text

  const pushMergeArg = (arg?: PropsExpression) => {
    if (properties.length) {
      // 在v-bind/v-on之前如果存在属性，则需要先对之前的属性进行去重合并 dedupeProperties(properties)
      // 如：<span class="red" :class="['blue', { green: true}]" v-bind="{ class: 'yellow'}"></span>
      // 合并前两个属性：class="red"、:class="['blue', { green: true}]"
      mergeArgs.push(
<<<<<<< HEAD
        // createObjectExpression {
        //   type: NodeTypes.JS_OBJECT_EXPRESSION,
        //   loc,
        //   properties // 已经合并去重
        // }
        createObjectExpression(dedupeProperties(properties), elementLoc)
=======
        createObjectExpression(dedupeProperties(properties), elementLoc),
>>>>>>> 261fb7ce
      )
      // 如果存在v-bind/v-on指令，之后都依据mergeArgs合并后的列表
      properties = []
    }
    if (arg) mergeArgs.push(arg)
  }

<<<<<<< HEAD
  // 根据属性列表设置相应的 PatchFlag 值
  // directiveTransforms后，进一步分析指令props属性节点：v-on、v-bind、v-model、v-html、v-text
  // prop属性节点 createObjectProperty(key, value)
=======
  // mark template ref on v-for
  const pushRefVForMarker = () => {
    if (context.scopes.vFor > 0) {
      properties.push(
        createObjectProperty(
          createSimpleExpression('ref_for', true),
          createSimpleExpression('true'),
        ),
      )
    }
  }

>>>>>>> 261fb7ce
  const analyzePatchFlag = ({ key, value }: Property) => {
    if (isStaticExp(key)) {
      // 静态属性指令

      const name = key.content // （属性名/属性值/修饰符）节点名内容
      const isEventHandler = isOn(name) // /^on[^a-z]/  on 事件
      if (
        isEventHandler &&
        (!isComponent || isDynamicComponent) &&
        // omit the flag for click handlers because hydration gives click
        // dedicated fast path.
        name.toLowerCase() !== 'onclick' &&
        // omit v-model handlers
        name !== 'onUpdate:modelValue' && // <input v-model="inputText" />，属性值prop
        // omit onVnodeXXX hooks
        !isReservedProp(name)
      ) {
        // v-on:change、mouseover...
        hasHydrationEventBinding = true
      }

      if (isEventHandler && isReservedProp(name)) {
        // ',key,ref,' +
        // 'onVnodeBeforeMount,onVnodeMounted,' +
        // 'onVnodeBeforeUpdate,onVnodeUpdated,' +
        // 'onVnodeBeforeUnmount,onVnodeUnmounted'
        hasVnodeHook = true
      }

      // v-on 指令，value type 默认 SIMPLE_EXPRESSION ConstantType =0，行内执行 COMPOUND_EXPRESSION ConstantType =0 ，修饰符 JS_CALL_EXPRESSION ConstantType = 0
      // v-bind 指令，SIMPLE_EXPRESSION ConstantType =0
      // v-model 指令，props: [属性名节点, 属性值节点, 修饰符节点]
      //     属性名的value type: SIMPLE_EXPRESSION ConstantType =0，属性值的value: COMPOUND_EXPRESSION ConstantType =0, 修饰符的value：SIMPLE_EXPRESSION ConstantType =0
      // v-html 指令，SIMPLE_EXPRESSION ConstantType =0
      // v-text 指令，JS_CALL_EXPRESSION ConstantType = 0
      if (isEventHandler && value.type === NodeTypes.JS_CALL_EXPRESSION) {
        // handler wrapped with internal helper e.g. withModifiers(fn)
        // extract the actual expression
        value = value.arguments[0] as JSChildNode
      }

      if (
        value.type === NodeTypes.JS_CACHE_EXPRESSION || // 解析v-on指令时，如果设置了shouldCache，则 context.cache() 会生成JS_CACHE_EXPRESSION
        ((value.type === NodeTypes.SIMPLE_EXPRESSION ||
          value.type === NodeTypes.COMPOUND_EXPRESSION) &&
          getConstantType(value, context) > 0)
      ) {
        // skip if the prop is a cached handler or has constant value
        return
      }

      // 解析 v-on:click、 v-bind、v-model属性值

      if (name === 'ref') {
        hasRef = true
      } else if (name === 'class') {
        hasClassBinding = true
      } else if (name === 'style') {
        hasStyleBinding = true
      } else if (name !== 'key' && !dynamicPropNames.includes(name)) {
        // 静态指令属性名列表
        // 注意： v-model，template: '<input v-model="textInput" />'，v-model属性值节点的prop，key.content='onUpdate:modelValue'
        dynamicPropNames.push(name)
      }

      // treat the dynamic class and style binding of the component as dynamic props
      if (
        isComponent &&
        (name === 'class' || name === 'style') &&
        !dynamicPropNames.includes(name)
      ) {
        dynamicPropNames.push(name)
      }
    } else {
      // 动态节点
      hasDynamicKeys = true
    }
  }

  for (let i = 0; i < props.length; i++) {
    // static attribute
    const prop = props[i]
    if (prop.type === NodeTypes.ATTRIBUTE) {
<<<<<<< HEAD
      // dom 静态属性，节点光标位置、属性名、属性值
      // 注意 静态style 已经被转换为动态style，即 style="color: blue;" 转换为 :style='{"color": "blue"}'
      const { loc, name, value } = prop
=======
      const { loc, name, nameLoc, value } = prop
>>>>>>> 261fb7ce
      let isStatic = true
      if (name === 'ref') {
        // 存在ref属性
        hasRef = true
        pushRefVForMarker()
        // in inline mode there is no setupState object, so we can't use string
        // keys to set the ref. Instead, we need to transform it to pass the
        // actual ref instead.
        if (!__BROWSER__ && value && context.inline) {
          const binding = context.bindingMetadata[value.content]
          if (
            binding === BindingTypes.SETUP_LET ||
            binding === BindingTypes.SETUP_REF ||
            binding === BindingTypes.SETUP_MAYBE_REF
          ) {
            isStatic = false
            properties.push(
              createObjectProperty(
                createSimpleExpression('ref_key', true),
                createSimpleExpression(value.content, true, value.loc),
              ),
            )
          }
        }
      }
      // skip is on <component>, or is="vue:xxx"
      if (
        name === 'is' &&
        (isComponentTag(tag) ||
          (value && value.content.startsWith('vue:')) ||
          (__COMPAT__ &&
            isCompatEnabled(
              CompilerDeprecationTypes.COMPILER_IS_ON_ELEMENT,
              context,
            )))
      ) {
        // 跳过 <component>, 或者 is="vue:xxx"
        continue
      }

      // 保存属性列表
      properties.push(
        // 创建静态prop属性对应的js形式属性对象objProp: {type, loc, key, value}
        createObjectProperty(
<<<<<<< HEAD
          // objProp.key: {type, loc, content, isStatic, constType }
          createSimpleExpression(
            // 创建 属性名表达式对象 （形如ast指令属性值节点的结构）
            name, // 静态属性名，'class'
            true, // 静态属性
            getInnerRange(loc, 0, name.length) // 获取属性名的模版解析的光标位置信息
          ),
=======
          createSimpleExpression(name, true, nameLoc),
>>>>>>> 261fb7ce
          createSimpleExpression(
            value ? value.content : '',
            isStatic,
            value ? value.loc : loc,
          ),
        ),
      )
    } else {
      // directives 指令属性，合并去重，转换处理指令
      const { name, arg, exp, loc, modifiers } = prop
      const isVBind = name === 'bind'
      const isVOn = name === 'on'

      // skip v-slot - it is handled by its dedicated transform.
      // v-slot 有专门的transform插件处理：在transformElement中解析 buildSlots()，由directivesSlot插件解析
      if (name === 'slot') {
        if (!isComponent) {
          context.onError(
<<<<<<< HEAD
            createCompilerError(ErrorCodes.X_V_SLOT_MISPLACED, loc) // v-slot can only be used on components or <template> tags
=======
            createCompilerError(ErrorCodes.X_V_SLOT_MISPLACED, loc),
>>>>>>> 261fb7ce
          )
        }
        continue
      }

      // skip v-once/v-memo - they are handled by dedicated transforms.
      // v-once 有专门的transform插件处理
      if (name === 'once' || name === 'memo') {
        continue
      }
      // skip v-is and :is on <component>
      // 跳过is指令，如 template: <component :is='HelloWold' />，is 指令在resolveComponentType中解析
      if (
        name === 'is' ||
        (isVBind &&
          isStaticArgOf(arg, 'is') && // 绑定静态is属性，如 <component :is='HelloWold' />
          (isComponentTag(tag) ||
            (__COMPAT__ &&
              isCompatEnabled(
                CompilerDeprecationTypes.COMPILER_IS_ON_ELEMENT,
                context,
              ))))
      ) {
        continue
      }
      // skip v-on in SSR compilation
      // 跳过 ssr中的on指令
      if (isVOn && ssr) {
        continue
      }

      // 跳过解析：slot、once、is、ssr下的on

      // 分析 v-on 与 v-bind 指令，v-on/v-bind 不带指令名表达式参数
      // 如 template: '<button v-bind="{name: 'btn-name', class: 'btn-class'}" v-on="{ mousedown: handleDown, mouseup: handleUp }"></button>'
      if (
        // #938: elements with dynamic keys should be forced into blocks
        (isVBind && isStaticArgOf(arg, 'key')) ||
        // inline before-update hooks need to force block so that it is invoked
        // before children
        (isVOn && hasChildren && isStaticArgOf(arg, 'vue:before-update'))
      ) {
        shouldUseBlock = true
      }

      if (isVBind && isStaticArgOf(arg, 'ref')) {
        pushRefVForMarker()
      }

      // special case for v-bind and v-on with no argument
      if (!arg && (isVBind || isVOn)) {
        hasDynamicKeys = true // 存在动态绑定参数指令
        if (exp) {
          // 存在属性值节点
          if (isVBind) {
<<<<<<< HEAD
            // 如：<span class="red" :class="['blue', { green: true}]" v-bind="{ class: 'yellow'}"></span>
            // 直接保存v-bind属性值节点
=======
            // #10696 in case a v-bind object contains ref
            pushRefVForMarker()
>>>>>>> 261fb7ce
            // have to merge early for compat build check
            pushMergeArg()
            if (__COMPAT__) {
              // 2.x v-bind object order compat
              if (__DEV__) {
                const hasOverridableKeys = mergeArgs.some(arg => {
                  if (arg.type === NodeTypes.JS_OBJECT_EXPRESSION) {
                    return arg.properties.some(({ key }) => {
                      if (
                        key.type !== NodeTypes.SIMPLE_EXPRESSION ||
                        !key.isStatic
                      ) {
                        return true
                      }
                      return (
                        key.content !== 'class' &&
                        key.content !== 'style' &&
                        !isOn(key.content)
                      )
                    })
                  } else {
                    // dynamic expression
                    return true
                  }
                })
                if (hasOverridableKeys) {
                  checkCompatEnabled(
                    CompilerDeprecationTypes.COMPILER_V_BIND_OBJECT_ORDER,
                    context,
                    loc,
                  )
                }
              }

              if (
                isCompatEnabled(
                  CompilerDeprecationTypes.COMPILER_V_BIND_OBJECT_ORDER,
                  context,
                )
              ) {
                mergeArgs.unshift(exp)
                continue
              }
            }

            mergeArgs.push(exp)
          } else {
            // v-on="obj" -> toHandlers(obj)
            // <button onclick="click1" @click="'click2'" v-on:click="'click3'"  v-on="{click: 'click4'}"></button>, parse ast时，会生成4个prop，1个name='onclick'， 3个 name='on'
            // 此刻：1个 prop.key.content = 'onclick，2个 prop.key.content = 'onClick'，mergeArgs[0]有两个元素
            pushMergeArg({
              // v-on="{click: 'click4'}"
              type: NodeTypes.JS_CALL_EXPRESSION, // codegen 执行表达式
              loc,
<<<<<<< HEAD
              callee: context.helper(TO_HANDLERS), // TO_HANDLERS = Symbol('toHandlers')
              arguments: isComponent ? [exp] : [exp, `true`] // 属性值
=======
              callee: context.helper(TO_HANDLERS),
              arguments: isComponent ? [exp] : [exp, `true`],
>>>>>>> 261fb7ce
            })
          }
        } else {
          // 没有属性值，'<button v-bind v-on></button>'
          context.onError(
            createCompilerError(
              isVBind
                ? ErrorCodes.X_V_BIND_NO_EXPRESSION // 缺少v-bind值表达式
                : ErrorCodes.X_V_ON_NO_EXPRESSION,
              loc,
            ),
          )
        }
        continue
      }

      // 解析指令：v-bind、v-on、v-model、v-html、v-text、v-show、v-cloak、用户自定义指令

      // tronsfrom 处理指令插件：directiveTransforms

      // 默认 compiler-core: directiveTransforms
      //     {
      //       on: transformOn, // 转换指令属性名、校验属性值、属性值节点为codegen节点，校验属性值js语法
      //       bind: transformBind, // 转换v-bind指令属性节点，如转换属性名为小驼峰、校验属性值
      //       model: transformModel // 解析dom/组件节点上 v-model指令，返回 { props: [属性名节点、属性值节点、修饰符节点]}，如校验属性值节点不能为空，属性值内容格式必须是一个有效的js变量应用：$_abc[foo][bar] 或 $_abc.foo.bar
      //     }
      // object.assign 覆盖上方默认
      // 用户 compiler-dom: DOMDirectiveTransforms
      //    {
      //      cloak: noopDirectiveTransform,  // 解析 v-cloak，返回空属性列表 { props: [] }
      //      html: transformVHtml,  // 解析 v-html指令，属性值必须存在，覆盖子内容
      //      text: transformVText,  //  解析 v-text指令，需要有属性值，覆盖节点子内容
      //      model: transformModel, // override compiler-core，进一步针对dom元素上的v-model，解析使用环境，如需在文本框中使用，并设置needRuntime，移除一些v-model属性名节点信息
      //      on: transformOn, // override compiler-core ，先执行compiler-core on 再处理指令修饰符modifiers，进一步转换属性值节点、属性名节点格式
      //      show: transformShow // 解析v-show，必须设置属性值，返回空属性列表[]，设置needRuntime
      //    }
      // 解析指令: on、bind、model、html、text、show、cloak，注意其它指令v-if/v-for/slot等 transform会注入特有属性injectProps，比如key

      // force hydration for v-bind with .prop modifier
      if (isVBind && modifiers.includes('prop')) {
        patchFlag |= PatchFlags.NEED_HYDRATION
      }

      const directiveTransform = context.directiveTransforms[name]
      if (directiveTransform) {
        // has built-in directive transform.
        // 处理vue内置指令， 转换属性节点格式
        // props 为codegen转换后
        const { props, needRuntime } = directiveTransform(prop, node, context)
        !ssr && props.forEach(analyzePatchFlag)
        if (isVOn && arg && !isStaticExp(arg)) {
          pushMergeArg(createObjectExpression(props, elementLoc))
        } else {
          // 保存属性props, prop为createObjectProperty(key, value)
          properties.push(...props)
        }
        if (needRuntime) {
          // 如 v-model，指令使用环境type，如文本input V_MODEL_TEXT = Symbol(__DEV__ ? `vModelText` : ``)
          // 如 v-show，V_SHOW = Symbol(__DEV__ ? `vShow` : ``)
          runtimeDirectives.push(prop)
          if (isSymbol(needRuntime)) {
            // 开发环境下，唯一
            directiveImportMap.set(prop, needRuntime)
          }
        }
      } else if (!isBuiltInDirective(name)) {
        // 用户自定义指令列表
        // no built-in transform, this is a user custom directive.
        runtimeDirectives.push(prop)
        // custom dirs may use beforeUpdate so they need to force blocks
        // to ensure before-update gets called before children update
        if (hasChildren) {
          shouldUseBlock = true
        }
      }
    }
  }

  // 转换后的属性列表节点
  let propsExpression: PropsExpression | undefined = undefined

  // has v-bind="object" or v-on="object", wrap with mergeProps
  // mergeArgs 由 v-bind/v-on （无指令参数）过程创建
  if (mergeArgs.length) {
    // close up any not-yet-merged props
    // 如：<span class="red" :class="['blue', { green: true}]" v-bind="{ class: 'yellow'}" style="color: blue" :style="{color: 'red'}"></span>
    // 在处理完v-bind/v-on属性之后，需要继续处理之后可能存在的重复属性
    pushMergeArg()
    if (mergeArgs.length > 1) {
      // 创建执行合并props函数
      propsExpression = createCallExpression(
        context.helper(MERGE_PROPS),
        mergeArgs,
        elementLoc,
      )
    } else {
      // 元素节点属性 只有v-on或v-bind(无参数)一个属性，则不需要创建合并函数
      // 如 <span v-bind="{class: 'red'}"></span>
      // single v-bind with nothing else - no need for a mergeProps call
      propsExpression = mergeArgs[0] // v-bind 属性值节点 SIMPLE_EXPRESSION、 v-on 属性值节点 createCallExpression
    }
  } else if (properties.length) {
    // 不存在v-on/v-bind(无参数)属性，同样需要合并去重属性
    // 如 <span class="red"></span>
    propsExpression = createObjectExpression(
      dedupeProperties(properties),
      elementLoc,
    )
  }

  // 生成指定的patchFlag，通过二进制运算
  if (hasDynamicKeys) {
    // 存在动态指令参数 或 v-on/v-bind（无参数）指令
    patchFlag |= PatchFlags.FULL_PROPS
  } else {
    if (hasClassBinding && !isComponent) {
      // 存在class属性，非组件
      patchFlag |= PatchFlags.CLASS
    }
    if (hasStyleBinding && !isComponent) {
      // 存在v-bind:style属性，非组件
      patchFlag |= PatchFlags.STYLE
    }
    if (dynamicPropNames.length) {
      // 动态属性：静态指令属性名列表，且非 ref、style、class，且该指令没有被设置缓存
      // 如：v-bind、 v-model （onUpdate:modelValue）、 v-on
      patchFlag |= PatchFlags.PROPS
    }
    if (hasHydrationEventBinding) {
      // dom添加其它事件绑定 或 prop转换后以on开头的事件(如v-model)： 非组件且以on开头，但不包括click事件，非vnodehook事件
      patchFlag |= PatchFlags.NEED_HYDRATION
    }
  }
  if (
    !shouldUseBlock &&
    (patchFlag === 0 || patchFlag === PatchFlags.NEED_HYDRATION) &&
    (hasRef || hasVnodeHook || runtimeDirectives.length > 0)
  ) {
    patchFlag |= PatchFlags.NEED_PATCH
  }

  // pre-normalize props, SSR is skipped for now
  if (!context.inSSR && propsExpression) {
    switch (propsExpression.type) {
      case NodeTypes.JS_OBJECT_EXPRESSION:
        // means that there is no v-bind,
        // but still need to deal with dynamic key binding
        let classKeyIndex = -1
        let styleKeyIndex = -1
        let hasDynamicKey = false

        for (let i = 0; i < propsExpression.properties.length; i++) {
          const key = propsExpression.properties[i].key
          if (isStaticExp(key)) {
            if (key.content === 'class') {
              classKeyIndex = i
            } else if (key.content === 'style') {
              styleKeyIndex = i
            }
          } else if (!key.isHandlerKey) {
            hasDynamicKey = true
          }
        }

        const classProp = propsExpression.properties[classKeyIndex]
        const styleProp = propsExpression.properties[styleKeyIndex]

        // no dynamic key
        if (!hasDynamicKey) {
          if (classProp && !isStaticExp(classProp.value)) {
            classProp.value = createCallExpression(
              context.helper(NORMALIZE_CLASS),
              [classProp.value],
            )
          }
          if (
            styleProp &&
            // the static style is compiled into an object,
            // so use `hasStyleBinding` to ensure that it is a dynamic style binding
            (hasStyleBinding ||
              (styleProp.value.type === NodeTypes.SIMPLE_EXPRESSION &&
                styleProp.value.content.trim()[0] === `[`) ||
              // v-bind:style and style both exist,
              // v-bind:style with static literal object
              styleProp.value.type === NodeTypes.JS_ARRAY_EXPRESSION)
          ) {
            styleProp.value = createCallExpression(
              context.helper(NORMALIZE_STYLE),
              [styleProp.value],
            )
          }
        } else {
          // dynamic key binding, wrap with `normalizeProps`
          propsExpression = createCallExpression(
            context.helper(NORMALIZE_PROPS),
            [propsExpression],
          )
        }
        break
      case NodeTypes.JS_CALL_EXPRESSION:
        // mergeProps call, do nothing
        break
      default:
        // single v-bind
        propsExpression = createCallExpression(
          context.helper(NORMALIZE_PROPS),
          [
            createCallExpression(context.helper(GUARD_REACTIVE_PROPS), [
              propsExpression,
            ]),
          ],
        )
        break
    }
  }

  return {
    props: propsExpression, // 属性列表节点， 已处理所有属性包括静态属性、静态/动态指令属性，并进行了合并去重处理
    directives: runtimeDirectives, // 运行时的指令
    patchFlag,
<<<<<<< HEAD
    dynamicPropNames, // 静态指令属性名列表，且非 ref、style、class，且该指令没有被设置缓存,
    shouldUseBlock
=======
    dynamicPropNames,
    shouldUseBlock,
>>>>>>> 261fb7ce
  }
}

// 属性合并去重
// Dedupe props in an object literal.
// Literal duplicated attributes would have been warned during the parse phase,
// however, it's possible to encounter duplicated `onXXX` handlers with different
// modifiers. We also need to merge static and dynamic class / style attributes.
// - onXXX handlers / style: merge into array
// - class: merge into single expression with concatenation
function dedupeProperties(properties: Property[]): Property[] {
  const knownProps: Map<string, Property> = new Map()
  const deduped: Property[] = [] // 合并去重后的属性列表

  for (let i = 0; i < properties.length; i++) {
    // prop节点由createObjectProperty(key, value) 创建
    const prop = properties[i]

    // dynamic keys are always allowed
    if (prop.key.type === NodeTypes.COMPOUND_EXPRESSION || !prop.key.isStatic) {
      deduped.push(prop)
      continue
    }

    // <span class="red" :class="['blue', { green: true}]" v-bind="{ class: 'yellow'}"></span>
    const name = prop.key.content

    const existing = knownProps.get(name) // 属性名js表达式对象
    if (existing) {
      if (name === 'style' || name === 'class' || isOn(name)) {
        // 合并属性值内容：existing.value = {
        //   type: NodeTypes.JS_ARRAY_EXPRESSION,
        //   loc,
        //   elements  // elements = [existing.value, prop.value]
        // }
        mergeAsArray(existing, prop)
      }
      // unexpected duplicate, should have emitted error during parse
    } else {
      knownProps.set(name, prop) // 添加
      deduped.push(prop) // 添加
    }
  }
  return deduped
}

/**
 * 合并prop属性值节点
 * @param existing 已处理的prop属性节点
 * @param incoming 待处理的prop属性节点
 */
function mergeAsArray(existing: Property, incoming: Property) {
  // <span class="red" :class="['blue', { green: true}]" v-bind="{ class: 'yellow'}"></span>
  // 已处理 class="red"、待处理 :class="['blue', { green: true}]"
  if (existing.value.type === NodeTypes.JS_ARRAY_EXPRESSION) {
    existing.value.elements.push(incoming.value)
  } else {
    // existing.value = {
    //   type: NodeTypes.JS_ARRAY_EXPRESSION,
    //   loc,
    //   elements
    // }
    existing.value = createArrayExpression(
      [existing.value, incoming.value],
      existing.loc,
    )
  }
}

// 解析构建指令节点，v-show、v-model、用户自定义指令
// 解析其中： 指令名、指令值、指令参数、参数修饰符
export function buildDirectiveArgs( // 解析后的指令节点：key/value
  dir: DirectiveNode,
  context: TransformContext,
): ArrayExpression {
  const dirArgs: ArrayExpression['elements'] = []

  // 内置的运行时指令
  const runtime = directiveImportMap.get(dir)

  // 指令名

  if (runtime) {
    // 在 buildProps 中设置directiveImportMap：v-show、v-model 相关指令的运行函数
    // 如 v-model，指令使用环境type，如文本input V_MODEL_TEXT = Symbol(__DEV__ ? `vModelText` : ``)
    // built-in directive with runtime
    dirArgs.push(context.helperString(runtime)) // 保存对应的运行时函数名，如 '_vModelText'
  } else {
    // 用户自定义指令
    // user directive.
    // see if we have directives exposed via <script setup>
    const fromSetup =
      !__BROWSER__ && resolveSetupReference('v-' + dir.name, context)
    if (fromSetup) {
      // TODO: analyze cfs
      dirArgs.push(fromSetup)
    } else {
      // inject statement for resolving directive
      context.helper(RESOLVE_DIRECTIVE) // Symbol(__DEV__ ? `resolveDirective` : ``)
      context.directives.add(dir.name) // 添加指令名
      dirArgs.push(toValidAssetId(dir.name, `directive`)) // [^A-Za-z0-9_]， 如自定义： v-click-out，name='click-out' 转换为 '_directive_click_out'
    }
  }

  const { loc } = dir

  // 指令值 - 指令处理事件

  if (dir.exp) dirArgs.push(dir.exp) // 指令值节点表达式

  // 指令参数

  if (dir.arg) {
    if (!dir.exp) {
      dirArgs.push(`void 0`) // 没有值，如用户定义的指令
    }
    dirArgs.push(dir.arg) // 指令参数节点
  }

  // 指令修饰符

  if (Object.keys(dir.modifiers).length) {
    // 修饰符节点
    if (!dir.arg) {
      // 无指令参数节点
      if (!dir.exp) {
        // 无指令值：'<span v-click-me></span>'
        dirArgs.push(`void 0`)
      }
      // 如 '<span v-click-me="true"></span>'
      dirArgs.push(`void 0`)
    }
    // 创建指令对应的修饰符列表节点
    const trueExpression = createSimpleExpression(`true`, false, loc)
    dirArgs.push(
      // 创建一个 对象格式 的来保存修饰符列表值
      createObjectExpression(
        dir.modifiers.map(modifier =>
          createObjectProperty(modifier, trueExpression),
        ),
        loc,
      ),
    )
  }

  // 返回自定义指令节点
  return createArrayExpression(dirArgs, dir.loc)
}

// 字符串拼接 静态prop(经解析过的指令节点)的属性名，不包括 ref、class、style
// 如，template: '<input ref="input" v-model="textInput" v-bind:class="'red'" :placeholder="'请输入'" />'
// 则，dynamicPropNames: ["onUpdate:modelValue", "placeholder"]
// 返回结果： '["onUpdate:modelValue", "placeholder"]'
function stringifyDynamicPropNames(props: string[]): string {
  let propsNamesString = `[`
  for (let i = 0, l = props.length; i < l; i++) {
    propsNamesString += JSON.stringify(props[i])
    if (i < l - 1) propsNamesString += ', '
  }
  return propsNamesString + `]`
}

function isComponentTag(tag: string) {
  return tag === 'component' || tag === 'Component'
}<|MERGE_RESOLUTION|>--- conflicted
+++ resolved
@@ -136,12 +136,8 @@
         // updates inside get proper isSVG flag at runtime. (#639, #643)
         // This is technically web-specific, but splitting the logic out of core
         // leads to too much unnecessary complexity.
-<<<<<<< HEAD
         // web规范的一些特殊标签
-        (tag === 'svg' || tag === 'foreignObject'))
-=======
         (tag === 'svg' || tag === 'foreignObject' || tag === 'math'))
->>>>>>> 261fb7ce
 
     // 节点 props
     if (props.length > 0) {
@@ -163,11 +159,7 @@
       vnodeDirectives =
         directives && directives.length
           ? (createArrayExpression(
-<<<<<<< HEAD
-              directives.map(dir => buildDirectiveArgs(dir, context)) // 进一步解析 buildProps() 中的 runtimeDirectives：v-show、v-model、用户自定义指令；处理要运行的指令的参数、值、修饰符
-=======
-              directives.map(dir => buildDirectiveArgs(dir, context)),
->>>>>>> 261fb7ce
+              directives.map(dir => buildDirectiveArgs(dir, context)), // 进一步解析 buildProps() 中的 runtimeDirectives：v-show、v-model、用户自定义指令；处理要运行的指令的参数、值、修饰符
             ) as DirectiveArguments)
           : undefined
 
@@ -326,15 +318,9 @@
 
 // 解析组件类型、解析v-is指令：返回相关内容，如动态is组件的 vnode patch方法、内置组件名、区分用户自定义组件名
 export function resolveComponentType(
-<<<<<<< HEAD
   node: ComponentNode, // 当前节点 即组件节点
   context: TransformContext, // transform 上下文
-  ssr = false
-=======
-  node: ComponentNode,
-  context: TransformContext,
   ssr = false,
->>>>>>> 261fb7ce
 ) {
   let { tag } = node
 
@@ -353,17 +339,12 @@
           context,
         ))
     ) {
-<<<<<<< HEAD
-      const exp =
-        isProp.type === NodeTypes.ATTRIBUTE // 静态dom属性
-          ? isProp.value && createSimpleExpression(isProp.value.content, true) // 转换为指令值节点格式
-          : isProp.exp // 指令值节点
-=======
       let exp: ExpressionNode | undefined
       if (isProp.type === NodeTypes.ATTRIBUTE) {
-        exp = isProp.value && createSimpleExpression(isProp.value.content, true)
+        // 静态dom属性
+        exp = isProp.value && createSimpleExpression(isProp.value.content, true) // 转换为指令值节点格式
       } else {
-        exp = isProp.exp
+        exp = isProp.exp // 指令值节点
         if (!exp) {
           // #10469 handle :is shorthand
           exp = createSimpleExpression(`is`, false, isProp.loc)
@@ -372,7 +353,6 @@
           }
         }
       }
->>>>>>> 261fb7ce
       if (exp) {
         // 创建一个类型为 JS_CALL_EXPRESSION 的渲染源码树codegen节点
         // Symbol(`resolveDynamicComponent`) 为执行的方法 callee
@@ -537,16 +517,12 @@
       // 如：<span class="red" :class="['blue', { green: true}]" v-bind="{ class: 'yellow'}"></span>
       // 合并前两个属性：class="red"、:class="['blue', { green: true}]"
       mergeArgs.push(
-<<<<<<< HEAD
         // createObjectExpression {
         //   type: NodeTypes.JS_OBJECT_EXPRESSION,
         //   loc,
         //   properties // 已经合并去重
         // }
-        createObjectExpression(dedupeProperties(properties), elementLoc)
-=======
         createObjectExpression(dedupeProperties(properties), elementLoc),
->>>>>>> 261fb7ce
       )
       // 如果存在v-bind/v-on指令，之后都依据mergeArgs合并后的列表
       properties = []
@@ -554,11 +530,9 @@
     if (arg) mergeArgs.push(arg)
   }
 
-<<<<<<< HEAD
   // 根据属性列表设置相应的 PatchFlag 值
   // directiveTransforms后，进一步分析指令props属性节点：v-on、v-bind、v-model、v-html、v-text
   // prop属性节点 createObjectProperty(key, value)
-=======
   // mark template ref on v-for
   const pushRefVForMarker = () => {
     if (context.scopes.vFor > 0) {
@@ -571,7 +545,6 @@
     }
   }
 
->>>>>>> 261fb7ce
   const analyzePatchFlag = ({ key, value }: Property) => {
     if (isStaticExp(key)) {
       // 静态属性指令
@@ -655,13 +628,9 @@
     // static attribute
     const prop = props[i]
     if (prop.type === NodeTypes.ATTRIBUTE) {
-<<<<<<< HEAD
       // dom 静态属性，节点光标位置、属性名、属性值
       // 注意 静态style 已经被转换为动态style，即 style="color: blue;" 转换为 :style='{"color": "blue"}'
-      const { loc, name, value } = prop
-=======
       const { loc, name, nameLoc, value } = prop
->>>>>>> 261fb7ce
       let isStatic = true
       if (name === 'ref') {
         // 存在ref属性
@@ -706,17 +675,10 @@
       properties.push(
         // 创建静态prop属性对应的js形式属性对象objProp: {type, loc, key, value}
         createObjectProperty(
-<<<<<<< HEAD
           // objProp.key: {type, loc, content, isStatic, constType }
-          createSimpleExpression(
-            // 创建 属性名表达式对象 （形如ast指令属性值节点的结构）
-            name, // 静态属性名，'class'
-            true, // 静态属性
-            getInnerRange(loc, 0, name.length) // 获取属性名的模版解析的光标位置信息
-          ),
-=======
+          // 创建 属性名表达式对象 （形如ast指令属性值节点的结构）
+          // 静态属性名，'class'
           createSimpleExpression(name, true, nameLoc),
->>>>>>> 261fb7ce
           createSimpleExpression(
             value ? value.content : '',
             isStatic,
@@ -735,11 +697,7 @@
       if (name === 'slot') {
         if (!isComponent) {
           context.onError(
-<<<<<<< HEAD
-            createCompilerError(ErrorCodes.X_V_SLOT_MISPLACED, loc) // v-slot can only be used on components or <template> tags
-=======
             createCompilerError(ErrorCodes.X_V_SLOT_MISPLACED, loc),
->>>>>>> 261fb7ce
           )
         }
         continue
@@ -795,13 +753,10 @@
         if (exp) {
           // 存在属性值节点
           if (isVBind) {
-<<<<<<< HEAD
             // 如：<span class="red" :class="['blue', { green: true}]" v-bind="{ class: 'yellow'}"></span>
             // 直接保存v-bind属性值节点
-=======
             // #10696 in case a v-bind object contains ref
             pushRefVForMarker()
->>>>>>> 261fb7ce
             // have to merge early for compat build check
             pushMergeArg()
             if (__COMPAT__) {
@@ -856,13 +811,8 @@
               // v-on="{click: 'click4'}"
               type: NodeTypes.JS_CALL_EXPRESSION, // codegen 执行表达式
               loc,
-<<<<<<< HEAD
               callee: context.helper(TO_HANDLERS), // TO_HANDLERS = Symbol('toHandlers')
-              arguments: isComponent ? [exp] : [exp, `true`] // 属性值
-=======
-              callee: context.helper(TO_HANDLERS),
-              arguments: isComponent ? [exp] : [exp, `true`],
->>>>>>> 261fb7ce
+              arguments: isComponent ? [exp] : [exp, `true`], // 属性值
             })
           }
         } else {
@@ -1083,13 +1033,8 @@
     props: propsExpression, // 属性列表节点， 已处理所有属性包括静态属性、静态/动态指令属性，并进行了合并去重处理
     directives: runtimeDirectives, // 运行时的指令
     patchFlag,
-<<<<<<< HEAD
     dynamicPropNames, // 静态指令属性名列表，且非 ref、style、class，且该指令没有被设置缓存,
-    shouldUseBlock
-=======
-    dynamicPropNames,
     shouldUseBlock,
->>>>>>> 261fb7ce
   }
 }
 
