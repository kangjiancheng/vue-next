import { DirectiveTransform } from '../transform'
import {
  createObjectProperty,
  createSimpleExpression,
  ExpressionNode,
  NodeTypes
} from '../ast'
import { createCompilerError, ErrorCodes } from '../errors'
import { camelize } from '@vue/shared'
import { CAMELIZE } from '../runtimeHelpers'

// v-bind without arg is handled directly in ./transformElements.ts due to it affecting
// codegen for the entire props object. This transform here is only for v-bind
// *with* args.
/**
 * 处理 v-bind 指令，该transform 处理的v-bind 带有指令参数，如：v-bind:class="{...}"
 * 不带参数的v-bind 在transformElements中处理，与v-on一起，如：v-bind="{class: '...'}"
 * @param dir - v-bind 指令属性节点
 * @param node - dom元素 或 组件元素
 * @param context
 */
export const transformBind: DirectiveTransform = (dir, _node, context) => {
  // 指令值、修饰符、模版位置信息
  const { exp, modifiers, loc } = dir
  const arg = dir.arg! // 指令参数节点， ts 排除null/undefined

  // 属性名 内容处理

  // ast 默认生成 NodeTypes.SIMPLE_EXPRESSION
  if (arg.type !== NodeTypes.SIMPLE_EXPRESSION) {
    arg.children.unshift(`(`)
    arg.children.push(`) || ""`)
  } else if (!arg.isStatic) {
    // 动态指令
    // 如 <button :[propName]='...'></button>，如 propName='data-xxx'，转换为 arg.content='propName || ""'
    arg.content = `${arg.content} || ""` // 属性名表达参数
  }

<<<<<<< HEAD
  // 修饰符 格式小驼峰

  // .prop is no longer necessary due to new patch behavior
=======
>>>>>>> 03abc257
  // .sync is replaced by v-model:arg
  if (modifiers.includes('camel')) {
    // transform the kebab-case attribute name into camelCase
    if (arg.type === NodeTypes.SIMPLE_EXPRESSION) {
      if (arg.isStatic) {
        // 静态指令，将指令名从kebab-case转换camelCase小驼峰，如 '<span :prop-name.camel="123"></span>'，则 arg.content='prop-name' 转换为 arg.content='propName'
        arg.content = camelize(arg.content)
      } else {
        // 动态指令，如 '<span :[prop-name].camel="123"></span>'，则 arg.content='prop-name || ""'，转换为arg.content=`Symbol('camelize')(prop-name || "")`
        arg.content = `${context.helperString(CAMELIZE)}(${arg.content})`
      }
    } else {
      arg.children.unshift(`${context.helperString(CAMELIZE)}(`)
      arg.children.push(`)`)
    }
  }

<<<<<<< HEAD
  // 属性值 校验
=======
  if (!context.inSSR) {
    if (modifiers.includes('prop')) {
      injectPrefix(arg, '.')
    }
    if (modifiers.includes('attr')) {
      injectPrefix(arg, '^')
    }
  }
>>>>>>> 03abc257

  if (
    !exp || // 属性值不存在
    (exp.type === NodeTypes.SIMPLE_EXPRESSION && !exp.content.trim()) // 属性值为空白
  ) {
    context.onError(createCompilerError(ErrorCodes.X_V_BIND_NO_EXPRESSION, loc)) // 需要设置属性值
    return {
<<<<<<< HEAD
      props: [createObjectProperty(arg!, createSimpleExpression('', true, loc))] // 临时创建节点，属性值内容为空
=======
      props: [createObjectProperty(arg, createSimpleExpression('', true, loc))]
>>>>>>> 03abc257
    }
  }

  return {
<<<<<<< HEAD
    props: [createObjectProperty(arg!, exp)] // 返回转换后的属性列表
=======
    props: [createObjectProperty(arg, exp)]
  }
}

const injectPrefix = (arg: ExpressionNode, prefix: string) => {
  if (arg.type === NodeTypes.SIMPLE_EXPRESSION) {
    if (arg.isStatic) {
      arg.content = prefix + arg.content
    } else {
      arg.content = `\`${prefix}\${${arg.content}}\``
    }
  } else {
    arg.children.unshift(`'${prefix}' + (`)
    arg.children.push(`)`)
>>>>>>> 03abc257
  }
}<|MERGE_RESOLUTION|>--- conflicted
+++ resolved
@@ -36,12 +36,9 @@
     arg.content = `${arg.content} || ""` // 属性名表达参数
   }
 
-<<<<<<< HEAD
   // 修饰符 格式小驼峰
 
   // .prop is no longer necessary due to new patch behavior
-=======
->>>>>>> 03abc257
   // .sync is replaced by v-model:arg
   if (modifiers.includes('camel')) {
     // transform the kebab-case attribute name into camelCase
@@ -59,9 +56,7 @@
     }
   }
 
-<<<<<<< HEAD
   // 属性值 校验
-=======
   if (!context.inSSR) {
     if (modifiers.includes('prop')) {
       injectPrefix(arg, '.')
@@ -70,7 +65,6 @@
       injectPrefix(arg, '^')
     }
   }
->>>>>>> 03abc257
 
   if (
     !exp || // 属性值不存在
@@ -78,19 +72,12 @@
   ) {
     context.onError(createCompilerError(ErrorCodes.X_V_BIND_NO_EXPRESSION, loc)) // 需要设置属性值
     return {
-<<<<<<< HEAD
-      props: [createObjectProperty(arg!, createSimpleExpression('', true, loc))] // 临时创建节点，属性值内容为空
-=======
-      props: [createObjectProperty(arg, createSimpleExpression('', true, loc))]
->>>>>>> 03abc257
+      props: [createObjectProperty(arg, createSimpleExpression('', true, loc))] // 临时创建节点，属性值内容为空
     }
   }
 
   return {
-<<<<<<< HEAD
-    props: [createObjectProperty(arg!, exp)] // 返回转换后的属性列表
-=======
-    props: [createObjectProperty(arg, exp)]
+    props: [createObjectProperty(arg, exp)] // 返回转换后的属性列表
   }
 }
 
@@ -104,6 +91,5 @@
   } else {
     arg.children.unshift(`'${prefix}' + (`)
     arg.children.push(`)`)
->>>>>>> 03abc257
   }
 }