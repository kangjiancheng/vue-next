--- conflicted
+++ resolved
@@ -232,12 +232,8 @@
   _: ComponentInternalInstance
 }
 
-<<<<<<< HEAD
-// instance.ctx => instance.proxy
-=======
 // 代理ctx: 拦截组件实例的上下文：instance.ctx，并返回给instance.proxy
 // ctx 由下方的 xxxRenderContext() 方法创建组合而成的
->>>>>>> 84011174
 export const PublicInstanceProxyHandlers: ProxyHandler<any> = {
   // key 为 instance.ctx的属性
   // ctx 为组件实例的上下文，包括了实例方法，实例data属性、实例props等
@@ -478,11 +474,7 @@
   })
 
   // expose public properties
-<<<<<<< HEAD
-  // 访问相关实例属性，返回处理后的组件实例属性
-=======
   // 访问相关内置公开的实例属性，返回处理后的组件实例属性
->>>>>>> 84011174
   Object.keys(publicPropertiesMap).forEach(key => {
     Object.defineProperty(target, key, {
       configurable: true,
