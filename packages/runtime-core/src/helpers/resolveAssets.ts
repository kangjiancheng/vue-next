import {
  currentInstance,
  ConcreteComponent,
  ComponentOptions,
  getComponentName
} from '../component'
import { currentRenderingInstance } from '../componentRenderContext'
import { Directive } from '../directives'
import { camelize, capitalize, isString } from '@vue/shared'
import { warn } from '../warning'
import { VNodeTypes } from '../vnode'

export const COMPONENTS = 'components'
export const DIRECTIVES = 'directives'
export const FILTERS = 'filters'

export type AssetTypes = typeof COMPONENTS | typeof DIRECTIVES | typeof FILTERS

/**
 * @private
 * 解析组件vnode，如：<HelloWorld></HelloWorld>
 *  const _component_hello_world = _resolveComponent("hello-world")
 * _createVNode(_component_hello_world)
 */
export function resolveComponent(
  name: string,
  maybeSelfReference?: boolean
): ConcreteComponent | string {
  return resolveAsset(COMPONENTS, name, true, maybeSelfReference) || name
}

export const NULL_DYNAMIC_COMPONENT = Symbol()

/**
 * @private
 * 解析动态组件vnode
 */
export function resolveDynamicComponent(component: unknown): VNodeTypes {
  if (isString(component)) {
    // <component is="HelloWorld"></component>
    // vnode: (_openBlock(), _createBlock(_resolveDynamicComponent("HelloWorld")))
    return resolveAsset(COMPONENTS, component, false) || component
  } else {
    // invalid types will fallthrough to createVNode and raise warning
    //
    // <component :is="HelloWorld" />
    // vnode: (_openBlock(), _createBlock(_resolveDynamicComponent(HelloWorld)))
    return (component || NULL_DYNAMIC_COMPONENT) as any
  }
}

/**
 * @private
 */
export function resolveDirective(name: string): Directive | undefined {
  return resolveAsset(DIRECTIVES, name)
}

/**
 * v2 compat only
 * @internal
 */
export function resolveFilter(name: string): Function | undefined {
  return resolveAsset(FILTERS, name)
}

/**
 * @private
 * overload 1: components
 */
function resolveAsset(
  type: typeof COMPONENTS, // 组件
  name: string,
  warnMissing?: boolean,
  maybeSelfReference?: boolean
): ConcreteComponent | undefined
// overload 2: directives
function resolveAsset(
  type: typeof DIRECTIVES, // 指令
  name: string
): Directive | undefined
// implementation
// overload 3: filters (compat only)
function resolveAsset(type: typeof FILTERS, name: string): Function | undefined
// implementation
function resolveAsset(
  type: AssetTypes, // 'components'/'directives'/'FILTERS' - 组件对象的选项属性名
  name: string,
  warnMissing = true,
  maybeSelfReference = false
) {
  // 当前渲染的组件实例
  const instance = currentRenderingInstance || currentInstance
  if (instance) {
    // 组件对象或组件标签名
    const Component = instance.type

    // explicit self name has highest priority
    if (type === COMPONENTS) {
<<<<<<< HEAD
      // 获取组件名
      const selfName = getComponentName(Component)
=======
      const selfName = getComponentName(
        Component,
        false /* do not include inferred name to avoid breaking existing code */
      )
>>>>>>> fb3bfde2
      if (
        selfName &&
        (selfName === name ||
          selfName === camelize(name) ||
          selfName === capitalize(camelize(name)))
      ) {
        return Component
      }
    }

    // 返回解析到组件/指令对象
    const res =
      // local registration
      // check instance[type] first which is resolved for options API
      resolve(instance[type] || (Component as ComponentOptions)[type], name) || // 当前组件的组件定义列表components
      // global registration
      resolve(instance.appContext[type], name) // 全局组件的组件定义列表components

    if (!res && maybeSelfReference) {
      // fallback to implicit self-reference
      return Component
    }

    if (__DEV__ && warnMissing && !res) {
      const extra =
        type === COMPONENTS
          ? `\nIf this is a native custom element, make sure to exclude it from ` +
            `component resolution via compilerOptions.isCustomElement.`
          : ``
      warn(`Failed to resolve ${type.slice(0, -1)}: ${name}${extra}`)
    }

    return res
  } else if (__DEV__) {
    warn(
      `resolve${capitalize(type.slice(0, -1))} ` +
        `can only be used in render() or setup().`
    )
  }
}

function resolve(registry: Record<string, any> | undefined, name: string) {
  return (
    registry &&
    (registry[name] ||
      registry[camelize(name)] ||
      registry[capitalize(camelize(name))])
  )
}<|MERGE_RESOLUTION|>--- conflicted
+++ resolved
@@ -97,15 +97,11 @@
 
     // explicit self name has highest priority
     if (type === COMPONENTS) {
-<<<<<<< HEAD
       // 获取组件名
-      const selfName = getComponentName(Component)
-=======
       const selfName = getComponentName(
         Component,
         false /* do not include inferred name to avoid breaking existing code */
       )
->>>>>>> fb3bfde2
       if (
         selfName &&
         (selfName === name ||
