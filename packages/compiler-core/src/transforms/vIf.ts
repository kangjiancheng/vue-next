--- conflicted
+++ resolved
@@ -295,12 +295,10 @@
       injectProp(vnodeCall, keyProperty, context)
       return vnodeCall
     } else {
-<<<<<<< HEAD
       // 存在注释节点，如，template:
       //  <div v-if="true" key="a"></div>
       //  <!-- 123 -->
       //  <div v-else key="b"></div>
-=======
       let patchFlag = PatchFlags.STABLE_FRAGMENT
       let patchFlagText = PatchFlagNames[PatchFlags.STABLE_FRAGMENT]
       // check if the fragment actually contains a single valid child with
@@ -313,7 +311,6 @@
         patchFlagText += `, ${PatchFlagNames[PatchFlags.DEV_ROOT_FRAGMENT]}`
       }
 
->>>>>>> 4fe4de0a
       return createVNodeCall(
         context,
         helper(FRAGMENT),
@@ -332,13 +329,9 @@
     const vnodeCall = (firstChild as ElementNode)
       .codegenNode as BlockCodegenNode
     // Change createVNode to createBlock.
-<<<<<<< HEAD
-    if (vnodeCall.type === NodeTypes.VNODE_CALL) {
+    if (vnodeCall.type === NodeTypes.VNODE_CALL && !vnodeCall.isBlock) {
       // VNODE_CALL 在transformElement阶段创建
-=======
-    if (vnodeCall.type === NodeTypes.VNODE_CALL && !vnodeCall.isBlock) {
       removeHelper(CREATE_VNODE)
->>>>>>> 4fe4de0a
       vnodeCall.isBlock = true
       helper(OPEN_BLOCK)
       helper(CREATE_BLOCK)
