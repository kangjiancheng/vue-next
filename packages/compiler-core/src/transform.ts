import { TransformOptions } from './options'
import {
  RootNode,
  NodeTypes,
  ParentNode,
  TemplateChildNode,
  ElementNode,
  DirectiveNode,
  Property,
  ExpressionNode,
  createSimpleExpression,
  JSChildNode,
  SimpleExpressionNode,
  ElementTypes,
  CacheExpression,
  createCacheExpression,
  TemplateLiteral,
  createVNodeCall,
  ConstantTypes,
  ArrayExpression
} from './ast'
import {
  isString,
  isArray,
  NOOP,
  PatchFlags,
  PatchFlagNames,
  EMPTY_OBJ,
  capitalize,
  camelize
} from '@vue/shared'
import { defaultOnError, defaultOnWarn } from './errors'
import {
  TO_DISPLAY_STRING,
  FRAGMENT,
  helperNameMap,
  CREATE_COMMENT
} from './runtimeHelpers'
import { isVSlot, makeBlock } from './utils'
import { hoistStatic, isSingleElementRoot } from './transforms/hoistStatic'
import { CompilerCompatOptions } from './compat/compatConfig'

// There are two types of transforms:
//
// - NodeTransform:
//   Transforms that operate directly on a ChildNode. NodeTransforms may mutate,
//   replace or remove the node being processed.
export type NodeTransform = (
  node: RootNode | TemplateChildNode,
  context: TransformContext
) => void | (() => void) | (() => void)[]

// - DirectiveTransform:
//   Transforms that handles a single directive attribute on an element.
//   It translates the raw directive into actual props for the VNode.
export type DirectiveTransform = (
  dir: DirectiveNode,
  node: ElementNode,
  context: TransformContext,
  // a platform specific compiler can import the base transform and augment
  // it by passing in this optional argument.
  augmentor?: (ret: DirectiveTransformResult) => DirectiveTransformResult
) => DirectiveTransformResult

export interface DirectiveTransformResult {
  props: Property[]
  needRuntime?: boolean | symbol
  ssrTagParts?: TemplateLiteral['elements']
}

// A structural directive transform is a technically a NodeTransform;
// Only v-if and v-for fall into this category.
export type StructuralDirectiveTransform = (
  node: ElementNode,
  dir: DirectiveNode,
  context: TransformContext
) => void | (() => void)

export interface ImportItem {
  exp: string | ExpressionNode
  path: string
}

export interface TransformContext
  extends Required<
      Omit<TransformOptions, 'filename' | keyof CompilerCompatOptions>
    >,
    CompilerCompatOptions {
  selfName: string | null
  root: RootNode
  helpers: Map<symbol, number>
  components: Set<string>
  directives: Set<string>
  hoists: (JSChildNode | null)[]
  imports: ImportItem[]
  temps: number
  cached: number
  identifiers: { [name: string]: number | undefined }
  scopes: {
    vFor: number
    vSlot: number
    vPre: number
    vOnce: number
  }
  parent: ParentNode | null
  childIndex: number
  currentNode: RootNode | TemplateChildNode | null
  inVOnce: boolean
  helper<T extends symbol>(name: T): T
  removeHelper<T extends symbol>(name: T): void
  helperString(name: symbol): string
  replaceNode(node: TemplateChildNode): void
  removeNode(node?: TemplateChildNode): void
  onNodeRemoved(): void
  addIdentifiers(exp: ExpressionNode | string): void
  removeIdentifiers(exp: ExpressionNode | string): void
  hoist(exp: string | JSChildNode | ArrayExpression): SimpleExpressionNode
  cache<T extends JSChildNode>(exp: T, isVNode?: boolean): CacheExpression | T
  constantCache: Map<TemplateChildNode, ConstantTypes>

  // 2.x Compat only
  filters?: Set<string>
}

export function createTransformContext(
  root: RootNode,
  {
    filename = '',
    prefixIdentifiers = false,
    hoistStatic = false,
    cacheHandlers = false,
    nodeTransforms = [],
    directiveTransforms = {},
    transformHoist = null,
    isBuiltInComponent = NOOP,
    isCustomElement = NOOP,
    expressionPlugins = [],
    scopeId = null,
    slotted = true,
    ssr = false,
    inSSR = false,
    ssrCssVars = ``,
    bindingMetadata = EMPTY_OBJ,
    inline = false,
    isTS = false,
    onError = defaultOnError,
    onWarn = defaultOnWarn,
    compatConfig
  }: TransformOptions
): TransformContext {
  const nameMatch = filename.replace(/\?.*$/, '').match(/([^/\\]+)\.\w+$/)
  const context: TransformContext = {
    // options
    selfName: nameMatch && capitalize(camelize(nameMatch[1])),
    prefixIdentifiers,
    hoistStatic,
    cacheHandlers,
    nodeTransforms,
    directiveTransforms,
    transformHoist,
    isBuiltInComponent,
    isCustomElement,
    expressionPlugins,
    scopeId,
    slotted,
    ssr,
    inSSR,
    ssrCssVars,
    bindingMetadata,
    inline,
    isTS, //ts 格式，编译成ts代码
    onError,
    onWarn,
    compatConfig,

    // state
    root,
    helpers: new Map(), // 收集 在创建vnode时要用到的函数，为了在渲染阶段可以调用这些的函数去创建对应的虚拟节点，如：openBlock、createBlock、createVNode等
    components: new Set(), // 保存用户自定义的组件标签名
    directives: new Set(),
    hoists: [],
    imports: [],
    constantCache: new Map(),
    temps: 0,
    cached: 0,
    identifiers: Object.create(null),
    scopes: {
      vFor: 0,
      vSlot: 0, // 上下文识别到slot指令属性，添加transform slot插件时：加1；执行完transform slot插件时：减1，以此来判断是否包含在另一个slot中
      vPre: 0,
      vOnce: 0
    },
    parent: null,
    currentNode: root,
    childIndex: 0,
    inVOnce: false,

    // methods
    helper(name) {
      const count = context.helpers.get(name) || 0
      context.helpers.set(name, count + 1)
      return name
    },
    removeHelper(name) {
      const count = context.helpers.get(name)
      if (count) {
        const currentCount = count - 1
        if (!currentCount) {
          context.helpers.delete(name)
        } else {
          context.helpers.set(name, currentCount)
        }
      }
    },
    helperString(name) {
      // 获取对应的运行时函数名
      return `_${helperNameMap[context.helper(name)]}`
    },
    replaceNode(node) {
      /* istanbul ignore if */
      if (__DEV__) {
        if (!context.currentNode) {
          throw new Error(`Node being replaced is already removed.`)
        }
        if (!context.parent) {
          throw new Error(`Cannot replace root node.`)
        }
      }
      context.parent!.children[context.childIndex] = context.currentNode = node
    },
    removeNode(node) {
      if (__DEV__ && !context.parent) {
        throw new Error(`Cannot remove root node.`)
      }
      const list = context.parent!.children
      const removalIndex = node
        ? list.indexOf(node)
        : context.currentNode
        ? context.childIndex
        : -1
      /* istanbul ignore if */
      if (__DEV__ && removalIndex < 0) {
        throw new Error(`node being removed is not a child of current parent`)
      }
      if (!node || node === context.currentNode) {
        // current node removed
        // 移除当前节点，如v-if transform
        context.currentNode = null
        context.onNodeRemoved()
      } else {
        // 移除指定节点，如v-if transform
        // sibling node removed
        if (context.childIndex > removalIndex) {
          context.childIndex--
          context.onNodeRemoved()
        }
      }
      context.parent!.children.splice(removalIndex, 1)
    },
    onNodeRemoved: () => {},
    addIdentifiers(exp) {
      // identifier tracking only happens in non-browser builds.
      if (!__BROWSER__) {
        if (isString(exp)) {
          addId(exp)
        } else if (exp.identifiers) {
          exp.identifiers.forEach(addId)
        } else if (exp.type === NodeTypes.SIMPLE_EXPRESSION) {
          addId(exp.content)
        }
      }
    },
    removeIdentifiers(exp) {
      if (!__BROWSER__) {
        if (isString(exp)) {
          removeId(exp)
        } else if (exp.identifiers) {
          exp.identifiers.forEach(removeId)
        } else if (exp.type === NodeTypes.SIMPLE_EXPRESSION) {
          removeId(exp.content)
        }
      }
    },
    hoist(exp) {
<<<<<<< HEAD
      // 静态节点、静态节点属性props、静态文本节点的codegenNode
=======
      if (isString(exp)) exp = createSimpleExpression(exp)
>>>>>>> 03abc257
      context.hoists.push(exp)

      // 重新生成节点的codegenNode
      const identifier = createSimpleExpression(
        // codegen时，对应的变量名字，如 <div><i :class="red">1</i>abc</div>，
        // 其中静态abc节点： 'const _hoisted_1 = /*#__PURE__*/_createTextVNode("abc")'
        `_hoisted_${context.hoists.length}`, // 静态节点的变量名，按添加顺序命名
        false,
        exp.loc,
        ConstantTypes.CAN_HOIST
      )
      identifier.hoisted = exp
      return identifier
    },
    cache(exp, isVNode = false) {
      return createCacheExpression(context.cached++, exp, isVNode)
    }
  }

  if (__COMPAT__) {
    context.filters = new Set()
  }

  function addId(id: string) {
    const { identifiers } = context
    if (identifiers[id] === undefined) {
      identifiers[id] = 0
    }
    identifiers[id]!++
  }

  function removeId(id: string) {
    context.identifiers[id]!--
  }

  return context
}

/**
 *
 * @param root - 模版对应的 ast 语法树
 * @param options
 */
export function transform(root: RootNode, options: TransformOptions) {
  const context = createTransformContext(root, options)

  // 遍历解析ast上的每个节点，运用专门的nodeTransform解析插件和指令分析插件去解析所有ast节点;
  // 如：文本节点合并、删减style/script节点等，解析节点的props属性列表、解析指令、调整节点格式，生成patchFlag等，为相关节点生成相应的codegen和转换js格式节点
  traverseNode(root, context)

  // 静态提升： 元素节点、文本节点、属性节点
  // 在之后ast生成该节点的渲染片段时，可以直接用这个变量替换对应位置的渲染片段，
  // 同时生成渲染函数时，可以先执行这个静态节点，得到对应vnode，在执行渲染函数时，不必花时间去执行生成这个vnode
  if (options.hoistStatic) {
    // 节点静态标记 => 生成静态节点 => 提升静态节点（生成VNode） => 最终加速渲染函数执行
    hoistStatic(root, context)
  }

  // 非ssr环境下，创建ast root根节点的codegenNode
  // 即创建根节点的 js ast 节点
  if (!options.ssr) {
    createRootCodegen(root, context)
  }

  // 补充设置root的相关信息
  // finalize meta information
  root.helpers = [...context.helpers.keys()] // 此root的helper 列表
  root.components = [...context.components] // 保存用户自定义的组件标签名，transformElement
  root.directives = [...context.directives] // 用户自定义的指令名，transformElement - buildDirectiveArgs
  root.imports = context.imports
  root.hoists = context.hoists // 需要静态提升的 codegenNode列表
  root.temps = context.temps // 临时变量个数
  root.cached = context.cached // 缓存编译结果，如 v-once

  if (__COMPAT__) {
    root.filters = [...context.filters!]
  }
}

// 创建vue ast 根节点的 js ast 节点
// 情况：
// 1、 vue模版只有一个根元素：（1）element 类型，则选其codegenNode；（2）除 element类型外，如，IfNode、forNode则选其child
// 2、 vue模版有多个根元素：创建一个fragment节点，作为其codegenNode
function createRootCodegen(root: RootNode, context: TransformContext) {
  const { helper } = context
  const { children } = root
  if (children.length === 1) {
    // vue模版只有一个根元素

    const child = children[0]

    // template: '<div>...</div>'
    // if the single child is an element, turn it into a block.
    if (isSingleElementRoot(root, child) && child.codegenNode) {
      // vue模版的根节点为非slot的 标签元素

      // single element root is never hoisted so codegenNode will never be
      // SimpleExpressionNode
      const codegenNode = child.codegenNode
      if (codegenNode.type === NodeTypes.VNODE_CALL) {
<<<<<<< HEAD
        if (!codegenNode.isBlock) {
          removeHelper(CREATE_VNODE)
          // 如 template: '<div>hello {{ "world" }} !</div>'
          // 如 组件 - template: '<component-demo>...</component-demo>'
          codegenNode.isBlock = true
          helper(OPEN_BLOCK)
          helper(CREATE_BLOCK)
        }
=======
        makeBlock(codegenNode, context)
>>>>>>> 03abc257
      }
      root.codegenNode = codegenNode
    } else {
      // - single <slot/>, IfNode, ForNode: already blocks. slot、if、for节点已经被转换处理为相应类型
      // - single text node: always patched.
      // root codegen falls through via genNode()
      root.codegenNode = child
    }
  } else if (children.length > 1) {
    // vue模版有多个根元素：创建fragment节点，根节点作为其子节点
    // root has multiple nodes - return a fragment block.

    let patchFlag = PatchFlags.STABLE_FRAGMENT
    let patchFlagText = PatchFlagNames[PatchFlags.STABLE_FRAGMENT] // 'STABLE_FRAGMENT'

    // check if the fragment actually contains a single valid child with
    // the rest being comments
    if (
      __DEV__ &&
      children.filter(c => c.type !== NodeTypes.COMMENT).length === 1 // 如果其它节点都是注释节点
    ) {
      // 模版 只有一个是有效的根节点，其它根节点都是注释
      patchFlag |= PatchFlags.DEV_ROOT_FRAGMENT
      patchFlagText += `, ${PatchFlagNames[PatchFlags.DEV_ROOT_FRAGMENT]}` // DEV_ROOT_FRAGMENT
    }
    // 多个根节点
    root.codegenNode = createVNodeCall(
      context,
      helper(FRAGMENT), // FRAGMENT = Symbol(__DEV__ ? `Fragment` : ``)
      undefined,
      root.children,
      patchFlag + (__DEV__ ? ` /* ${patchFlagText} */` : ``),
      undefined,
      undefined,
      true,
      undefined,
      false /* isComponent */
    )
  } else {
    // no children = noop. codegen will return null.
    // 即 ast 根节点没有 codegenNode
  }
}

// 处理当前节点的子节点
export function traverseChildren(
  parent: ParentNode,
  context: TransformContext
) {
  let i = 0
  const nodeRemoved = () => {
    i--
  }
  // 如果存在子节点
  for (; i < parent.children.length; i++) {
    const child = parent.children[i]
    if (isString(child)) continue
    context.parent = parent // 当前节点的父节点
    context.childIndex = i // 子节点位置
    context.onNodeRemoved = nodeRemoved
    traverseNode(child, context) // 遍历处理子节点
  }
}

/**
 * 遍历解析每个ast语法树节点，同时运用nodeTransforms/directiveTransform中的每个插件就解析与转换节点信息格式，得到对应的codegen
 * @param node
 * @param context
 */
export function traverseNode(
  node: RootNode | TemplateChildNode, // ast 语法树的根节点，或 如 v-if的子节点列表（在解析v-if指令时，会遍历解析其子节点）
  context: TransformContext
) {
  context.currentNode = node // 当前在处理的节点
  // apply transform plugins
  /**
   *
   * nodeTransforms = [
       transformOnce,                 // 处理 v-once 指令属性节点，编译一次节点，不进行再次编译，缓存codegenNode
       transformIf,                   // 处理 v-if 指令属性节点，在添加插件时，会先插件一个新的if branch node分支流节点，将之后的else-f、else节点移进来，创建if codegenNode，并将else-if、else的codegenNode链式绑定到if分支流节点
       transformFor,                  // 处理 v-for 指令属性节点，在添加插件时，创建一个新的forNode节点并替换当前的节点，同时初步设置节点的 codegenNode；然后在执行插件阶段，完善 codegenNode 的 arguments，即根据子节点列表设置for节点的子元素列表和遍历回调方法
       ...(!__BROWSER__ && prefixIdentifiers
        ? [
        // order is important
          trackVForSlotScopes,        // 注意 非浏览器，如node下cfs
          transformExpression         // 注意 非浏览器
        ]
        : __BROWSER__ && __DEV__
          ? [transformExpression]     // 处理插值表达式内容，指令属性节点值表达式，排除v-for和v-on:arg属性节点，在浏览器中只需要节点验证表达式值的js语法规则：validateBrowserExpression
          : []),
       transformSlotOutlet,           // 处理slot元素组件：name属性、其它属性prop节点列表（处理方式buildProps，同transformElements）
       transformElement,              // 处理html元素节点或组件节点，解析元素节点的prop属性列表（on/bind/model/text/html/show/is）、v-slot指令与默认/具名插槽转换、patchFlag信息、用户定义的指令等，为当前节点的ast生成对应的codegen vnode执行函数节点
       trackSlotScopes,               // 处理并跟踪节点的slot指令，通过计数来识别出是否内嵌了slot指令，为transformElement检测是否定义了动态slot，创建对应的patchflag信息
       transformText,                 // 处理 连续子文本节点/表达式节点 的合并；或 如果即包含文本又包含其它类型节点时，则需要设置该子节点文本/表达式的diff patch codegenNode 信息，同时也重新定义当前节点的子节点配置
       ignoreSideEffectTags,          // 删减style/script元素节点
       ...[
        transformStyle,               // 不返回回调转换插件， html元素全部转换静态style属性为对应的动态style指令属性节点
        ...(__DEV__ ? [warnTransitionChildren] : []) // transition组件只接收一个子元素/子组件
       ],
       transformHoist: __BROWSER__ ? null : stringifyStatic
    ]
   */
  const { nodeTransforms } = context // transform 节点所有插件列表
  const exitFns = [] // 存储 nodeTransforms 的回调函数
  // 获取当前节点所对应的插件列表
  for (let i = 0; i < nodeTransforms.length; i++) {
    // ast根节点 type: NodeTypes.ROOT，初次会运行transformText

    const onExit = nodeTransforms[i](node, context)
    if (onExit) {
      // 当前节点是否添加对应的转换插件，注意添加插件后，先执行最新添加的插件，即由后向前执行
      if (isArray(onExit)) {
        exitFns.push(...onExit)
      } else {
        exitFns.push(onExit)
      }
    }
    if (!context.currentNode) {
      // 如 在运用插件调整过程中，节点可能会被删除，如style/script元素节点
      // 如 在解析if分支流节点中，会将else-if/else移动到if分支节点下，而在if transform中，会继续遍历traverseNode解析else-if/else下的子节点列表内容。
      // node was removed
      return
    } else {
      // node may have been replaced
      // 保持当前循环的节点不变，继续处理当前节点中的内容
      // 如将v-for对应的节点，重新生成一个for类型的节点，并替换当前节点，如 node type: NodeTypes.FOR
      // 如 v-if  type: NodeTypes.IF
      node = context.currentNode
    }
  }

  switch (node.type) {
    case NodeTypes.COMMENT:
      if (!context.ssr) {
        // inject import for the Comment symbol, which is needed for creating
        // comment nodes with `createVNode`
        context.helper(CREATE_COMMENT)
      }
      break
    case NodeTypes.INTERPOLATION:
      // no need to traverse, but we need to inject toString helper
      if (!context.ssr) {
        context.helper(TO_DISPLAY_STRING)
      }
      break

    // for container types, further traverse downwards
    case NodeTypes.IF:
      for (let i = 0; i < node.branches.length; i++) {
        traverseNode(node.branches[i], context)
      }
      break
    case NodeTypes.IF_BRANCH:
    case NodeTypes.FOR:
    case NodeTypes.ELEMENT:
    case NodeTypes.ROOT: // 一开始遍历跟节点
      traverseChildren(node, context) // 如果存在子节点，继续遍历
      break
  }

  // 先处理子节点的transform
  // 节点的 transforms 插件列表，依次从后往前执行，即后添加先执行
  context.currentNode = node
  let i = exitFns.length
  while (i--) {
    exitFns[i]()
  }
}

/**
 * 统一格式创建指令的的transform插件，如 v-if、v-for
 * @param name 指令名
 * @param fn 指令回调
 *
 * 注意： template元素中具有v-slot时，会单独处理v-if、v-for
 */
export function createStructuralDirectiveTransform(
  name: string | RegExp, // 指令名 如 ，/^(if|else|else-if)$/、'for'
  fn: StructuralDirectiveTransform // 指令回调
): NodeTransform {
  const matches = isString(name)
    ? (n: string) => n === name // 如 v-for 的 'for'
    : (n: string) => name.test(n) // 如 v-if 的 /^(if|else|else-if)$/

  // 返回 v-if、v-for 的 transform 插件
  // 添加阶段时，会执行这个返回方法
  return (node, context) => {
    if (node.type === NodeTypes.ELEMENT) {
      const { props } = node
      // structural directive transforms are not concerned with slots
      // as they are handled separately in vSlot.ts
      if (node.tagType === ElementTypes.TEMPLATE && props.some(isVSlot)) {
        // 跳过v-if/v-for节点 <template v-slot></template>，在vSlot transform插件中解析
        return
      }
      const exitFns = []
      for (let i = 0; i < props.length; i++) {
        const prop = props[i]

        // 匹配v-if、 v-for （先创建v-if transform插件）
        if (prop.type === NodeTypes.DIRECTIVE && matches(prop.name)) {
          // structural directives are removed to avoid infinite recursion
          // also we remove them *before* applying so that it can further
          // traverse itself in case it moves the node around
          // 移除该指令节点
          props.splice(i, 1) // 已在父节点中v-if 处理子节点列表中的 v-if
          i--

          // 添加 transform 插件
          const onExit = fn(node, prop, context)
          if (onExit) exitFns.push(onExit)
        }
      }

      // 返回transform插件列表
      return exitFns
    }
  }
}<|MERGE_RESOLUTION|>--- conflicted
+++ resolved
@@ -282,11 +282,8 @@
       }
     },
     hoist(exp) {
-<<<<<<< HEAD
       // 静态节点、静态节点属性props、静态文本节点的codegenNode
-=======
       if (isString(exp)) exp = createSimpleExpression(exp)
->>>>>>> 03abc257
       context.hoists.push(exp)
 
       // 重新生成节点的codegenNode
@@ -387,18 +384,7 @@
       // SimpleExpressionNode
       const codegenNode = child.codegenNode
       if (codegenNode.type === NodeTypes.VNODE_CALL) {
-<<<<<<< HEAD
-        if (!codegenNode.isBlock) {
-          removeHelper(CREATE_VNODE)
-          // 如 template: '<div>hello {{ "world" }} !</div>'
-          // 如 组件 - template: '<component-demo>...</component-demo>'
-          codegenNode.isBlock = true
-          helper(OPEN_BLOCK)
-          helper(CREATE_BLOCK)
-        }
-=======
         makeBlock(codegenNode, context)
->>>>>>> 03abc257
       }
       root.codegenNode = codegenNode
     } else {
