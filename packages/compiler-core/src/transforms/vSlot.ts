--- conflicted
+++ resolved
@@ -113,17 +113,13 @@
   loc: SourceLocation
 ) => FunctionExpression
 
-<<<<<<< HEAD
 /**
  * 创建组件子元素的slot节点值 即子元素的js ast codegen节点
  * @param props - 子元素的属性列表
  * @param children - 子元素的子元素列表
  * @param loc - 子元素源码位置
  */
-const buildClientSlotFn: SlotFnBuilder = (props, children, loc) =>
-=======
 const buildClientSlotFn: SlotFnBuilder = (props, _vForExp, children, loc) =>
->>>>>>> a6503e3e
   createFunctionExpression(
     // JS_FUNCTION_EXPRESSION
     props, // params 参数
@@ -190,13 +186,8 @@
     slotsProperties.push(
       // 根据 v-slot 指定，创建组件的slot节点：
       createObjectProperty(
-<<<<<<< HEAD
         arg || createSimpleExpression('default', true), // 指定 slot的name: 代表此组件的子元素内容属于哪个slot
-        buildSlotFn(exp, children, loc) // 子元素的js ast节点
-=======
-        arg || createSimpleExpression('default', true),
-        buildSlotFn(exp, undefined, children, loc)
->>>>>>> a6503e3e
+        buildSlotFn(exp, undefined, children, loc) // 子元素的js ast节点
       )
     )
   }
@@ -260,18 +251,10 @@
       hasDynamicSlots = true
     }
 
-<<<<<<< HEAD
+    const vFor = findDir(slotElement, 'for') // 子元素存在 v-for
     // slot 节点值 即组件子元素的js ast节点
-    const slotFunction = buildSlotFn(slotProps, slotChildren, slotLoc) // JS_FUNCTION_EXPRESSION
-
-    // check if this slot is conditional (v-if/v-for)
-    // 注意 组件节点跳过 插件transform if/for，所以需要在此单独处理if/for
-    let vIf: DirectiveNode | undefined // 子元素存在 v-if
-    let vElse: DirectiveNode | undefined // 子元素存在 v-else-if/else
-    let vFor: DirectiveNode | undefined // 子元素存在 v-for
-=======
-    const vFor = findDir(slotElement, 'for')
     const slotFunction = buildSlotFn(
+      // JS_FUNCTION_EXPRESSION
       slotProps,
       vFor?.exp,
       slotChildren,
@@ -279,9 +262,10 @@
     )
 
     // check if this slot is conditional (v-if/v-for)
-    let vIf: DirectiveNode | undefined
-    let vElse: DirectiveNode | undefined
->>>>>>> a6503e3e
+    // 注意 组件节点跳过 插件transform if/for，所以需要在此单独处理if/for
+    let vIf: DirectiveNode | undefined // 子元素存在 v-if
+    let vElse: DirectiveNode | undefined // 子元素存在 v-else-if/else
+
     if ((vIf = findDir(slotElement, 'if'))) {
       hasDynamicSlots = true // 动态slot
       dynamicSlots.push(
@@ -461,22 +445,14 @@
     }
   }
 
-<<<<<<< HEAD
   // 创建slot节点列表，静态 + 动态
 
   // 运行阶段 组件节点vnode的 slotFlag
   const slotFlag = hasDynamicSlots // 是否存在动态 slot，如 动态v-slot:[xxx]、或 v-if/v-for、或 嵌套v-if/v-for
     ? SlotFlags.DYNAMIC // 2
     : hasForwardedSlots(node.children) // 组件子孙节点中 是否存在 slot 标签元素
-    ? SlotFlags.FORWARDED // 3
-    : SlotFlags.STABLE // 1
-=======
-  const slotFlag = hasDynamicSlots
-    ? SlotFlags.DYNAMIC
-    : hasForwardedSlots(node.children)
-      ? SlotFlags.FORWARDED
-      : SlotFlags.STABLE
->>>>>>> a6503e3e
+      ? SlotFlags.FORWARDED // 3
+      : SlotFlags.STABLE // 1
 
   // 创建 静态slots节点列表 的js对象格式：将数组转换为对象
   let slots = createObjectExpression(
