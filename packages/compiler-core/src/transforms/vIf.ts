--- conflicted
+++ resolved
@@ -355,12 +355,7 @@
     const vnodeCall = getMemoedVNodeCall(ret)
     // Change createVNode to createBlock.
     if (vnodeCall.type === NodeTypes.VNODE_CALL) {
-<<<<<<< HEAD
-      // VNODE_CALL 在transformElement阶段创建
-      makeBlock(vnodeCall, context)
-=======
       convertToBlock(vnodeCall, context)
->>>>>>> a6503e3e
     }
     // 注入if分支流的key到branch的prop属性列表中
     // inject branch key
