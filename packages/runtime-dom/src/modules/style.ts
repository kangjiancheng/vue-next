import { capitalize, hyphenate, isArray, isString } from '@vue/shared'
import { camelize, warn } from '@vue/runtime-core'
import {
  type VShowElement,
  vShowHidden,
  vShowOriginalDisplay,
} from '../directives/vShow'
import { CSS_VAR_TEXT } from '../helpers/useCssVars'

type Style = string | Record<string, string | string[]> | null

<<<<<<< HEAD
// 为vnode dom实例添加style属性
// 如 template:
// '<div>
//   <span style="color: red;"></span>
//   <span :style="'color: red;'"></span>
//   <span :style="redStyle"></span>
//  </div>'
// 则渲染code:
// const _Vue = Vue
// const { createVNode: _createVNode } = _Vue
//
// const _hoisted_1 = /*#__PURE__*/_createVNode("span", { style: {"color":"red"} }, null, -1 /* HOISTED */)
//
// return function render(_ctx, _cache) {
//   with (_ctx) {
//     const { createVNode: _createVNode, openBlock: _openBlock, createBlock: _createBlock } = _Vue
//
//     return (_openBlock(), _createBlock("div", null, [
//       _hoisted_1,
//       _createVNode("span", { style: 'color: red;' }, null, 4 /* STYLE */),
//       _createVNode("span", { style: redStyle }, null, 4 /* STYLE */)
//     ]))
//   }
// }
// 为vnode dom实例添加 或更新 style属性next
// 更新时：删除style空属性null
=======
const displayRE = /(^|;)\s*display\s*:/

>>>>>>> 261fb7ce
export function patchStyle(el: Element, prev: Style, next: Style) {
  const style = (el as HTMLElement).style // vnode el实例style属性
  const isCssString = isString(next)
  let hasControlledDisplay = false
  if (next && !isCssString) {
<<<<<<< HEAD
    // 对象格式，如：(模版编译会自动转换为对象格式)
    // template 如：<span style="color: red; box-align: center;"></span>
    // VNode 则：const _hoisted_1 = /*#__PURE__*/_createVNode("span", { style: {"color":"red","box-align":"center"} }, null, -1 /* HOISTED */)
    if (prev && !isString(prev)) {
      for (const key in prev) {
        if (next[key] == null) {
          setStyle(style, key, '')
=======
    if (prev) {
      if (!isString(prev)) {
        for (const key in prev) {
          if (next[key] == null) {
            setStyle(style, key, '')
          }
        }
      } else {
        for (const prevStyle of prev.split(';')) {
          const key = prevStyle.slice(0, prevStyle.indexOf(':')).trim()
          if (next[key] == null) {
            setStyle(style, key, '')
          }
>>>>>>> 261fb7ce
        }
      }
    }
    for (const key in next) {
      if (key === 'display') {
        hasControlledDisplay = true
      }
      setStyle(style, key, next[key])
    }
  } else {
    if (isCssString) {
      // 字符串格式，如用户通过render 创建的vnode，可能传入了字符串style
      if (prev !== next) {
<<<<<<< HEAD
        // 直接修改el的行内style值
=======
        // #9821
        const cssVarText = (style as any)[CSS_VAR_TEXT]
        if (cssVarText) {
          ;(next as string) += ';' + cssVarText
        }
>>>>>>> 261fb7ce
        style.cssText = next as string
        hasControlledDisplay = displayRE.test(next)
      }
    } else if (prev) {
      // style 属性值为空
      // template: <div style=""></div>
      el.removeAttribute('style')
    }
  }
  // indicates the element also has `v-show`.
  if (vShowOriginalDisplay in el) {
    // make v-show respect the current v-bind style display when shown
    el[vShowOriginalDisplay] = hasControlledDisplay ? style.display : ''
    // if v-show is in hidden state, v-show has higher priority
    if ((el as VShowElement)[vShowHidden]) {
      style.display = 'none'
    }
  }
}

const semicolonRE = /[^\\];\s*$/
const importantRE = /\s*!important$/

// 设置style的属性
function setStyle(
<<<<<<< HEAD
  style: CSSStyleDeclaration, // vnode el实例style属性
  name: string, // style 属性名
  val: string | string[] // style 属性值
=======
  style: CSSStyleDeclaration,
  name: string,
  val: string | string[],
>>>>>>> 261fb7ce
) {
  if (isArray(val)) {
    val.forEach(v => setStyle(style, name, v))
  } else {
    if (val == null) val = ''
    if (__DEV__) {
      if (semicolonRE.test(val)) {
        warn(
          `Unexpected semicolon at the end of '${name}' style value: '${val}'`,
        )
      }
    }
    if (name.startsWith('--')) {
      // 自定义style属性，如： <span style="--user-info"></span>
      // custom property definition
      style.setProperty(name, val)
    } else {
      // 添加浏览器前缀
      const prefixed = autoPrefix(style, name)
      // 设置important
      if (importantRE.test(val)) {
        // 后缀 !important
        // !important
        // 如：el.style.setProperty('color', 'red', 'important')
        // 直接设置 el.style.color = 'red !important' 无效
        // https://developer.mozilla.org/zh-CN/docs/Web/API/CSSStyleDeclaration/setProperty
        style.setProperty(
          hyphenate(prefixed), // 小写并 '-'分隔
          val.replace(importantRE, ''),
          'important',
        )
      } else {
        // 设置style属性值
        style[prefixed as any] = val
      }
    }
  }
}

const prefixes = ['Webkit', 'Moz', 'ms']
const prefixCache: Record<string, string> = {}

// 为相关浏览器下的style属性添加浏览器标识符前缀
// template 如：<span style="color: red; box-align: center;"></span>
// VNode 则：const _hoisted_1 = /*#__PURE__*/_createVNode("span", { style: {"color":"red","box-align":"center"} }, null, -1 /* HOISTED */)
// 最终el dom节点：<span style="color: red; -webkit-box-align: center;"></span>
function autoPrefix(style: CSSStyleDeclaration, rawName: string): string {
  const cached = prefixCache[rawName]
  if (cached) {
    return cached
  }
  // 短横线 转换为 小驼峰：camelCase，如: 'boxAlign'
  let name = camelize(rawName)
  if (name !== 'filter' && name in style) {
    // 如，在chorome浏览器中 el.style.boxAlign 不存在属性
    return (prefixCache[rawName] = name)
  }
  // 大写第一个字母，如 'BoxAlign'
  name = capitalize(name)
  for (let i = 0; i < prefixes.length; i++) {
    const prefixed = prefixes[i] + name // 如，在chorome浏览器中 el.style.webkitBoxAlign 存在属性
    if (prefixed in style) {
      // 则 el.style.webkitBoxAlign = 'center'
      return (prefixCache[rawName] = prefixed)
    }
  }
  return rawName
}<|MERGE_RESOLUTION|>--- conflicted
+++ resolved
@@ -9,7 +9,9 @@
 
 type Style = string | Record<string, string | string[]> | null
 
-<<<<<<< HEAD
+// 更新时：删除style空属性null
+const displayRE = /(^|;)\s*display\s*:/
+
 // 为vnode dom实例添加style属性
 // 如 template:
 // '<div>
@@ -35,25 +37,14 @@
 //   }
 // }
 // 为vnode dom实例添加 或更新 style属性next
-// 更新时：删除style空属性null
-=======
-const displayRE = /(^|;)\s*display\s*:/
-
->>>>>>> 261fb7ce
 export function patchStyle(el: Element, prev: Style, next: Style) {
   const style = (el as HTMLElement).style // vnode el实例style属性
   const isCssString = isString(next)
   let hasControlledDisplay = false
   if (next && !isCssString) {
-<<<<<<< HEAD
     // 对象格式，如：(模版编译会自动转换为对象格式)
     // template 如：<span style="color: red; box-align: center;"></span>
     // VNode 则：const _hoisted_1 = /*#__PURE__*/_createVNode("span", { style: {"color":"red","box-align":"center"} }, null, -1 /* HOISTED */)
-    if (prev && !isString(prev)) {
-      for (const key in prev) {
-        if (next[key] == null) {
-          setStyle(style, key, '')
-=======
     if (prev) {
       if (!isString(prev)) {
         for (const key in prev) {
@@ -67,7 +58,6 @@
           if (next[key] == null) {
             setStyle(style, key, '')
           }
->>>>>>> 261fb7ce
         }
       }
     }
@@ -81,15 +71,12 @@
     if (isCssString) {
       // 字符串格式，如用户通过render 创建的vnode，可能传入了字符串style
       if (prev !== next) {
-<<<<<<< HEAD
-        // 直接修改el的行内style值
-=======
         // #9821
         const cssVarText = (style as any)[CSS_VAR_TEXT]
         if (cssVarText) {
           ;(next as string) += ';' + cssVarText
         }
->>>>>>> 261fb7ce
+        // 直接修改el的行内style值
         style.cssText = next as string
         hasControlledDisplay = displayRE.test(next)
       }
@@ -115,15 +102,9 @@
 
 // 设置style的属性
 function setStyle(
-<<<<<<< HEAD
   style: CSSStyleDeclaration, // vnode el实例style属性
   name: string, // style 属性名
-  val: string | string[] // style 属性值
-=======
-  style: CSSStyleDeclaration,
-  name: string,
-  val: string | string[],
->>>>>>> 261fb7ce
+  val: string | string[], // style 属性值
 ) {
   if (isArray(val)) {
     val.forEach(v => setStyle(style, name, v))
