import {
  ComponentInternalInstance,
  Data,
  getExposeProxy,
  isStatefulComponent
} from './component'
import { nextTick, queueJob } from './scheduler'
import { instanceWatch, WatchOptions, WatchStopHandle } from './apiWatch'
import {
  EMPTY_OBJ,
  hasOwn,
  isGloballyWhitelisted,
  NOOP,
  extend,
  isString,
  isFunction,
  UnionToIntersection
} from '@vue/shared'
import {
  toRaw,
  shallowReadonly,
  track,
  TrackOpTypes,
  ShallowUnwrapRef,
  UnwrapNestedRefs
} from '@vue/reactivity'
import {
  ExtractComputedReturns,
  ComponentOptionsBase,
  ComputedOptions,
  MethodOptions,
  ComponentOptionsMixin,
  OptionTypesType,
  OptionTypesKeys,
  resolveMergedOptions,
  shouldCacheAccess,
  MergedComponentOptionsOverride,
  InjectToObject,
  ComponentInjectOptions
} from './componentOptions'
import { EmitsOptions, EmitFn } from './componentEmits'
import { Slots } from './componentSlots'
import { markAttrsAccessed } from './componentRenderUtils'
import { currentRenderingInstance } from './componentRenderContext'
import { warn } from './warning'
import { installCompatInstanceProperties } from './compat/instance'

/**
 * Custom properties added to component instances in any way and can be accessed through `this`
 *
 * @example
 * Here is an example of adding a property `$router` to every component instance:
 * ```ts
 * import { createApp } from 'vue'
 * import { Router, createRouter } from 'vue-router'
 *
 * declare module '@vue/runtime-core' {
 *   interface ComponentCustomProperties {
 *     $router: Router
 *   }
 * }
 *
 * // effectively adding the router to every component instance
 * const app = createApp({})
 * const router = createRouter()
 * app.config.globalProperties.$router = router
 *
 * const vm = app.mount('#app')
 * // we can access the router from the instance
 * vm.$router.push('/')
 * ```
 */
export interface ComponentCustomProperties {}

type IsDefaultMixinComponent<T> = T extends ComponentOptionsMixin
  ? ComponentOptionsMixin extends T
    ? true
    : false
  : false

type MixinToOptionTypes<T> = T extends ComponentOptionsBase<
  infer P,
  infer B,
  infer D,
  infer C,
  infer M,
  infer Mixin,
  infer Extends,
  any,
  any,
  infer Defaults
>
  ? OptionTypesType<P & {}, B & {}, D & {}, C & {}, M & {}, Defaults & {}> &
      IntersectionMixin<Mixin> &
      IntersectionMixin<Extends>
  : never

// ExtractMixin(map type) is used to resolve circularly references
type ExtractMixin<T> = {
  Mixin: MixinToOptionTypes<T>
}[T extends ComponentOptionsMixin ? 'Mixin' : never]

type IntersectionMixin<T> = IsDefaultMixinComponent<T> extends true
  ? OptionTypesType<{}, {}, {}, {}, {}>
  : UnionToIntersection<ExtractMixin<T>>

type UnwrapMixinsType<
  T,
  Type extends OptionTypesKeys
> = T extends OptionTypesType ? T[Type] : never

type EnsureNonVoid<T> = T extends void ? {} : T

export type ComponentPublicInstanceConstructor<
  T extends ComponentPublicInstance<
    Props,
    RawBindings,
    D,
    C,
    M
  > = ComponentPublicInstance<any>,
  Props = any,
  RawBindings = any,
  D = any,
  C extends ComputedOptions = ComputedOptions,
  M extends MethodOptions = MethodOptions
> = {
  __isFragment?: never
  __isTeleport?: never
  __isSuspense?: never
  new (...args: any[]): T
}

export type CreateComponentPublicInstance<
  P = {},
  B = {},
  D = {},
  C extends ComputedOptions = {},
  M extends MethodOptions = {},
  Mixin extends ComponentOptionsMixin = ComponentOptionsMixin,
  Extends extends ComponentOptionsMixin = ComponentOptionsMixin,
  E extends EmitsOptions = {},
  PublicProps = P,
  Defaults = {},
  MakeDefaultsOptional extends boolean = false,
  I extends ComponentInjectOptions = {},
  PublicMixin = IntersectionMixin<Mixin> & IntersectionMixin<Extends>,
  PublicP = UnwrapMixinsType<PublicMixin, 'P'> & EnsureNonVoid<P>,
  PublicB = UnwrapMixinsType<PublicMixin, 'B'> & EnsureNonVoid<B>,
  PublicD = UnwrapMixinsType<PublicMixin, 'D'> & EnsureNonVoid<D>,
  PublicC extends ComputedOptions = UnwrapMixinsType<PublicMixin, 'C'> &
    EnsureNonVoid<C>,
  PublicM extends MethodOptions = UnwrapMixinsType<PublicMixin, 'M'> &
    EnsureNonVoid<M>,
  PublicDefaults = UnwrapMixinsType<PublicMixin, 'Defaults'> &
    EnsureNonVoid<Defaults>
> = ComponentPublicInstance<
  PublicP,
  PublicB,
  PublicD,
  PublicC,
  PublicM,
  E,
  PublicProps,
  PublicDefaults,
  MakeDefaultsOptional,
  ComponentOptionsBase<P, B, D, C, M, Mixin, Extends, E, string, Defaults>,
  I
>

// public properties exposed on the proxy, which is used as the render context
// in templates (as `this` in the render option)
export type ComponentPublicInstance<
  P = {}, // props type extracted from props option
  B = {}, // raw bindings returned from setup()
  D = {}, // return from data()
  C extends ComputedOptions = {},
  M extends MethodOptions = {},
  E extends EmitsOptions = {},
  PublicProps = P,
  Defaults = {},
  MakeDefaultsOptional extends boolean = false,
  Options = ComponentOptionsBase<any, any, any, any, any, any, any, any, any>,
  I extends ComponentInjectOptions = {}
> = {
  $: ComponentInternalInstance
  $data: D
  $props: MakeDefaultsOptional extends true
    ? Partial<Defaults> & Omit<P & PublicProps, keyof Defaults>
    : P & PublicProps
  $attrs: Data
  $refs: Data
  $slots: Slots
  $root: ComponentPublicInstance | null
  $parent: ComponentPublicInstance | null
  $emit: EmitFn<E>
  $el: any
  $options: Options & MergedComponentOptionsOverride
  $forceUpdate: () => void
  $nextTick: typeof nextTick
  $watch<T extends string | ((...args: any) => any)>(
    source: T,
    cb: T extends (...args: any) => infer R
      ? (...args: [R, R]) => any
      : (...args: any) => any,
    options?: WatchOptions
  ): WatchStopHandle
} & P &
  ShallowUnwrapRef<B> &
  UnwrapNestedRefs<D> &
  ExtractComputedReturns<C> &
  M &
  ComponentCustomProperties &
  InjectToObject<I>

export type PublicPropertiesMap = Record<
  string,
  (i: ComponentInternalInstance) => any
>

/**
 * #2437 In Vue 3, functional components do not have a public instance proxy but
 * they exist in the internal parent chain. For code that relies on traversing
 * public $parent chains, skip functional ones and go to the parent instead.
 */
const getPublicInstance = (
  i: ComponentInternalInstance | null
): ComponentPublicInstance | ComponentInternalInstance['exposed'] | null => {
  if (!i) return null
  if (isStatefulComponent(i)) return getExposeProxy(i) || i.proxy
  return getPublicInstance(i.parent)
}

// instance.ctx: 公开组件实例部分属性与方法
export const publicPropertiesMap: PublicPropertiesMap =
  // Move PURE marker to new line to workaround compiler discarding it
  // due to type annotation
  /*#__PURE__*/ extend(Object.create(null), {
  // i 为component实例: instance
    $: i => i,
    $el: i => i.vnode.el,
    $data: i => i.data,
    $props: i => (__DEV__ ? shallowReadonly(i.props) : i.props),
    $attrs: i => (__DEV__ ? shallowReadonly(i.attrs) : i.attrs),
    $slots: i => (__DEV__ ? shallowReadonly(i.slots) : i.slots),
    $refs: i => (__DEV__ ? shallowReadonly(i.refs) : i.refs),
    $parent: i => getPublicInstance(i.parent),
    $root: i => getPublicInstance(i.root),
    $emit: i => i.emit,
    $options: i => (__FEATURE_OPTIONS_API__ ? resolveMergedOptions(i) : i.type),
    $forceUpdate: i => i.f || (i.f = () => queueJob(i.update)),
    $nextTick: i => i.n || (i.n = nextTick.bind(i.proxy!)),
    $watch: i => (__FEATURE_OPTIONS_API__ ? instanceWatch.bind(i) : NOOP)
  } as PublicPropertiesMap)

if (__COMPAT__) {
  installCompatInstanceProperties(publicPropertiesMap)
}

const enum AccessTypes {
  OTHER,
  SETUP,
  DATA,
  PROPS,
  CONTEXT
}

export interface ComponentRenderContext {
  [key: string]: any
  _: ComponentInternalInstance
}

export const isReservedPrefix = (key: string) => key === '_' || key === '$'

<<<<<<< HEAD
// 拦截组件实例的上下文：instance.ctx，并返回给instance.proxy
// ctx 为组件实例的上下文，包括了实例方法，实例data属性、实例props等
=======
const hasSetupBinding = (state: Data, key: string) =>
  state !== EMPTY_OBJ && !state.__isScriptSetup && hasOwn(state, key)

>>>>>>> f3e4f038
export const PublicInstanceProxyHandlers: ProxyHandler<any> = {
  // 访问instance.ctx的属性: key
  get({ _: instance }: ComponentRenderContext, key: string) {
    const { ctx, setupState, data, props, accessCache, type, appContext } =
      instance

    // for internal formatters to know that this is a Vue instance
    if (__DEV__ && key === '__isVue') {
      return true
    }

<<<<<<< HEAD
    // 当访问组件实例上下文ctx属性时，设置缓存所访问属性的范围：data / props / ctx，方便后续再次访问时可直接返回，避免重复判断等操作
    // 访问优先级：setup > data > props

    // prioritize <script setup> bindings during dev.
    // this allows even properties that start with _ or $ to be used - so that
    // it aligns with the production behavior where the render fn is inlined and
    // indeed has access to all declared variables.
    if (
      __DEV__ &&
      setupState !== EMPTY_OBJ &&
      setupState.__isScriptSetup &&
      hasOwn(setupState, key)
    ) {
      return setupState[key]
    }

=======
>>>>>>> f3e4f038
    // data / props / ctx
    // This getter gets called for every property access on the render context
    // during render and is a major hotspot. The most expensive part of this
    // is the multiple hasOwn() calls. It's much faster to do a simple property
    // access on a plain object, so we use an accessCache object (with null
    // prototype) to memoize what access type a key corresponds to.
    let normalizedProps
    if (key[0] !== '$') {
      // 设置所访问属性的范围
      const n = accessCache![key]
      if (n !== undefined) {
        switch (n) {
          case AccessTypes.SETUP: // 在setup 方法中创建并返回的属性
            return setupState[key]
          case AccessTypes.DATA: // 在data 中定义的属性
            return data[key]
          case AccessTypes.CONTEXT: // 上下文属性：如全局属性
            return ctx[key]
          case AccessTypes.PROPS: // 组件接收到的有效props，已经进行类型、默认值处理，同时也赋值了。
            return props![key]
          // default: just fallthrough
        }
      } else if (hasSetupBinding(setupState, key)) {
        accessCache![key] = AccessTypes.SETUP
        return setupState[key]
      } else if (data !== EMPTY_OBJ && hasOwn(data, key)) {
        // data 属性有 v2.x 添加
        accessCache![key] = AccessTypes.DATA
        return data[key]
      } else if (
        // only cache other properties when instance has declared (thus stable)
        // props
        (normalizedProps = instance.propsOptions[0]) &&
        hasOwn(normalizedProps, key)
      ) {
        accessCache![key] = AccessTypes.PROPS
        return props![key]
      } else if (ctx !== EMPTY_OBJ && hasOwn(ctx, key)) {
        accessCache![key] = AccessTypes.CONTEXT
        return ctx[key]
      } else if (!__FEATURE_OPTIONS_API__ || shouldCacheAccess) {
        accessCache![key] = AccessTypes.OTHER
      }
    }

    /**
     * 以 '$' 开头的属性，如 ：publicPropertiesMap、globalProperties、用户自定义
     */
    const publicGetter = publicPropertiesMap[key]
    let cssModule, globalProperties
    // 组件实例公开的 $xxx 属性，直接返回相应属性与方法
    if (publicGetter) {
      if (key === '$attrs') {
        track(instance, TrackOpTypes.GET, key)
        __DEV__ && markAttrsAccessed()
      }
      return publicGetter(instance)
    } else if (
      (cssModule = type.__cssModules) &&
      (cssModule = cssModule[key])
    ) {
      // todo: 待测试
      // css module (injected by vue-loader)
      // type 即 组件，在createVNode时初始化
      return cssModule
    } else if (ctx !== EMPTY_OBJ && hasOwn(ctx, key)) {
      // 上下文中 以 $ 开头的
      // user may set custom properties to `this` that start with `$`
      accessCache![key] = AccessTypes.CONTEXT
      return ctx[key]
    } else if (
      ((globalProperties = appContext.config.globalProperties),
      hasOwn(globalProperties, key))
    ) {
      if (__COMPAT__) {
        const desc = Object.getOwnPropertyDescriptor(globalProperties, key)!
        if (desc.get) {
          return desc.get.call(instance.proxy)
        } else {
          const val = globalProperties[key]
          return isFunction(val)
            ? Object.assign(val.bind(instance.proxy), val)
            : val
        }
      } else {
        // 全局属性
        return globalProperties[key]
      }
    } else if (
      __DEV__ &&
      currentRenderingInstance &&
      (!isString(key) ||
        // #1091 avoid internal isRef/isVNode checks on component instance leading to infinite warning loop
        key.indexOf('__v') !== 0)
    ) {
      // key 不是字符串 或 不是以 '__v' 开头
      if (data !== EMPTY_OBJ && isReservedPrefix(key[0]) && hasOwn(data, key)) {
        // 如果在data中定义了 $xxx，在模板中使用时，则只能通过$data.$xxx访问
        // $id: '001' // 在模版中访问：$data.$id
        warn(
          `Property ${JSON.stringify(
            key
          )} must be accessed via $data because it starts with a reserved ` +
            `character ("$" or "_") and is not proxied on the render context.`
        )
      } else if (instance === currentRenderingInstance) {
        // 不可以使用未定义的属性
        // 除了data中定义的$xxx，如果setup中定义了$yyy, 则实际并没有定义，vue访问不到
        warn(
          `Property ${JSON.stringify(key)} was accessed during render ` +
            `but is not defined on instance.`
        )
      }
    }
  },

  set(
    { _: instance }: ComponentRenderContext,
    key: string,
    value: any
  ): boolean {
    // 修改组件的 data、setup 返回值、props
    const { data, setupState, ctx } = instance
    if (hasSetupBinding(setupState, key)) {
      setupState[key] = value
      return true
    } else if (
      __DEV__ &&
      setupState.__isScriptSetup &&
      hasOwn(setupState, key)
    ) {
      warn(`Cannot mutate <script setup> binding "${key}" from Options API.`)
      return false
    } else if (data !== EMPTY_OBJ && hasOwn(data, key)) {
      data[key] = value
      return true
    } else if (hasOwn(instance.props, key)) {
<<<<<<< HEAD
      // 禁止修改 props 属性
      __DEV__ &&
        warn(
          `Attempting to mutate prop "${key}". Props are readonly.`,
          instance
        )
=======
      __DEV__ && warn(`Attempting to mutate prop "${key}". Props are readonly.`)
>>>>>>> f3e4f038
      return false
    }

    // 禁止修改组件实例所公开的内置属性：$xxx
    if (key[0] === '$' && key.slice(1) in instance) {
      __DEV__ &&
        warn(
<<<<<<< HEAD
          `Attempting to mutate public property "${key}". Properties starting with $ are reserved and readonly.`,
          instance
=======
          `Attempting to mutate public property "${key}". ` +
            `Properties starting with $ are reserved and readonly.`
>>>>>>> f3e4f038
        )
      return false
    } else {
      if (__DEV__ && key in instance.appContext.config.globalProperties) {
        // 修改全局属性
        Object.defineProperty(ctx, key, {
          enumerable: true,
          configurable: true,
          value
        })
      } else {
        ctx[key] = value
      }
    }
    return true
  },

  // 访问with里的数据时：判断所访问属性存在各个范围里
  has(
    {
      // ctx.instance
      _: { data, setupState, accessCache, ctx, appContext, propsOptions }
    }: ComponentRenderContext,
    key: string
  ) {
    let normalizedProps
    return (
      !!accessCache![key] || // 访问属性的同时，会设置accessCache相应值
      (data !== EMPTY_OBJ && hasOwn(data, key)) ||
      hasSetupBinding(setupState, key) ||
      ((normalizedProps = propsOptions[0]) && hasOwn(normalizedProps, key)) ||
      hasOwn(ctx, key) ||
      hasOwn(publicPropertiesMap, key) ||
      hasOwn(appContext.config.globalProperties, key)
    )
  },

  defineProperty(
    target: ComponentRenderContext,
    key: string,
    descriptor: PropertyDescriptor
  ) {
    if (descriptor.get != null) {
      // invalidate key cache of a getter based property #5417
      target._.accessCache![key] = 0
    } else if (hasOwn(descriptor, 'value')) {
      this.set!(target, key, descriptor.value, null)
    }
    return Reflect.defineProperty(target, key, descriptor)
  }
}

// 别使用ownKeys()，生成环境下会不存在
if (__DEV__ && !__TEST__) {
  PublicInstanceProxyHandlers.ownKeys = (target: ComponentRenderContext) => {
    warn(
      `Avoid app logic that relies on enumerating keys on a component instance. ` +
        `The keys will be empty in production mode to avoid performance overhead.`
    )
    return Reflect.ownKeys(target)
  }
}

// 编译vue模版的render函数：instance.withProxy
export const RuntimeCompiledPublicInstanceProxyHandlers = /*#__PURE__*/ extend(
  {},
  PublicInstanceProxyHandlers,
  {
    get(target: ComponentRenderContext, key: string) {
      // fast path for unscopables when using `with` block
      if ((key as any) === Symbol.unscopables) {
        // 在with作用域下，排除在原型链上的属性，如 直接读出with里的ctx上属性
        return
      }
      return PublicInstanceProxyHandlers.get!(target, key, target)
    },
    // 执行render函数时，with(ctx) {...}, 访问一个变量时，会先判断这个has，然后 get
    has(_: ComponentRenderContext, key: string) {
      const has = key[0] !== '_' && !isGloballyWhitelisted(key)

      if (__DEV__ && !has && PublicInstanceProxyHandlers.has!(_, key)) {
        warn(
          `Property ${JSON.stringify(
            key
          )} should not start with _ which is a reserved prefix for Vue internals.`
        )
      }
      return has
    }
  }
)

// 创建组件实例的上下文，包含：组件本身实例、组件公开的属性、app上下文的全局属性
// dev only
// In dev mode, the proxy target exposes the same properties as seen on `this`
// for easier console inspection. In prod mode it will be an empty object so
// these properties definitions can be skipped.
export function createDevRenderContext(instance: ComponentInternalInstance) {
  const target: Record<string, any> = {}

  // expose internal instance for proxy handlers
  Object.defineProperty(target, `_`, {
    configurable: true,
    enumerable: false,
    get: () => instance
  })

  // expose public properties
  // 访问相关内置公开的实例属性，返回处理后的组件实例属性
  Object.keys(publicPropertiesMap).forEach(key => {
    Object.defineProperty(target, key, {
      configurable: true,
      enumerable: false,
      get: () => publicPropertiesMap[key](instance),
      // intercepted by the proxy so no need for implementation,
      // but needed to prevent set errors
      set: NOOP
    })
  })

  return target as ComponentRenderContext
}

// dev only
// 组件props属性列表 绑定到 组件实例上下文 ctx
export function exposePropsOnRenderContext(
  instance: ComponentInternalInstance
) {
  const {
    ctx,
    propsOptions: [propsOptions] // 规范后的组件的props属性
  } = instance
  if (propsOptions) {
    Object.keys(propsOptions).forEach(key => {
      Object.defineProperty(ctx, key, {
        enumerable: true,
        configurable: true,
        get: () => instance.props[key], // 组件节点vnode的props属性上的值（已规范并赋值）
        set: NOOP
      })
    })
  }
}

// dev only
// 绑定 组件的setup 返回值到 组件实例上下文ctx
export function exposeSetupStateOnRenderContext(
  instance: ComponentInternalInstance
) {
  // setupState 即 setupResult
  const { ctx, setupState } = instance

  // toRaw: 设置 setupState.__v_raw = setupState
  Object.keys(toRaw(setupState)).forEach(key => {
    if (!setupState.__isScriptSetup) {
      if (isReservedPrefix(key[0])) {
        // setup方法的返回值属性里不能以 $、_ 开头，这些是Vue的 内部属性预留前置代表
        warn(
          `setup() return property ${JSON.stringify(
            key
          )} should not start with "$" or "_" ` +
            `which are reserved prefixes for Vue internals.`
        )
        return
      }
      Object.defineProperty(ctx, key, {
        enumerable: true,
        configurable: true,
        get: () => setupState[key],
        set: NOOP
      })
    }
  })
}<|MERGE_RESOLUTION|>--- conflicted
+++ resolved
@@ -236,7 +236,7 @@
   // Move PURE marker to new line to workaround compiler discarding it
   // due to type annotation
   /*#__PURE__*/ extend(Object.create(null), {
-  // i 为component实例: instance
+    // i 为component实例: instance
     $: i => i,
     $el: i => i.vnode.el,
     $data: i => i.data,
@@ -272,14 +272,11 @@
 
 export const isReservedPrefix = (key: string) => key === '_' || key === '$'
 
-<<<<<<< HEAD
+const hasSetupBinding = (state: Data, key: string) =>
+  state !== EMPTY_OBJ && !state.__isScriptSetup && hasOwn(state, key)
+
 // 拦截组件实例的上下文：instance.ctx，并返回给instance.proxy
 // ctx 为组件实例的上下文，包括了实例方法，实例data属性、实例props等
-=======
-const hasSetupBinding = (state: Data, key: string) =>
-  state !== EMPTY_OBJ && !state.__isScriptSetup && hasOwn(state, key)
-
->>>>>>> f3e4f038
 export const PublicInstanceProxyHandlers: ProxyHandler<any> = {
   // 访问instance.ctx的属性: key
   get({ _: instance }: ComponentRenderContext, key: string) {
@@ -291,25 +288,9 @@
       return true
     }
 
-<<<<<<< HEAD
     // 当访问组件实例上下文ctx属性时，设置缓存所访问属性的范围：data / props / ctx，方便后续再次访问时可直接返回，避免重复判断等操作
     // 访问优先级：setup > data > props
 
-    // prioritize <script setup> bindings during dev.
-    // this allows even properties that start with _ or $ to be used - so that
-    // it aligns with the production behavior where the render fn is inlined and
-    // indeed has access to all declared variables.
-    if (
-      __DEV__ &&
-      setupState !== EMPTY_OBJ &&
-      setupState.__isScriptSetup &&
-      hasOwn(setupState, key)
-    ) {
-      return setupState[key]
-    }
-
-=======
->>>>>>> f3e4f038
     // data / props / ctx
     // This getter gets called for every property access on the render context
     // during render and is a major hotspot. The most expensive part of this
@@ -447,16 +428,8 @@
       data[key] = value
       return true
     } else if (hasOwn(instance.props, key)) {
-<<<<<<< HEAD
       // 禁止修改 props 属性
-      __DEV__ &&
-        warn(
-          `Attempting to mutate prop "${key}". Props are readonly.`,
-          instance
-        )
-=======
       __DEV__ && warn(`Attempting to mutate prop "${key}". Props are readonly.`)
->>>>>>> f3e4f038
       return false
     }
 
@@ -464,13 +437,8 @@
     if (key[0] === '$' && key.slice(1) in instance) {
       __DEV__ &&
         warn(
-<<<<<<< HEAD
-          `Attempting to mutate public property "${key}". Properties starting with $ are reserved and readonly.`,
-          instance
-=======
           `Attempting to mutate public property "${key}". ` +
             `Properties starting with $ are reserved and readonly.`
->>>>>>> f3e4f038
         )
       return false
     } else {
