import {
  ElementNode,
  ObjectExpression,
  createObjectExpression,
  NodeTypes,
  createObjectProperty,
  createSimpleExpression,
  createFunctionExpression,
  DirectiveNode,
  ElementTypes,
  ExpressionNode,
  Property,
  TemplateChildNode,
  SourceLocation,
  createConditionalExpression,
  ConditionalExpression,
  SimpleExpressionNode,
  FunctionExpression,
  CallExpression,
  createCallExpression,
  createArrayExpression,
  SlotsExpression
} from '../ast'
import { TransformContext, NodeTransform } from '../transform'
import { createCompilerError, ErrorCodes } from '../errors'
import {
  findDir,
  isTemplateNode,
  assert,
  isVSlot,
  hasScopeRef,
  isStaticExp
} from '../utils'
import { CREATE_SLOTS, RENDER_LIST, WITH_CTX } from '../runtimeHelpers'
import { parseForExpression, createForLoopParams } from './vFor'
import { SlotFlags, slotFlagsText } from '@vue/shared'

const defaultFallback = createSimpleExpression(`undefined`, false) // type: NodeTypes.SIMPLE_EXPRESSION,

// 如 template: '<slot-demo v-slot:test>v-slot test</slot-demo>'
// 组件 SlotDemo template: '<div class="slot-demo"><slot name="test"></slot></div>'

// A NodeTransform that:
// 1. Tracks scope identifiers for scoped slots so that they don't get prefixed
//    by transformExpression. This is only applied in non-browser builds with
//    { prefixIdentifiers: true }.
// 2. Track v-slot depths so that we know a slot is inside another slot.
//    Note the exit callback is executed before buildSlots() on the same node,
//    so only nested slots see positive numbers.
export const trackSlotScopes: NodeTransform = (node, context) => {
  if (
    node.type === NodeTypes.ELEMENT &&
    (node.tagType === ElementTypes.COMPONENT ||
      node.tagType === ElementTypes.TEMPLATE)
  ) {
    // We are only checking non-empty v-slot here
    // since we only care about slots that introduce scope variables.

    // 处理带有slot指令的元素节点
    // 查找指令属性节点，并返回指令属性节点
    const vSlot = findDir(node, 'slot')

    // 之后会在transformElement 中分析属性props列表时，进一步处理
    if (vSlot) {
      const slotProps = vSlot.exp // 指令属性值内容节点
      if (!__BROWSER__ && context.prefixIdentifiers) {
        slotProps && context.addIdentifiers(slotProps)
      }
      context.scopes.vSlot++ // 通过数量来判断是否包含在另一个slot里面
      return () => {
        if (!__BROWSER__ && context.prefixIdentifiers) {
          slotProps && context.removeIdentifiers(slotProps)
        }
        context.scopes.vSlot--
      }
    }
  }
}

// A NodeTransform that tracks scope identifiers for scoped slots with v-for.
// This transform is only applied in non-browser builds with { prefixIdentifiers: true }
export const trackVForSlotScopes: NodeTransform = (node, context) => {
  let vFor
  if (
    isTemplateNode(node) &&
    node.props.some(isVSlot) &&
    (vFor = findDir(node, 'for'))
  ) {
    const result = (vFor.parseResult = parseForExpression(
      vFor.exp as SimpleExpressionNode,
      context
    ))
    if (result) {
      const { value, key, index } = result
      const { addIdentifiers, removeIdentifiers } = context
      value && addIdentifiers(value)
      key && addIdentifiers(key)
      index && addIdentifiers(index)

      return () => {
        value && removeIdentifiers(value)
        key && removeIdentifiers(key)
        index && removeIdentifiers(index)
      }
    }
  }
}

export type SlotFnBuilder = (
  slotProps: ExpressionNode | undefined,
  slotChildren: TemplateChildNode[],
  loc: SourceLocation
) => FunctionExpression

/**
 * 创建组件子元素的slot节点值 即子元素的js ast codegen节点
 * @param props - 子元素的属性列表
 * @param children - 子元素的子元素列表
 * @param loc - 子元素源码位置
 */
const buildClientSlotFn: SlotFnBuilder = (props, children, loc) =>
  createFunctionExpression(
    // JS_FUNCTION_EXPRESSION
    props, // params 参数
    children, //  returns 返回值
    false /* newline */,
    true /* isSlot */, // 创建slot 函数
    children.length ? children[0].loc : loc
  )

// 创建组件及子元素的slot节点列表
// Instead of being a DirectiveTransform, v-slot processing is called during
// transformElement to build the slots object for a component.
export function buildSlots(
  node: ElementNode, // 组件节点，不包括组件： TELEPORT、KEEP_ALIVE
  context: TransformContext,
  buildSlotFn: SlotFnBuilder = buildClientSlotFn // 创建slot节点的值，即该子元素的codegen节点
): {
  slots: SlotsExpression // slot模版节点信息替换子节点列表，如：当前节点的v-slot; 当前节点下如果都没有slot模版，保存所有子元素为默认slot; 不存在默认slot模版时，保存非slot模版子元素为默认slot; 保存slotFlag相关信息； 动态的v-if/v-for的 dynamicSlots
  hasDynamicSlots: boolean // 动态的slot: 是否存在嵌套的slot，根据 trackSlotScopes 插件; 或 slot指令是动态，v-slot:[xxx]；或template标签模版上带有v-slot 且 还带有 v-if或 v-for
} {
  // 组件子元素的slot节点上下文，如默认slot的 default: _withCtx((slotProps) => [...]),
  context.helper(WITH_CTX) // WITH_CTX = Symbol(__DEV__ ? `withCtx` : ``)

  // 组件节点子元素列表
  const { children, loc } = node
  // 保存组件的slot节点列表
  const slotsProperties: Property[] = []
  // 保存动态的slot节点列表 (if/for)
  const dynamicSlots: (ConditionalExpression | CallExpression)[] = []

<<<<<<< HEAD
  // 创建一个的 default slot 节点
  // 即 当组件当子元素中不存在slot节点，则都分配到 'default'
  const buildDefaultSlotProperty = (
    props: ExpressionNode | undefined,
    children: TemplateChildNode[]
  ) => createObjectProperty(`default`, buildSlotFn(props, children, loc)) // JS_PROPERTY 创建一个js对象属性节点，如 { default: _withCtx((slotProps) => [...]) }

  // 组件/子元素存在动态v-slot、 子元素<template v-slot> 存在v-if/v-for指令
  // 或组件元素的祖先元素中存在v-slot/v-for
=======
>>>>>>> 4f17be7b
  // If the slot is inside a v-for or another v-slot, force it to be dynamic
  // since it likely uses a scope variable.
  let hasDynamicSlots = context.scopes.vSlot > 0 || context.scopes.vFor > 0

  // TODO: analyze - !__BROWSER__
  // with `prefixIdentifiers: true`, this can be further optimized to make
  // it dynamic only when the slot actually uses the scope variables.
  if (!__BROWSER__ && !context.ssr && context.prefixIdentifiers) {
    hasDynamicSlots = hasScopeRef(node, context.identifiers)
  }

  // 1. Check for slot with slotProps on component itself.
  // 解析 组件的 v-slot 指令，得到指定name slot 的内容
  // 如：<slot-demo class="red" :data-text="true" v-slot:header="slotProps">abc - {{ slotProps.id }}</slot-demo>
  // 组件SlotDemo：template:
  //         '<div class="slot-demo">
  //           <div class="default-slot"><slot id="001"></slot></div>
  //           <div class="header-slot"><slot name="header" id="002"></slot></div>
  //         </div>'
  // 把子元素解析到组件的header slot，结果为：abc - 002
  const onComponentSlot = findDir(node, 'slot', true)
  if (onComponentSlot) {
    // 如 v-slot:header="slotProps"
    // arg 指令参数节点 - 设置 插槽名，如 'header'
    // exp 指令值节点 - 设置 插槽prop，如 'slotProps'
    const { arg, exp } = onComponentSlot
    if (arg && !isStaticExp(arg)) {
      // 动态指令参数，<Comp v-slot:[xxx]="{ prop }" />
      hasDynamicSlots = true
    }
    // slot节点列表
    slotsProperties.push(
      // 根据 v-slot 指定，创建组件的slot节点：
      createObjectProperty(
        arg || createSimpleExpression('default', true), // 指定 slot的name: 代表此组件的子元素内容属于哪个slot
        buildSlotFn(exp, children, loc) // 子元素的js ast节点
      )
    )
  }

  // 解析子元素 <template v-slot>

  // 2. Iterate through children and check for template slots
  let hasTemplateSlots = false // 组件存在子节点 <template v-slot...>
  let hasNamedDefaultSlot = false // 存在 'default'，即：<template v-slot> 或 <template v-slot:default>
  const implicitDefaultChildren: TemplateChildNode[] = [] // 保存非 <template v-slot> 节点，添加到 default slot
  const seenSlotNames = new Set<string>() // 保存<template v-slot...>节点的 slot name

  // 处理顺序：普通元素、动态slot、静态slot
  for (let i = 0; i < children.length; i++) {
    const slotElement = children[i]
    let slotDir // 子元素标签为template的slot指令属性节点

    // 普通子节点，即非 <template v-slot>，保存到 default slot
    if (
      !isTemplateNode(slotElement) || // 是否是template标签节点: <template />
      !(slotDir = findDir(slotElement, 'slot', true)) // 是否存在slot指令属性
    ) {
      // not a <template v-slot>, skip.
      if (slotElement.type !== NodeTypes.COMMENT) {
        implicitDefaultChildren.push(slotElement)
      }
      continue
    }

    // 组件与子元素template 不可同时存在 v-slot 指令
    if (onComponentSlot) {
      // already has on-component slot - this is incorrect usage.
      context.onError(
        // 如: <Comp v-slot...><template v-slot...>...</template></Comp>
        // 这种情况下，所有slot都该选择子元素template形式
        createCompilerError(ErrorCodes.X_V_SLOT_MIXED_SLOT_USAGE, slotDir.loc)
      )
      break
    }

    // 开始处理 子元素 <template v-slot>
    hasTemplateSlots = true
    const { children: slotChildren, loc: slotLoc } = slotElement // 组件当前子元素
    const {
      // v-slot:header="slotProps"
      // 默认(即不存在指令参数时)为： 'default' slot
      arg: slotName = createSimpleExpression(`default`, true), // slot 节点名，SIMPLE_EXPRESSION
      exp: slotProps, // 指令属性值，即 slot props
      loc: dirLoc
    } = slotDir // 当前子元素slot的的指令属性节点

    // 保存静态v-slot的 name、子元素是否存在动态v-slot
    let staticSlotName: string | undefined
    if (isStaticExp(slotName)) {
      // 静态的slot，如：v-slot:header，则 slotName.content = 'header'，默认 'default'
      staticSlotName = slotName ? slotName.content : `default`
    } else {
      // 子元素存在动态v-slot，如: v-slot:[xxx]
      hasDynamicSlots = true
    }

    // slot 节点值 即组件子元素的js ast节点
    const slotFunction = buildSlotFn(slotProps, slotChildren, slotLoc) // JS_FUNCTION_EXPRESSION

    // check if this slot is conditional (v-if/v-for)
    // 注意 组件节点跳过 插件transform if/for，所以需要在此单独处理if/for
    let vIf: DirectiveNode | undefined // 子元素存在 v-if
    let vElse: DirectiveNode | undefined // 子元素存在 v-else-if/else
    let vFor: DirectiveNode | undefined // 子元素存在 v-for
    if ((vIf = findDir(slotElement, 'if'))) {
      hasDynamicSlots = true // 动态slot
      dynamicSlots.push(
        // 动态slot，创建一个条件js ast节点: JS_CONDITIONAL_EXPRESSION
        createConditionalExpression(
          vIf.exp!, // test - if 条件表达式
          // 创建动态子元素slot的 js ast节点: 节点key - slot name，节点value - 子元素内容
          buildDynamicSlot(slotName, slotFunction), // consequent - if true， 动态slot对象 js ast节点
          defaultFallback // alternate - if false，默认为undefined -  createSimpleExpression(`undefined`, false)
        )
      )
    } else if (
      (vElse = findDir(slotElement, /^else(-if)?$/, true /* allowEmpty */))
    ) {
      // 思路：寻找前一个带有v-if的template元素节点，然后递归该if节点找到alternate（即if false 所代表的位置），
      // 将v-else-if/v-else节点的slot节点绑定到if节点的alternate，并在组件的子元素列表中 移除 此子元素。

      // find adjacent v-if
      let j = i
      let prev
      while (j--) {
        prev = children[j] // 前一个非注释节点
        if (prev.type !== NodeTypes.COMMENT) {
          break
        }
      }

      // 前一个节点: 含有 v-if 的 template元素
      if (prev && isTemplateNode(prev) && findDir(prev, 'if')) {
        children.splice(i, 1) // 在组件的子元素列表中 移除 此子元素，之后会将该子元素绑定到if节点的alternate
        i-- // 调整下一轮要解析的组件子元素

        __TEST__ && assert(dynamicSlots.length > 0)

        // 递归if节点，设置上一个if/else-if条件为false时的节点内容
        // attach this slot to previous conditional
        let conditional = dynamicSlots[
          dynamicSlots.length - 1 // 前边子元素的v-if slot条件表达式节点
        ] as ConditionalExpression
        while (
          conditional.alternate.type === NodeTypes.JS_CONDITIONAL_EXPRESSION
        ) {
          // 获取上一个子元素slot的条件表达式为false时的节点信息
          conditional = conditional.alternate
        }

        // 更新上一个if/else-if条件为false时的js ast节点内容
        conditional.alternate = vElse.exp // v-else-if 存在条件
          ? createConditionalExpression(
              vElse.exp, // v-else-if 条件表达式
              buildDynamicSlot(slotName, slotFunction), // 条件true 对应的位置 - 即此子元素所代表的slot节点
              defaultFallback // alternate - 条件false 对应的位置，创建 'undefined' slot节点
            )
          : buildDynamicSlot(slotName, slotFunction) // v-else子元素代表的slot节点
      } else {
        // 前边无相邻的v-if，即前边第一个非注释的节点不带有v-if指令
        context.onError(
          createCompilerError(ErrorCodes.X_V_ELSE_NO_ADJACENT_IF, vElse.loc) // v-else/v-else-if has no adjacent v-if
        )
      }
    } else if ((vFor = findDir(slotElement, 'for'))) {
      hasDynamicSlots = true

      // 解析 v-for 表达式值，创建对应的js ast 节点
      const parseResult =
        vFor.parseResult ||
        // 分析 in/of 左侧/右侧内容，并设置左侧的key、value、index节点信息，同时也进行了js语法校验
        parseForExpression(vFor.exp as SimpleExpressionNode, context)

      if (parseResult) {
        // 匹配规则 /([\s\S]*?)\s+(?:in|of)\s+([\s\S]*)/
        // Render the dynamic slots as an array and add it to the createSlot()
        // args. The runtime knows how to handle it appropriately.
        dynamicSlots.push(
          // 创建v-for 对应的slot节点列表，JS_CALL_EXPRESSION
          // 生成的渲染源码如：
          //      _renderList(items, (item, key, index) => {
          //         return {
          //           name: item.name,
          //           fn: _withCtx((slotProps) => [
          //             _createTextVNode("嘿嘿嘿 " + _toDisplayString(item.name), 1 /* TEXT */)     // 子节点
          //           ])
          //         }
          //       })
          // RENDER_LIST = Symbol(__DEV__ ? `renderList` : ``)
          createCallExpression(context.helper(RENDER_LIST), [
            // 创建子元素v-for的 js ast节点
            parseResult.source, // 遍历目标的 js ast节点
            createFunctionExpression(
              // 遍历回调函数的 js ast节点
              createForLoopParams(parseResult), // 遍历回调函数的参数item/key/index列表的js ast节点
              buildDynamicSlot(slotName, slotFunction), // v-for 的 slot 节点列表
              true /* force newline */ // v-for 渲染源码换行
            )
          ])
        )
      } else {
        // 无效的 v-for 表达式值
        context.onError(
          createCompilerError(ErrorCodes.X_V_FOR_MALFORMED_EXPRESSION, vFor.loc) // v-for has invalid expression
        )
      }
    } else {
      // 静态: <template v-slot:xxx>
      // 注意：slot name 不可以重复，还有默认slot name为 'default'

      // check duplicate static names
      if (staticSlotName) {
        if (seenSlotNames.has(staticSlotName)) {
          /// slot name 不可重复
          context.onError(
            createCompilerError(
              ErrorCodes.X_V_SLOT_DUPLICATE_SLOT_NAMES, // Duplicate slot names found.
              dirLoc
            )
          )
          continue
        }
        seenSlotNames.add(staticSlotName) // 保存slot name
        if (staticSlotName === 'default') {
          hasNamedDefaultSlot = true // 存在 'default'，即：<template v-slot> 或 <template v-slot:default>
        }
      }
      // 添加 slot 节点：节点名 - slotName、节点内容（即组件子节点） - slotFunction
      slotsProperties.push(createObjectProperty(slotName, slotFunction))
    }
  }

  // 普通子节点 分配到 'default' slot

  if (!onComponentSlot) {
<<<<<<< HEAD
    // 组件自身不带 v-slot 指令
=======
    const buildDefaultSlotProperty = (
      props: ExpressionNode | undefined,
      children: TemplateChildNode[]
    ) => {
      const fn = buildSlotFn(props, children, loc)
      if (__COMPAT__ && context.compatConfig) {
        fn.isNonScopedSlot = true
      }
      return createObjectProperty(`default`, fn)
    }
>>>>>>> 4f17be7b

    if (!hasTemplateSlots) {
      // 组件没有子节点<template v-slot>即 只有普通子元素，都分配到 'default' slot

      // implicit default slot (on component)
      slotsProperties.push(buildDefaultSlotProperty(undefined, children))
<<<<<<< HEAD
    } else if (implicitDefaultChildren.length) {
      // 存在普通节点时，slots节点列表中不可以有 'default' slot

=======
    } else if (
      implicitDefaultChildren.length &&
      // #3766
      // with whitespace: 'preserve', whitespaces between slots will end up in
      // implicitDefaultChildren. Ignore if all implicit children are whitespaces.
      implicitDefaultChildren.some(node => isNonWhitespaceContent(node))
    ) {
>>>>>>> 4f17be7b
      // implicit default slot (mixed with named slots)
      if (hasNamedDefaultSlot) {
        context.onError(
          createCompilerError(
            ErrorCodes.X_V_SLOT_EXTRANEOUS_DEFAULT_SLOT_CHILDREN,
            implicitDefaultChildren[0].loc
          )
        )
      } else {
        // 将普通子节点，分配到 'default' slot
        slotsProperties.push(
          buildDefaultSlotProperty(undefined, implicitDefaultChildren)
        )
      }
    }
  }

  // 创建slot节点列表，静态 + 动态

  // 运行阶段 组件节点vnode的 slotFlag
  const slotFlag = hasDynamicSlots // 是否存在动态 slot，如 动态v-slot:[xxx]、或 v-if/v-for、或 嵌套v-if/v-for
    ? SlotFlags.DYNAMIC // 2
    : hasForwardedSlots(node.children) // 组件子孙节点中 是否存在 slot 标签元素
      ? SlotFlags.FORWARDED // 3
      : SlotFlags.STABLE // 1

  // 创建 静态slots节点列表 的js对象格式：将数组转换为对象
  let slots = createObjectExpression(
    slotsProperties.concat(
      createObjectProperty(
        `_`, // runtime时，创建createVNode的slotFlag
        // 2 = compiled but dynamic = can skip normalization, but must run diff
        // 1 = compiled and static = can skip normalization AND diff as optimized
        createSimpleExpression(
          slotFlag + (__DEV__ ? ` /* ${slotFlagsText[slotFlag]} */` : ``),
          false
        )
      )
    ),
    loc
  ) as SlotsExpression

  // 创建 动态slot节点列表
  if (dynamicSlots.length) {
    // 组件子节点<template v-slot> 中存在 v-if/v-for指令

    // CREATE_SLOTS = Symbol(__DEV__ ? `createSlots` : ``)
    // 创建一个 执行函数的表达式 的js ast节点， _createSlots(静态slots，动态slots)
    slots = createCallExpression(context.helper(CREATE_SLOTS), [
      slots, // 静态slot 对象格式
      createArrayExpression(dynamicSlots) // 创建一个数组表达式 的js ast节点，保存动态slot列表
    ]) as SlotsExpression
  }

  return {
    slots, // 组件的slots节点列表：静态节点列表、动态节点列表
    hasDynamicSlots // 存在动态的slot: 是否存在动态 slot，如 动态v-slot:[xxx]、或 v-if/v-for、或 嵌套v-if/v-for
  }
}

// 创建组件子元素对应的动态slot节点:
//    节点 key - slot name，
//    节点 value - slot 内容，即子元素的js ast节点
function buildDynamicSlot(
  name: ExpressionNode,
  fn: FunctionExpression
): ObjectExpression {
  return createObjectExpression([
    // js 对象 节点
    createObjectProperty(`name`, name), // js 对象属性 节点，参数1、参数2都是 createSimpleExpression
    createObjectProperty(`fn`, fn) // js 对象属性 节点， fn 为 动态子元素slot内容 js ast节点
  ])
}

// 组件子孙节点中 是否存在 slot标签元素
function hasForwardedSlots(children: TemplateChildNode[]): boolean {
  for (let i = 0; i < children.length; i++) {
    const child = children[i]
    switch (child.type) {
      case NodeTypes.ELEMENT:
        if (
          child.tagType === ElementTypes.SLOT || // slot标签元素
          (child.tagType === ElementTypes.ELEMENT && // 继续递归
            hasForwardedSlots(child.children))
        ) {
          return true
        }
        break
      case NodeTypes.IF:
        if (hasForwardedSlots(child.branches)) return true
        break
      case NodeTypes.IF_BRANCH:
      case NodeTypes.FOR:
        if (hasForwardedSlots(child.children)) return true
        break
      default:
        break
    }
  }
  return false
}

function isNonWhitespaceContent(node: TemplateChildNode): boolean {
  if (node.type !== NodeTypes.TEXT && node.type !== NodeTypes.TEXT_CALL)
    return true
  return node.type === NodeTypes.TEXT
    ? !!node.content.trim()
    : isNonWhitespaceContent(node.content)
}<|MERGE_RESOLUTION|>--- conflicted
+++ resolved
@@ -149,18 +149,8 @@
   // 保存动态的slot节点列表 (if/for)
   const dynamicSlots: (ConditionalExpression | CallExpression)[] = []
 
-<<<<<<< HEAD
-  // 创建一个的 default slot 节点
-  // 即 当组件当子元素中不存在slot节点，则都分配到 'default'
-  const buildDefaultSlotProperty = (
-    props: ExpressionNode | undefined,
-    children: TemplateChildNode[]
-  ) => createObjectProperty(`default`, buildSlotFn(props, children, loc)) // JS_PROPERTY 创建一个js对象属性节点，如 { default: _withCtx((slotProps) => [...]) }
-
   // 组件/子元素存在动态v-slot、 子元素<template v-slot> 存在v-if/v-for指令
   // 或组件元素的祖先元素中存在v-slot/v-for
-=======
->>>>>>> 4f17be7b
   // If the slot is inside a v-for or another v-slot, force it to be dynamic
   // since it likely uses a scope variable.
   let hasDynamicSlots = context.scopes.vSlot > 0 || context.scopes.vFor > 0
@@ -395,11 +385,9 @@
   }
 
   // 普通子节点 分配到 'default' slot
-
   if (!onComponentSlot) {
-<<<<<<< HEAD
-    // 组件自身不带 v-slot 指令
-=======
+    // 创建一个 default slot 节点
+    // 即 当组件当子元素中不存在slot节点，则都分配到 'default'
     const buildDefaultSlotProperty = (
       props: ExpressionNode | undefined,
       children: TemplateChildNode[]
@@ -408,20 +396,15 @@
       if (__COMPAT__ && context.compatConfig) {
         fn.isNonScopedSlot = true
       }
-      return createObjectProperty(`default`, fn)
-    }
->>>>>>> 4f17be7b
-
+      return createObjectProperty(`default`, fn) // JS_PROPERTY 创建一个js对象属性节点，如 { default: _withCtx((slotProps) => [...]) }
+    }
+
+    // 组件自身不带 v-slot 指令
     if (!hasTemplateSlots) {
       // 组件没有子节点<template v-slot>即 只有普通子元素，都分配到 'default' slot
 
       // implicit default slot (on component)
       slotsProperties.push(buildDefaultSlotProperty(undefined, children))
-<<<<<<< HEAD
-    } else if (implicitDefaultChildren.length) {
-      // 存在普通节点时，slots节点列表中不可以有 'default' slot
-
-=======
     } else if (
       implicitDefaultChildren.length &&
       // #3766
@@ -429,7 +412,7 @@
       // implicitDefaultChildren. Ignore if all implicit children are whitespaces.
       implicitDefaultChildren.some(node => isNonWhitespaceContent(node))
     ) {
->>>>>>> 4f17be7b
+      // 存在普通节点时，slots节点列表中不可以有 'default' slot
       // implicit default slot (mixed with named slots)
       if (hasNamedDefaultSlot) {
         context.onError(
