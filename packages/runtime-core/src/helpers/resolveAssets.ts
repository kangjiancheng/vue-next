import {
  currentInstance,
  ConcreteComponent,
  ComponentOptions,
  getComponentName
} from '../component'
import { currentRenderingInstance } from '../componentRenderContext'
import { Directive } from '../directives'
import { camelize, capitalize, isString } from '@vue/shared'
import { warn } from '../warning'
import { VNodeTypes } from '../vnode'

export const COMPONENTS = 'components'
export const DIRECTIVES = 'directives'
export const FILTERS = 'filters'

export type AssetTypes = typeof COMPONENTS | typeof DIRECTIVES | typeof FILTERS

/**
 * @private
 * 解析组件vnode，如：<HelloWorld></HelloWorld>
 *  const _component_hello_world = _resolveComponent("hello-world")
 * _createVNode(_component_hello_world)
 */
export function resolveComponent(
  name: string,
  maybeSelfReference?: boolean
): ConcreteComponent | string {
  return resolveAsset(COMPONENTS, name, true, maybeSelfReference) || name
}

export const NULL_DYNAMIC_COMPONENT = Symbol()

/**
 * @private
 * 解析动态组件vnode
 */
export function resolveDynamicComponent(component: unknown): VNodeTypes {
  if (isString(component)) {
    // <component is="HelloWorld"></component>
    // vnode: (_openBlock(), _createBlock(_resolveDynamicComponent("HelloWorld")))
    return resolveAsset(COMPONENTS, component, false) || component
  } else {
    // invalid types will fallthrough to createVNode and raise warning
    //
    // <component :is="HelloWorld" />
    // vnode: (_openBlock(), _createBlock(_resolveDynamicComponent(HelloWorld)))
    return (component || NULL_DYNAMIC_COMPONENT) as any
  }
}

/**
 * @private
 */
export function resolveDirective(name: string): Directive | undefined {
  return resolveAsset(DIRECTIVES, name)
}

/**
 * v2 compat only
 * @internal
 */
export function resolveFilter(name: string): Function | undefined {
  return resolveAsset(FILTERS, name)
}

/**
 * @private
 * overload 1: components
 */
function resolveAsset(
  type: typeof COMPONENTS, // 组件
  name: string,
  warnMissing?: boolean,
  maybeSelfReference?: boolean
): ConcreteComponent | undefined
// overload 2: directives
function resolveAsset(
  type: typeof DIRECTIVES, // 指令
  name: string
): Directive | undefined
// implementation
// overload 3: filters (compat only)
function resolveAsset(type: typeof FILTERS, name: string): Function | undefined
// implementation
function resolveAsset(
  type: AssetTypes, // 'components'/'directives'/'FILTERS' - 组件对象的选项属性名
  name: string,
  warnMissing = true,
  maybeSelfReference = false
) {
  // 当前渲染的组件实例
  const instance = currentRenderingInstance || currentInstance
  if (instance) {
    // 组件对象或组件标签名
    const Component = instance.type

    // explicit self name has highest priority
    if (type === COMPONENTS) {
      // 获取组件名
      const selfName = getComponentName(Component)
      if (
        selfName &&
        (selfName === name ||
          selfName === camelize(name) ||
          selfName === capitalize(camelize(name)))
      ) {
        return Component
      }
    }

    // 返回解析到组件/指令对象
    const res =
      // local registration
<<<<<<< HEAD
      // check instance[type] first for components with mixin or extends.
      resolve(instance[type] || (Component as ComponentOptions)[type], name) || // 当前组件的组件定义列表components
=======
      // check instance[type] first which is resolved for options API
      resolve(instance[type] || (Component as ComponentOptions)[type], name) ||
>>>>>>> 348c3b01
      // global registration
      resolve(instance.appContext[type], name) // 全局组件的组件定义列表components

    if (!res && maybeSelfReference) {
      // fallback to implicit self-reference
      return Component
    }

    if (__DEV__ && warnMissing && !res) {
      warn(`Failed to resolve ${type.slice(0, -1)}: ${name}`)
    }

    return res
  } else if (__DEV__) {
    warn(
      `resolve${capitalize(type.slice(0, -1))} ` +
        `can only be used in render() or setup().`
    )
  }
}

function resolve(registry: Record<string, any> | undefined, name: string) {
  return (
    registry &&
    (registry[name] ||
      registry[camelize(name)] ||
      registry[capitalize(camelize(name))])
  )
}<|MERGE_RESOLUTION|>--- conflicted
+++ resolved
@@ -112,13 +112,8 @@
     // 返回解析到组件/指令对象
     const res =
       // local registration
-<<<<<<< HEAD
-      // check instance[type] first for components with mixin or extends.
+      // check instance[type] first which is resolved for options API
       resolve(instance[type] || (Component as ComponentOptions)[type], name) || // 当前组件的组件定义列表components
-=======
-      // check instance[type] first which is resolved for options API
-      resolve(instance[type] || (Component as ComponentOptions)[type], name) ||
->>>>>>> 348c3b01
       // global registration
       resolve(instance.appContext[type], name) // 全局组件的组件定义列表components
 
