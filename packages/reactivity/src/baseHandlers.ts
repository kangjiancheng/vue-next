--- conflicted
+++ resolved
@@ -42,48 +42,9 @@
 const readonlyGet = /*#__PURE__*/ createGetter(true)
 const shallowReadonlyGet = /*#__PURE__*/ createGetter(true, true)
 
-<<<<<<< HEAD
+const arrayInstrumentations = /*#__PURE__*/ createArrayInstrumentations()
+
 // 对数组方法和数据进行响应
-const arrayInstrumentations: Record<string, Function> = {}
-// instrument identity-sensitive Array methods to account for possible reactive
-// values
-;(['includes', 'indexOf', 'lastIndexOf'] as const).forEach(key => {
-  const method = Array.prototype[key] as any
-  arrayInstrumentations[key] = function(this: unknown[], ...args: unknown[]) {
-    const arr = toRaw(this)
-    for (let i = 0, l = this.length; i < l; i++) {
-      // 访问数据时，并进行跟踪数组，指定跟踪索引
-      track(arr, TrackOpTypes.GET, i + '')
-    }
-
-    // 执行数组方法
-    // we run the method using the original args first (which may be reactive)
-    const res = method.apply(arr, args)
-    if (res === -1 || res === false) {
-      // if that didn't work, run it again using raw values.
-      return method.apply(arr, args.map(toRaw))
-    } else {
-      return res
-    }
-  }
-})
-// instrument length-altering mutation methods to avoid length being tracked
-// which leads to infinite loops in some cases (#2137)
-;(['push', 'pop', 'shift', 'unshift', 'splice'] as const).forEach(key => {
-  const method = Array.prototype[key] as any
-  // 重新封装array这些方法
-  arrayInstrumentations[key] = function(this: unknown[], ...args: unknown[]) {
-    // 开始执行这些方法时：停止跟踪数据变化，避免因数组长度变化而导致的无限更新
-    pauseTracking()
-    // 会触发数组对象proxy: 先触发get获取操作索引；再触发set进行设值，并触发依赖更新（类型ADD)
-    const res = method.apply(this, args)
-    resetTracking()
-    return res
-  }
-})
-=======
-const arrayInstrumentations = /*#__PURE__*/ createArrayInstrumentations()
-
 function createArrayInstrumentations() {
   const instrumentations: Record<string, Function> = {}
   // instrument identity-sensitive Array methods to account for possible reactive
@@ -93,8 +54,10 @@
     instrumentations[key] = function(this: unknown[], ...args: unknown[]) {
       const arr = toRaw(this)
       for (let i = 0, l = this.length; i < l; i++) {
+        // 访问数据时，并进行跟踪数组，指定跟踪索引
         track(arr, TrackOpTypes.GET, i + '')
       }
+      // 执行数组方法
       // we run the method using the original args first (which may be reactive)
       const res = method.apply(arr, args)
       if (res === -1 || res === false) {
@@ -109,8 +72,11 @@
   // which leads to infinite loops in some cases (#2137)
   ;(['push', 'pop', 'shift', 'unshift', 'splice'] as const).forEach(key => {
     const method = Array.prototype[key] as any
+    // 重新封装array这些方法
     instrumentations[key] = function(this: unknown[], ...args: unknown[]) {
+      // 开始执行这些方法时：停止跟踪数据变化，避免因数组长度变化而导致的无限更新
       pauseTracking()
+      // 会触发数组对象proxy: 先触发get获取操作索引；再触发set进行设值，并触发依赖更新（类型ADD)
       const res = method.apply(this, args)
       resetTracking()
       return res
@@ -118,7 +84,6 @@
   })
   return instrumentations
 }
->>>>>>> 348c3b01
 
 function createGetter(isReadonly = false, shallow = false) {
   return function get(target: Target, key: string | symbol, receiver: object) {
@@ -293,12 +258,8 @@
   }
 }
 
-<<<<<<< HEAD
 // 如 instance.props，在执行渲染函数期间，渲染函数访问ctx上的props属性
-export const shallowReactiveHandlers: ProxyHandler<object> = extend(
-=======
 export const shallowReactiveHandlers = /*#__PURE__*/ extend(
->>>>>>> 348c3b01
   {},
   mutableHandlers,
   {
