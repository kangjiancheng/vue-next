import { isObject, toRawType, def } from '@vue/shared'
import {
  mutableHandlers,
  readonlyHandlers,
  shallowReactiveHandlers,
  shallowReadonlyHandlers
} from './baseHandlers'
import {
  mutableCollectionHandlers,
  readonlyCollectionHandlers,
  shallowCollectionHandlers,
  shallowReadonlyCollectionHandlers
} from './collectionHandlers'
import type { UnwrapRefSimple, Ref, RawSymbol } from './ref'

export const enum ReactiveFlags {
  SKIP = '__v_skip',
  IS_REACTIVE = '__v_isReactive',
  IS_READONLY = '__v_isReadonly',
  IS_SHALLOW = '__v_isShallow',
  RAW = '__v_raw'
}

export interface Target {
  [ReactiveFlags.SKIP]?: boolean
  [ReactiveFlags.IS_REACTIVE]?: boolean
  [ReactiveFlags.IS_READONLY]?: boolean
  [ReactiveFlags.IS_SHALLOW]?: boolean
  [ReactiveFlags.RAW]?: any
}

export const reactiveMap = new WeakMap<Target, any>()
export const shallowReactiveMap = new WeakMap<Target, any>() // 响应式对象集合
export const readonlyMap = new WeakMap<Target, any>()
export const shallowReadonlyMap = new WeakMap<Target, any>()

const enum TargetType {
  INVALID = 0,
  COMMON = 1,
  COLLECTION = 2
}

function targetTypeMap(rawType: string) {
  switch (rawType) {
    case 'Object':
    case 'Array':
      return TargetType.COMMON
    case 'Map':
    case 'Set':
    case 'WeakMap':
    case 'WeakSet':
      return TargetType.COLLECTION
    default:
      return TargetType.INVALID
  }
}

// 获取目标的类型分类
function getTargetType(value: Target) {
  // isExtensible 表示是否可以在对象上 添加新属性，默认 为 true
  // https://developer.mozilla.org/zh-CN/docs/Web/JavaScript/Reference/Global_Objects/Object/isExtensible
  // 禁止扩展：
  //    1、Object.preventExtensions(value)
  //    2、密封对象 - var sealed = Object.seal(value)，
  //    3、冻结对象 - var frozen = Object.freeze(value)，

  return value[ReactiveFlags.SKIP] || !Object.isExtensible(value)
    ? TargetType.INVALID
    : targetTypeMap(toRawType(value)) // 获取value原始类型, 并进行归类：COMMON、COLLECTION、INVALID
}

// only unwrap nested ref
export type UnwrapNestedRefs<T> = T extends Ref ? T : UnwrapRefSimple<T>

/**
 * Creates a reactive copy of the original object.
 *
 * The reactive conversion is "deep"—it affects all nested properties. In the
 * ES2015 Proxy based implementation, the returned proxy is **not** equal to the
 * original object. It is recommended to work exclusively with the reactive
 * proxy and avoid relying on the original object.
 *
 * A reactive object also automatically unwraps refs contained in it, so you
 * don't need to use `.value` when accessing and mutating their value:
 *
 * ```js
 * const count = ref(0)
 * const obj = reactive({
 *   count
 * })
 *
 * obj.count++
 * obj.count // -> 1
 * count.value // -> 1
 * ```
 */
// 将对象 转换为 响应式对象
export function reactive<T extends object>(target: T): UnwrapNestedRefs<T>
export function reactive(target: object) {
  // if trying to observe a readonly proxy, return the readonly version.
  if (isReadonly(target)) {
    return target
  }
  // 创建响应式对象
  return createReactiveObject(
    target,
    false,
    mutableHandlers, // proxy 普通对象 - COMMON： Array、Object
    mutableCollectionHandlers, // proxy 集合对象 - COLLECTION: Map、Set、WeakMap、WeakSet
    reactiveMap
  )
}

export declare const ShallowReactiveMarker: unique symbol

export type ShallowReactive<T> = T & { [ShallowReactiveMarker]?: true }

/**
 * Return a shallowly-reactive copy of the original object, where only the root
 * level properties are reactive. It also does not auto-unwrap refs (even at the
 * root level).
 */
// 不进行深层次代理响应：即如果访问该对象的属性时，如果属性值为对象，则直接返回结果，而不是进行响应转换该属性值，但会进行跟踪并收集依赖
export function shallowReactive<T extends object>(
  // 创建target 代理proxy响应式d对象
  target: T
): ShallowReactive<T> {
  return createReactiveObject(
    target,
    false, // reactiveMap
    shallowReactiveHandlers, // TargetType.COMMON，即target 类型为：Array、Object
    shallowCollectionHandlers, // TargetType.COLLECTION，即target 类型为：Map、Set、WeakMap、WeakSet
    shallowReactiveMap
  )
}

type Primitive = string | number | boolean | bigint | symbol | undefined | null
type Builtin = Primitive | Function | Date | Error | RegExp
export type DeepReadonly<T> = T extends Builtin
  ? T
  : T extends Map<infer K, infer V>
  ? ReadonlyMap<DeepReadonly<K>, DeepReadonly<V>>
  : T extends ReadonlyMap<infer K, infer V>
  ? ReadonlyMap<DeepReadonly<K>, DeepReadonly<V>>
  : T extends WeakMap<infer K, infer V>
  ? WeakMap<DeepReadonly<K>, DeepReadonly<V>>
  : T extends Set<infer U>
  ? ReadonlySet<DeepReadonly<U>>
  : T extends ReadonlySet<infer U>
  ? ReadonlySet<DeepReadonly<U>>
  : T extends WeakSet<infer U>
  ? WeakSet<DeepReadonly<U>>
  : T extends Promise<infer U>
  ? Promise<DeepReadonly<U>>
  : T extends Ref<infer U>
  ? Readonly<Ref<DeepReadonly<U>>>
  : T extends {}
  ? { readonly [K in keyof T]: DeepReadonly<T[K]> }
  : Readonly<T>

/**
 * Creates a readonly copy of the original object. Note the returned copy is not
 * made reactive, but `readonly` can be called on an already reactive object.
 */
export function readonly<T extends object>(
  target: T
): DeepReadonly<UnwrapNestedRefs<T>> {
  return createReactiveObject(
    target,
    true,
    readonlyHandlers,
    readonlyCollectionHandlers,
    readonlyMap
  )
}

/**
 * Returns a reactive-copy of the original object, where only the root level
 * properties are readonly, and does NOT unwrap refs nor recursively convert
 * returned properties.
 * This is used for creating the props proxy object for stateful components.
 */
// 不进行深层次代理响应：即如果访问该对象的属性时，不会进行跟踪并收集依赖
export function shallowReadonly<T extends object>(target: T): Readonly<T> {
  // setup (props = shallowReadonly(instance.props))
  return createReactiveObject(
    target,
    true,
    shallowReadonlyHandlers,
    shallowReadonlyCollectionHandlers,
    shallowReadonlyMap
  )
}

// 创建响应式对象，并收集该响应式对象
function createReactiveObject(
  target: Target,
  isReadonly: boolean,
  baseHandlers: ProxyHandler<any>, // proxy 普通对象 - COMMON： Array、Object
  collectionHandlers: ProxyHandler<any>, // proxy 集合对象 - COLLECTION: Map、Set、WeakMap、WeakSet
  proxyMap: WeakMap<Target, any> // 收集只读、响应式对象
) {
  if (!isObject(target)) {
    if (__DEV__) {
      console.warn(`value cannot be made reactive: ${String(target)}`)
    }
    return target
  }
  // target is already a Proxy, return it.
  // exception: calling readonly() on a reactive object
  if (
    target[ReactiveFlags.RAW] &&
    !(isReadonly && target[ReactiveFlags.IS_REACTIVE])
  ) {
    return target
  }
  // target already has corresponding Proxy
  const existingProxy = proxyMap.get(target)
  if (existingProxy) {
    // 如果已转换为响应式对象 则直接返回
    return existingProxy
  }
<<<<<<< HEAD
  // only a whitelist of value types can be observed.
  // 对目标类型进行分类：COMMON、COLLECTION、INVALID
  // COMMON： Array、Object
  // COLLECTION: Map、Set、WeakMap、WeakSet
=======
  // only specific value types can be observed.
>>>>>>> 3538f17a
  const targetType = getTargetType(target)
  if (targetType === TargetType.INVALID) {
    return target
  }

  // 代理响应式对象
  const proxy = new Proxy(
    target,
    targetType === TargetType.COLLECTION ? collectionHandlers : baseHandlers
  )
  proxyMap.set(target, proxy)
  return proxy
}

export function isReactive(value: unknown): boolean {
  if (isReadonly(value)) {
    // __v_isReadonly
    return isReactive((value as Target)[ReactiveFlags.RAW]) // __v_raw
  }
  return !!(value && (value as Target)[ReactiveFlags.IS_REACTIVE]) // __v_isReactive
}

export function isReadonly(value: unknown): boolean {
  return !!(value && (value as Target)[ReactiveFlags.IS_READONLY]) // __v_isReadonly
}

export function isShallow(value: unknown): boolean {
  return !!(value && (value as Target)[ReactiveFlags.IS_SHALLOW])
}

export function isProxy(value: unknown): boolean {
  return isReactive(value) || isReadonly(value)
}

// 返回__v_raw 或 原先值observed
export function toRaw<T>(observed: T): T {
  const raw = observed && (observed as Target)[ReactiveFlags.RAW] // __v_raw
  return raw ? toRaw(raw) : observed
}

<<<<<<< HEAD
// 标记为 __v_skip
export function markRaw<T extends object>(value: T): T {
  // Object.defineProperty =》 value.__v_skip = true
=======
export function markRaw<T extends object>(
  value: T
): T & { [RawSymbol]?: true } {
>>>>>>> 3538f17a
  def(value, ReactiveFlags.SKIP, true)
  return value
}

export const toReactive = <T extends unknown>(value: T): T =>
  isObject(value) ? reactive(value) : value

export const toReadonly = <T extends unknown>(value: T): T =>
  isObject(value) ? readonly(value as Record<any, any>) : value<|MERGE_RESOLUTION|>--- conflicted
+++ resolved
@@ -220,14 +220,10 @@
     // 如果已转换为响应式对象 则直接返回
     return existingProxy
   }
-<<<<<<< HEAD
   // only a whitelist of value types can be observed.
   // 对目标类型进行分类：COMMON、COLLECTION、INVALID
   // COMMON： Array、Object
   // COLLECTION: Map、Set、WeakMap、WeakSet
-=======
-  // only specific value types can be observed.
->>>>>>> 3538f17a
   const targetType = getTargetType(target)
   if (targetType === TargetType.INVALID) {
     return target
@@ -268,15 +264,11 @@
   return raw ? toRaw(raw) : observed
 }
 
-<<<<<<< HEAD
 // 标记为 __v_skip
-export function markRaw<T extends object>(value: T): T {
-  // Object.defineProperty =》 value.__v_skip = true
-=======
 export function markRaw<T extends object>(
   value: T
 ): T & { [RawSymbol]?: true } {
->>>>>>> 3538f17a
+  // Object.defineProperty =》 value.__v_skip = true
   def(value, ReactiveFlags.SKIP, true)
   return value
 }
