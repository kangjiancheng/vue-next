--- conflicted
+++ resolved
@@ -95,12 +95,9 @@
   if (exp && !exp.content.trim()) {
     exp = undefined
   }
-<<<<<<< HEAD
+
   // 是否要缓存指令，不需要重新解析，加快vnode
-  let shouldCache: boolean = context.cacheHandlers && !exp
-=======
   let shouldCache: boolean = context.cacheHandlers && !exp && !context.inVOnce
->>>>>>> 03abc257
   if (exp) {
     // 验证是否是有效的函数名调用方式
     // 匹配一个指令属性值的表达式： 以 [A-Za-z_$] 开头，如 <button @keyup="handleKeyup" @click="$_abc[foo][bar]" @change="abc  . foo . (可以换行)  bar"></button>
