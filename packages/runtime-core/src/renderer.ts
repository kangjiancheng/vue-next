import {
  Text,
  Fragment,
  Comment,
  cloneIfMounted,
  normalizeVNode,
  VNode,
  VNodeArrayChildren,
  createVNode,
  isSameVNodeType,
  Static,
  VNodeNormalizedRef,
  VNodeHook,
  VNodeNormalizedRefAtom,
  VNodeProps
} from './vnode'
import {
  ComponentInternalInstance,
  ComponentOptions,
  createComponentInstance,
  Data,
  getExposeProxy,
  setupComponent
} from './component'
import {
  filterSingleRoot,
  renderComponentRoot,
  shouldUpdateComponent,
  updateHOCHostEl
} from './componentRenderUtils'
import {
  isString,
  EMPTY_OBJ,
  EMPTY_ARR,
  isReservedProp,
  isFunction,
  PatchFlags,
  ShapeFlags,
  NOOP,
  hasOwn,
  invokeArrayFns,
  isArray,
  getGlobalThis
} from '@vue/shared'
import {
  queueJob,
  queuePostFlushCb,
  flushPostFlushCbs,
  invalidateJob,
  flushPreFlushCbs,
  SchedulerJob
} from './scheduler'
import {
  isRef,
  pauseTracking,
  resetTracking,
  ReactiveEffect
} from '@vue/reactivity'
import { updateProps } from './componentProps'
import { updateSlots } from './componentSlots'
import { pushWarningContext, popWarningContext, warn } from './warning'
import { createAppAPI, CreateAppFunction } from './apiCreateApp'
import {
  SuspenseBoundary,
  queueEffectWithSuspense,
  SuspenseImpl
} from './components/Suspense'
import { TeleportImpl, TeleportVNode } from './components/Teleport'
import { isKeepAlive, KeepAliveContext } from './components/KeepAlive'
import { registerHMR, unregisterHMR, isHmrUpdating } from './hmr'
import {
  ErrorCodes,
  callWithErrorHandling,
  callWithAsyncErrorHandling
} from './errorHandling'
import { createHydrationFunctions, RootHydrateFunction } from './hydration'
import { invokeDirectiveHook } from './directives'
import { startMeasure, endMeasure } from './profiling'
import {
  devtoolsComponentAdded,
  devtoolsComponentRemoved,
  devtoolsComponentUpdated,
  setDevtoolsHook
} from './devtools'
import { initFeatureFlags } from './featureFlags'
import { isAsyncWrapper } from './apiAsyncComponent'
import { isCompatEnabled } from './compat/compatConfig'
import { DeprecationTypes } from './compat/compatConfig'
import { registerLegacyRef } from './compat/ref'

export interface Renderer<HostElement = RendererElement> {
  render: RootRenderFunction<HostElement>
  createApp: CreateAppFunction<HostElement>
}

export interface HydrationRenderer extends Renderer<Element | ShadowRoot> {
  hydrate: RootHydrateFunction
}

export type RootRenderFunction<HostElement = RendererElement> = (
  vnode: VNode | null,
  container: HostElement,
  isSVG?: boolean
) => void

export interface RendererOptions<
  HostNode = RendererNode,
  HostElement = RendererElement
> {
  patchProp(
    el: HostElement,
    key: string,
    prevValue: any,
    nextValue: any,
    isSVG?: boolean,
    prevChildren?: VNode<HostNode, HostElement>[],
    parentComponent?: ComponentInternalInstance | null,
    parentSuspense?: SuspenseBoundary | null,
    unmountChildren?: UnmountChildrenFn
  ): void
  insert(el: HostNode, parent: HostElement, anchor?: HostNode | null): void
  remove(el: HostNode): void
  createElement(
    type: string,
    isSVG?: boolean,
    isCustomizedBuiltIn?: string,
    vnodeProps?: (VNodeProps & { [key: string]: any }) | null
  ): HostElement
  createText(text: string): HostNode
  createComment(text: string): HostNode
  setText(node: HostNode, text: string): void
  setElementText(node: HostElement, text: string): void
  parentNode(node: HostNode): HostElement | null
  nextSibling(node: HostNode): HostNode | null
  querySelector?(selector: string): HostElement | null
  setScopeId?(el: HostElement, id: string): void
  cloneNode?(node: HostNode): HostNode
  insertStaticContent?(
    content: string,
    parent: HostElement,
    anchor: HostNode | null,
    isSVG: boolean
  ): [HostNode, HostNode]
}

// Renderer Node can technically be any object in the context of core renderer
// logic - they are never directly operated on and always passed to the node op
// functions provided via options, so the internal constraint is really just
// a generic object.
export interface RendererNode {
  [key: string]: any
}

export interface RendererElement extends RendererNode {}

// An object exposing the internals of a renderer, passed to tree-shakeable
// features so that they can be decoupled from this file. Keys are shortened
// to optimize bundle size.
export interface RendererInternals<
  HostNode = RendererNode,
  HostElement = RendererElement
> {
  p: PatchFn
  um: UnmountFn
  r: RemoveFn
  m: MoveFn
  mt: MountComponentFn
  mc: MountChildrenFn
  pc: PatchChildrenFn
  pbc: PatchBlockChildrenFn
  n: NextFn
  o: RendererOptions<HostNode, HostElement>
}

// These functions are created inside a closure and therefore their types cannot
// be directly exported. In order to avoid maintaining function signatures in
// two places, we declare them once here and use them inside the closure.
type PatchFn = (
  n1: VNode | null, // null means this is a mount
  n2: VNode,
  container: RendererElement,
  anchor?: RendererNode | null,
  parentComponent?: ComponentInternalInstance | null,
  parentSuspense?: SuspenseBoundary | null,
  isSVG?: boolean,
  slotScopeIds?: string[] | null,
  optimized?: boolean
) => void

type MountChildrenFn = (
  children: VNodeArrayChildren,
  container: RendererElement,
  anchor: RendererNode | null,
  parentComponent: ComponentInternalInstance | null,
  parentSuspense: SuspenseBoundary | null,
  isSVG: boolean,
  slotScopeIds: string[] | null,
  optimized: boolean,
  start?: number
) => void

type PatchChildrenFn = (
  n1: VNode | null,
  n2: VNode,
  container: RendererElement,
  anchor: RendererNode | null,
  parentComponent: ComponentInternalInstance | null,
  parentSuspense: SuspenseBoundary | null,
  isSVG: boolean,
  slotScopeIds: string[] | null,
  optimized: boolean
) => void

type PatchBlockChildrenFn = (
  oldChildren: VNode[],
  newChildren: VNode[],
  fallbackContainer: RendererElement,
  parentComponent: ComponentInternalInstance | null,
  parentSuspense: SuspenseBoundary | null,
  isSVG: boolean,
  slotScopeIds: string[] | null
) => void

type MoveFn = (
  vnode: VNode,
  container: RendererElement,
  anchor: RendererNode | null,
  type: MoveType,
  parentSuspense?: SuspenseBoundary | null
) => void

type NextFn = (vnode: VNode) => RendererNode | null

type UnmountFn = (
  vnode: VNode,
  parentComponent: ComponentInternalInstance | null,
  parentSuspense: SuspenseBoundary | null,
  doRemove?: boolean,
  optimized?: boolean
) => void

type RemoveFn = (vnode: VNode) => void

type UnmountChildrenFn = (
  children: VNode[],
  parentComponent: ComponentInternalInstance | null,
  parentSuspense: SuspenseBoundary | null,
  doRemove?: boolean,
  optimized?: boolean,
  start?: number
) => void

export type MountComponentFn = (
  initialVNode: VNode,
  container: RendererElement,
  anchor: RendererNode | null,
  parentComponent: ComponentInternalInstance | null,
  parentSuspense: SuspenseBoundary | null,
  isSVG: boolean,
  optimized: boolean
) => void

type ProcessTextOrCommentFn = (
  n1: VNode | null,
  n2: VNode,
  container: RendererElement,
  anchor: RendererNode | null
) => void

export type SetupRenderEffectFn = (
  instance: ComponentInternalInstance,
  initialVNode: VNode,
  container: RendererElement,
  anchor: RendererNode | null,
  parentSuspense: SuspenseBoundary | null,
  isSVG: boolean,
  optimized: boolean
) => void

export const enum MoveType {
  ENTER,
  LEAVE,
  REORDER
}

export const queuePostRenderEffect = __FEATURE_SUSPENSE__ // rollup - true
  ? queueEffectWithSuspense
  : queuePostFlushCb

/**
 * The createRenderer function accepts two generic arguments:
 * HostNode and HostElement, corresponding to Node and Element types in the
 * host environment. For example, for runtime-dom, HostNode would be the DOM
 * `Node` interface and HostElement would be the DOM `Element` interface.
 *
 * Custom renderers can pass in the platform specific types like this:
 *
 * ``` js
 * const { render, createApp } = createRenderer<Node, Element>({
 *   patchProp,
 *   ...nodeOps
 * })
 * ```
 */
export function createRenderer<
  HostNode = RendererNode,
  HostElement = RendererElement
>(options: RendererOptions<HostNode, HostElement>) {
  return baseCreateRenderer<HostNode, HostElement>(options)
}

// Separate API for creating hydration-enabled renderer.
// Hydration logic is only used when calling this function, making it
// tree-shakable.
export function createHydrationRenderer(
  options: RendererOptions<Node, Element>
) {
  return baseCreateRenderer(options, createHydrationFunctions)
}

/**
 * 重载: 区分ssr
 */
// overload 1: no hydration    => createRenderer
function baseCreateRenderer<
  HostNode = RendererNode,
  HostElement = RendererElement
>(options: RendererOptions<HostNode, HostElement>): Renderer<HostElement>

// overload 2: with hydration  => createHydrationRenderer
function baseCreateRenderer(
  options: RendererOptions<Node, Element>,
  createHydrationFns: typeof createHydrationFunctions
): HydrationRenderer

/**
 * 创建渲染器： 初始化 各个方法，返回 render() 和 createApp()
 * 创建不同场景patch时，对应的处理方式
 */
// implementation
function baseCreateRenderer(
  options: RendererOptions,
  createHydrationFns?: typeof createHydrationFunctions
): any {
  // 打包构建工具
  // compile-time feature flags check
  if (__ESM_BUNDLER__ && !__TEST__) {
    // 向全局环境 注入 当前开发环境标记
    initFeatureFlags()
  }

<<<<<<< HEAD
  // 全局 this
  if (__DEV__ || __FEATURE_PROD_DEVTOOLS__) {
    const target = getGlobalThis()
    target.__VUE__ = true
    // devtools = __VUE_DEVTOOLS_GLOBAL_HOOK__
    setDevtoolsHook(target.__VUE_DEVTOOLS_GLOBAL_HOOK__)
=======
  const target = getGlobalThis()
  target.__VUE__ = true
  if (__DEV__ || __FEATURE_PROD_DEVTOOLS__) {
    setDevtoolsHook(target.__VUE_DEVTOOLS_GLOBAL_HOOK__, target)
>>>>>>> 467e113b
  }

  const {
    insert: hostInsert,
    remove: hostRemove,
    patchProp: hostPatchProp,
    createElement: hostCreateElement,
    createText: hostCreateText,
    createComment: hostCreateComment,
    setText: hostSetText,
    setElementText: hostSetElementText,
    parentNode: hostParentNode,
    nextSibling: hostNextSibling,
    setScopeId: hostSetScopeId = NOOP,
    cloneNode: hostCloneNode,
    insertStaticContent: hostInsertStaticContent
  } = options

  /**
   * 初次渲染：patch(container._vnode || null, vnode, container)
   * patch 内部通过不同patch类型 如：是一个组件，则使用对应方法处理
   */
  // Note: functions inside this closure should use `const xxx = () => {}`
  // style in order to prevent being inlined by minifiers.
  const patch: PatchFn = (
    n1, // 旧vnode：dom节点已渲染的vnode
    n2, // 新vnode：dom节点将渲染的vnode
    container, // dom节点：挂载目标dom实例
    anchor = null,
    parentComponent = null, // 父组件实例
    parentSuspense = null,
    isSVG = false,
    slotScopeIds = null,
    optimized = __DEV__ && isHmrUpdating ? false : !!n2.dynamicChildren
  ) => {
    if (n1 === n2) {
      return
    }

    // patching & not same type, unmount old tree
    if (n1 && !isSameVNodeType(n1, n2)) {
      // 如果新旧vnode不一样，则需要卸载旧节点

      anchor = getNextHostNode(n1)
      unmount(n1, parentComponent, parentSuspense, true)
      n1 = null
    }

    // 判断 是否 不需要进行特殊diff优化，即整体进行diff
    if (n2.patchFlag === PatchFlags.BAIL) {
      optimized = false
      n2.dynamicChildren = null
    }

    // 要进行patch的dom节点类型
    const { type, ref, shapeFlag } = n2
    switch (type) {
      case Text:
        // 文本节点
        processText(n1, n2, container, anchor)
        break
      case Comment:
        // 注释节点
        processCommentNode(n1, n2, container, anchor)
        break
      case Static:
        if (n1 == null) {
          mountStaticNode(n2, container, anchor, isSVG)
        } else if (__DEV__) {
          patchStaticNode(n1, n2, container, isSVG)
        }
        break
      case Fragment:
        // fragment节点
        processFragment(
          n1,
          n2,
          container,
          anchor,
          parentComponent,
          parentSuspense,
          isSVG,
          slotScopeIds,
          optimized
        )
        break
      default:
        // 由于ShapeFlags 值都是通过 1 << xx， 因此通过按位操作：& ，判断是否存在此二进制， 如果二进制位存在，则结果为当前shapeFlag，否则结果为0
        if (shapeFlag & ShapeFlags.ELEMENT) {
          // dom普通元素 节点，type 为标签字符串
          processElement(
            n1,
            n2, // 渲染vnode
            container, // app dom实例
            anchor,
            parentComponent, // 父组件实例
            parentSuspense,
            isSVG,
            slotScopeIds,
            optimized
          )
        } else if (shapeFlag & ShapeFlags.COMPONENT) {
          // ShapeFlags.STATEFUL_COMPONENT | ShapeFlags.FUNCTIONAL_COMPONENT
          // 组件 节点
          processComponent(
            n1,
            n2,
            container,
            anchor,
            parentComponent,
            parentSuspense,
            isSVG,
            slotScopeIds,
            optimized
          )
        } else if (shapeFlag & ShapeFlags.TELEPORT) {
          // TELEPORT 节点
          ;(type as typeof TeleportImpl).process(
            n1 as TeleportVNode,
            n2 as TeleportVNode,
            container,
            anchor,
            parentComponent,
            parentSuspense,
            isSVG,
            slotScopeIds,
            optimized,
            internals
          )
        } else if (__FEATURE_SUSPENSE__ && shapeFlag & ShapeFlags.SUSPENSE) {
          // SUSPENSE 节点
          ;(type as typeof SuspenseImpl).process(
            n1,
            n2,
            container,
            anchor,
            parentComponent,
            parentSuspense,
            isSVG,
            slotScopeIds,
            optimized,
            internals
          )
        } else if (__DEV__) {
          warn('Invalid VNode type:', type, `(${typeof type})`)
        }
    }

    // set ref
    if (ref != null && parentComponent) {
      setRef(ref, n1 && n1.ref, parentSuspense, n2 || n1, !n2)
    }
  }

  // 解析文本vnode
  const processText: ProcessTextOrCommentFn = (n1, n2, container, anchor) => {
    if (n1 == null) {
      hostInsert(
        (n2.el = hostCreateText(n2.children as string)),
        container,
        anchor
      )
    } else {
      const el = (n2.el = n1.el!)
      if (n2.children !== n1.children) {
        hostSetText(el, n2.children as string)
      }
    }
  }

  const processCommentNode: ProcessTextOrCommentFn = (
    n1,
    n2,
    container,
    anchor
  ) => {
    if (n1 == null) {
      hostInsert(
        (n2.el = hostCreateComment((n2.children as string) || '')),
        container,
        anchor
      )
    } else {
      // there's no support for dynamic comments
      n2.el = n1.el
    }
  }

  const mountStaticNode = (
    n2: VNode,
    container: RendererElement,
    anchor: RendererNode | null,
    isSVG: boolean
  ) => {
    // static nodes are only present when used with compiler-dom/runtime-dom
    // which guarantees presence of hostInsertStaticContent.
    ;[n2.el, n2.anchor] = hostInsertStaticContent!(
      n2.children as string,
      container,
      anchor,
      isSVG
    )
  }

  /**
   * Dev / HMR only
   */
  const patchStaticNode = (
    n1: VNode,
    n2: VNode,
    container: RendererElement,
    isSVG: boolean
  ) => {
    // static nodes are only patched during dev for HMR
    if (n2.children !== n1.children) {
      const anchor = hostNextSibling(n1.anchor!)
      // remove existing
      removeStaticNode(n1)
      // insert new
      ;[n2.el, n2.anchor] = hostInsertStaticContent!(
        n2.children as string,
        container,
        anchor,
        isSVG
      )
    } else {
      n2.el = n1.el
      n2.anchor = n1.anchor
    }
  }

  const moveStaticNode = (
    { el, anchor }: VNode,
    container: RendererElement,
    nextSibling: RendererNode | null
  ) => {
    let next
    while (el && el !== anchor) {
      next = hostNextSibling(el)
      hostInsert(el, container, nextSibling)
      el = next
    }
    hostInsert(anchor!, container, nextSibling)
  }

  const removeStaticNode = ({ el, anchor }: VNode) => {
    let next
    while (el && el !== anchor) {
      next = hostNextSibling(el)
      hostRemove(el)
      el = next
    }
    hostRemove(anchor!)
  }

  // 挂载element元素
  const processElement = (
    n1: VNode | null,
    n2: VNode,
    container: RendererElement,
    anchor: RendererNode | null,
    parentComponent: ComponentInternalInstance | null,
    parentSuspense: SuspenseBoundary | null,
    isSVG: boolean,
    slotScopeIds: string[] | null,
    optimized: boolean
  ) => {
    isSVG = isSVG || (n2.type as string) === 'svg'
    if (n1 == null) {
      mountElement(
        n2,
        container,
        anchor,
        parentComponent,
        parentSuspense,
        isSVG,
        slotScopeIds,
        optimized
      )
    } else {
      // 更新dom节点，如更新组件时，组件渲染模版： 旧vnode、新vnode
      patchElement(
        n1,
        n2,
        parentComponent,
        parentSuspense,
        isSVG,
        slotScopeIds,
        optimized
      )
    }
  }

  // 挂载element vnode节点：
  //  创建dom实例 =》 解析并挂载vnode子节点列表到element dom实例 =》执行自定义指令dirs created hook =》 解析vnode props属性列表
  const mountElement = (
    vnode: VNode, // 节点vnode
    container: RendererElement, //  挂载目标dom实例容器
    anchor: RendererNode | null,
    parentComponent: ComponentInternalInstance | null, // 父组件实例
    parentSuspense: SuspenseBoundary | null,
    isSVG: boolean,
    slotScopeIds: string[] | null,
    optimized: boolean
  ) => {
    let el: RendererElement
    let vnodeHook: VNodeHook | undefined | null
    const { type, props, shapeFlag, transition, patchFlag, dirs } = vnode
    if (
      !__DEV__ &&
      vnode.el &&
      hostCloneNode !== undefined &&
      patchFlag === PatchFlags.HOISTED
    ) {
      // If a vnode has non-null el, it means it's being reused.
      // Only static vnodes can be reused, so its mounted DOM nodes should be
      // exactly the same, and we can simply do a clone here.
      // only do this in production since cloned trees cannot be HMR updated.
      el = vnode.el = hostCloneNode(vnode.el)
    } else {
      // 创建vnode对应的dom节点实例el
      el = vnode.el = hostCreateElement(
        vnode.type as string,
        isSVG,
        props && props.is, // dom官方可选自定义元素属性
        props
      )

      // 优先挂载 vnode 子节点列表 到 vnode dom实例上

      // mount children first, since some props may rely on child content
      // being already rendered, e.g. `<select value>`
      if (shapeFlag & ShapeFlags.TEXT_CHILDREN) {
        // 文本节点
        hostSetElementText(el, vnode.children as string)
      } else if (shapeFlag & ShapeFlags.ARRAY_CHILDREN) {
        mountChildren(
          vnode.children as VNodeArrayChildren,
          el,
          null,
          parentComponent,
          parentSuspense,
          isSVG && type !== 'foreignObject',
          slotScopeIds,
          optimized
        )
      }

      // vnode自定义指令，刚初始化完el实例，和创建el子列表
      if (dirs) {
        // 执行自定义指令列表中的 created hook方法
        invokeDirectiveHook(vnode, null, parentComponent, 'created')
      }

      // vnode节点的props列表，添加到对应的dom实例上
      if (props) {
        for (const key in props) {
          // 不添加官方保留的关键属性，如：
          // ',key,ref,' +
          // 'onVnodeBeforeMount,onVnodeMounted,' +
          // 'onVnodeBeforeUpdate,onVnodeUpdated,' +
          // 'onVnodeBeforeUnmount,onVnodeUnmounted'
          if (key !== 'value' && !isReservedProp(key)) {
            // 添加el属性：class 属性、style属性、绑定vue事件、dom实例属性、dom标签属性
            hostPatchProp(
              el,
              key,
              null,
              props[key],
              isSVG,
              vnode.children as VNode[], // 对应 v-html、v-text 则需要移除子节点列表
              parentComponent,
              parentSuspense,
              unmountChildren
            )
          }
        }
        /**
         * Special case for setting value on DOM elements:
         * - it can be order-sensitive (e.g. should be set *after* min/max, #2325, #4024)
         * - it needs to be forced (#1471)
         * #2353 proposes adding another renderer option to configure this, but
         * the properties affects are so finite it is worth special casing it
         * here to reduce the complexity. (Special casing it also should not
         * affect non-DOM renderers)
         */
        if ('value' in props) {
          hostPatchProp(el, 'value', null, props.value)
        }
        if ((vnodeHook = props.onVnodeBeforeMount)) {
          // 完成vnode dom实例信息，开始执行 vnode节点上的onVnodeBeforeMount函数
          invokeVNodeHook(vnodeHook, parentComponent, vnode)
        }
      }
      // TODO: scopeId
      // scopeId
      setScopeId(el, vnode, vnode.scopeId, slotScopeIds, parentComponent)
    }
    if (__DEV__ || __FEATURE_PROD_DEVTOOLS__) {
      Object.defineProperty(el, '__vnode', {
        value: vnode,
        enumerable: false
      })
      Object.defineProperty(el, '__vueParentComponent', {
        value: parentComponent, // vnode el 所在的组件
        enumerable: false
      })
    }

    // vnode el节点属性props 已经添加了
    if (dirs) {
      invokeDirectiveHook(vnode, null, parentComponent, 'beforeMount')
    }

    // TODO - Suspense
    // #1583 For inside suspense + suspense not resolved case, enter hook should call when suspense resolved
    // #1689 For inside suspense + suspense resolved case, just call it
    const needCallTransitionHooks =
      (!parentSuspense || (parentSuspense && !parentSuspense.pendingBranch)) &&
      transition &&
      !transition.persisted
    if (needCallTransitionHooks) {
      // vnode el 挂载前 - transition  beforeEnter
      transition!.beforeEnter(el)
    }

    // 向父节点dom实例插入 vnode el 节点：
    // container.insertBefore(el, anchor || null)
    hostInsert(el, container, anchor)

    // vnode hook、transition hook、dirs hook
    if (
      (vnodeHook = props && props.onVnodeMounted) ||
      needCallTransitionHooks ||
      dirs
    ) {
      queuePostRenderEffect(() => {
        // vnode onVnodeMounted：vnode el 已挂载，
        vnodeHook && invokeVNodeHook(vnodeHook, parentComponent, vnode)

        // 进入 transition enter：vnode el 已挂载
        needCallTransitionHooks && transition!.enter(el)

        // 自定义指令 mounted：vnode el 已挂载，
        dirs && invokeDirectiveHook(vnode, null, parentComponent, 'mounted')
      }, parentSuspense)
    }
  }

  const setScopeId = (
    el: RendererElement,
    vnode: VNode,
    scopeId: string | null,
    slotScopeIds: string[] | null,
    parentComponent: ComponentInternalInstance | null
  ) => {
    if (scopeId) {
      hostSetScopeId(el, scopeId)
    }
    if (slotScopeIds) {
      for (let i = 0; i < slotScopeIds.length; i++) {
        hostSetScopeId(el, slotScopeIds[i])
      }
    }
    if (parentComponent) {
      let subTree = parentComponent.subTree
      if (
        __DEV__ &&
        subTree.patchFlag > 0 &&
        subTree.patchFlag & PatchFlags.DEV_ROOT_FRAGMENT
      ) {
        subTree =
          filterSingleRoot(subTree.children as VNodeArrayChildren) || subTree
      }
      if (vnode === subTree) {
        const parentVNode = parentComponent.vnode
        setScopeId(
          el,
          parentVNode,
          parentVNode.scopeId,
          parentVNode.slotScopeIds,
          parentComponent.parent
        )
      }
    }
  }

  // 挂在节点vnode的子节点列表
  const mountChildren: MountChildrenFn = (
    children, // vnode节点的子节点列表
    container, // vnode节点: 即子节点列表的父节点实例
    anchor,
    parentComponent, // vnode节点 父组件实例
    parentSuspense,
    isSVG,
    slotScopeIds,
    optimized,
    start = 0
  ) => {
    for (let i = start; i < children.length; i++) {
      const child = (children[i] = optimized
        ? cloneIfMounted(children[i] as VNode)
        : normalizeVNode(children[i]))
      patch(
        null,
        child,
        container,
        anchor,
        parentComponent,
        parentSuspense,
        isSVG,
        slotScopeIds,
        optimized
      )
    }
  }

  // 更新dom节点，如更新组件时，组件渲染模版，根节点为dom元素
  const patchElement = (
    n1: VNode, // dom 旧vnode
    n2: VNode, // dom 新vnode
    parentComponent: ComponentInternalInstance | null, // 父组件（即当前组件实例）
    parentSuspense: SuspenseBoundary | null,
    isSVG: boolean,
    slotScopeIds: string[] | null,
    optimized: boolean
  ) => {
    const el = (n2.el = n1.el!)
    let { patchFlag, dynamicChildren, dirs } = n2
    // #1426 take the old vnode's patch flag into account since user may clone a
    // compiler-generated vnode, which de-opts to FULL_PROPS
    patchFlag |= n1.patchFlag & PatchFlags.FULL_PROPS // 原先 vnode 存在动态指令参数 或 v-on/v-bind（无参数）指令
    const oldProps = n1.props || EMPTY_OBJ
    const newProps = n2.props || EMPTY_OBJ
    let vnodeHook: VNodeHook | undefined | null

    if ((vnodeHook = newProps.onVnodeBeforeUpdate)) {
      invokeVNodeHook(vnodeHook, parentComponent, n2, n1)
    }

    // 更新 vnode dir - 更新渲染函数 - 开始更新比较element vnode节点
    if (dirs) {
      invokeDirectiveHook(n2, n1, parentComponent, 'beforeUpdate')
    }

    if (__DEV__ && isHmrUpdating) {
      // 强制更新所有
      // HMR updated, force full diff
      patchFlag = 0
      optimized = false
      dynamicChildren = null
    }

    // 表明 vnode是通过渲染模版编译得到的，可以快速比较新旧vnode差异得到需要更新的信息
    const areChildrenSVG = isSVG && n2.type !== 'foreignObject'
    if (dynamicChildren) {
      patchBlockChildren(
        n1.dynamicChildren!,
        dynamicChildren,
        el,
        parentComponent,
        parentSuspense,
        areChildrenSVG,
        slotScopeIds
      )
      if (__DEV__ && parentComponent && parentComponent.type.__hmrId) {
        traverseStaticChildren(n1, n2)
      }
    } else if (!optimized) {
      // full diff
      patchChildren(
        n1,
        n2,
        el,
        null,
        parentComponent,
        parentSuspense,
        areChildrenSVG,
        slotScopeIds,
        false
      )
    }

    if (patchFlag > 0) {
      // the presence of a patchFlag means this element's render code was
      // generated by the compiler and can take the fast path.
      // in this path old node and new node are guaranteed to have the same shape
      // (i.e. at the exact same position in the source template)
      if (patchFlag & PatchFlags.FULL_PROPS) {
        // 更新所有props: 原先 vnode 存在动态指令参数 或 v-on/v-bind（无参数）指令
        // 或者 对于无法确定vnode props属性状况时，如 组件模版根vnode 合并 组件节点vnode 后，需要完成更新组件模版vnode props
        // element props contain dynamic keys, full diff needed
        patchProps(
          // 更新到dom上 （dom实例属性property 或 dom标签attributes属性）
          el,
          n2,
          oldProps, // 旧vnode props
          newProps, // 新vnode props
          parentComponent,
          parentSuspense,
          isSVG
        )
      } else {
        // class
        // this flag is matched when the element has dynamic class bindings.
        if (patchFlag & PatchFlags.CLASS) {
          // dom element节点上存在class属性（静态或动态）
          if (oldProps.class !== newProps.class) {
            // 直接替换新值
            hostPatchProp(el, 'class', null, newProps.class, isSVG)
          }
        }

        // style
        // this flag is matched when the element has dynamic style bindings
        if (patchFlag & PatchFlags.STYLE) {
          // dom element节点上存在class属性（静态或动态）
          // 添加style 属性列表（非直接全部替换），同时删除style空属性null
          hostPatchProp(el, 'style', oldProps.style, newProps.style, isSVG)
        }

        // props
        // This flag is matched when the element has dynamic prop/attr bindings
        // other than class and style. The keys of dynamic prop/attrs are saved for
        // faster iteration.
        // Note dynamic keys like :[foo]="bar" will cause this optimization to
        // bail out and go through a full diff because we need to unset the old key
        if (patchFlag & PatchFlags.PROPS) {
          // dom动态属性：静态指令属性名列表，且非 ref、style、class、key 且该指令没有被设置缓存
          // 如：v-bind、 v-model （onUpdate:modelValue）、 v-on
          // if the flag is present then dynamicProps must be non-null

          const propsToUpdate = n2.dynamicProps! // vnode 动态属性列表

          for (let i = 0; i < propsToUpdate.length; i++) {
            const key = propsToUpdate[i]
            const prev = oldProps[key]
            const next = newProps[key]
            // #1471 force patch value
            if (next !== prev || key === 'value') {
              // 强制更新 'value'
              // 更新到dom上 （dom实例属性property 或 dom标签attributes属性）
              hostPatchProp(
                el,
                key,
                prev,
                next,
                isSVG,
                n1.children as VNode[],
                parentComponent,
                parentSuspense,
                unmountChildren
              )
            }
          }
        }
      }

      // vnode 节点只有插值文本子节点 （不存在纯文本或其它类型子节点）
      // text
      // This flag is matched when the element has only dynamic text children.
      if (patchFlag & PatchFlags.TEXT) {
        // 仅有插值文本 - createVNode
        //    注意：
        //      既有插值文本 也有其它类型子节点 则不会走这个流程，子节点是列表，数组不能直接相等；
        //      此时，插值文本由 createTextVNode 执行
        if (n1.children !== n2.children) {
          // 直接设置文本内容
          hostSetElementText(el, n2.children as string)
        }
      }
    } else if (!optimized && dynamicChildren == null) {
      // 直接更新所有属性
      // unoptimized, full diff
      patchProps(
        //  强制更新vnode props属性列表
        el,
        n2,
        oldProps,
        newProps,
        parentComponent,
        parentSuspense,
        isSVG
      )
    }

    if ((vnodeHook = newProps.onVnodeUpdated) || dirs) {
      queuePostRenderEffect(() => {
        vnodeHook && invokeVNodeHook(vnodeHook, parentComponent, n2, n1)
        dirs && invokeDirectiveHook(n2, n1, parentComponent, 'updated')
      }, parentSuspense)
    }
  }

  // vnode的动态子节点列表 - currentBlock： 非根block vnode，且 (patchFlag > 0 || shapeFlag & ShapeFlags.COMPONENT)
  // The fast path for blocks.
  const patchBlockChildren: PatchBlockChildrenFn = (
    oldChildren, // vnode 旧子节点列表
    newChildren, // vnode 新子节点列表
    fallbackContainer, // vnode el
    parentComponent, // vnode 模版所在的组件
    parentSuspense,
    isSVG,
    slotScopeIds
  ) => {
    for (let i = 0; i < newChildren.length; i++) {
      const oldVNode = oldChildren[i]
      const newVNode = newChildren[i]

      // Determine the container (parent element) for the patch.
      const container =
        // oldVNode may be an errored async setup() component inside Suspense
        // which will not have a mounted element
        oldVNode.el &&
        // - In the case of a Fragment, we need to provide the actual parent
        // of the Fragment itself so it can move its children.
        (oldVNode.type === Fragment ||
          // - In the case of different nodes, there is going to be a replacement
          // which also requires the correct parent container
          !isSameVNodeType(oldVNode, newVNode) ||
          // - In the case of a component, it could contain anything.
          oldVNode.shapeFlag & (ShapeFlags.COMPONENT | ShapeFlags.TELEPORT))
          ? hostParentNode(oldVNode.el)!
          : // In other cases, the parent container is not actually used so we
            // just pass the block element here to avoid a DOM parentNode call.
            fallbackContainer // 默认退回原先el

      patch(
        oldVNode,
        newVNode,
        container,
        null,
        parentComponent,
        parentSuspense,
        isSVG,
        slotScopeIds,
        true
      )
    }
  }

  // 更新vnode节点props属性列表到dom上（dom实例属性property 或 dom标签attributes属性）
  const patchProps = (
    el: RendererElement, // vnode 父节点dom
    vnode: VNode, // 新vnode
    oldProps: Data, // 旧vnode props
    newProps: Data, // 新vnode props
    parentComponent: ComponentInternalInstance | null,
    parentSuspense: SuspenseBoundary | null,
    isSVG: boolean
  ) => {
    if (oldProps !== newProps) {
      // 添加新props 到dom上
      for (const key in newProps) {
        // empty string is not valid prop
        if (isReservedProp(key)) continue // 跳过保留字，如 'ref'、'key'、'onVnodeMounted'等vnode hook
        const next = newProps[key]
        const prev = oldProps[key]
        // defer patching value
        if (next !== prev && key !== 'value') {
          // 新旧值不一样
          // 更新到dom上 （dom实例属性property 或 dom标签attributes属性）
          hostPatchProp(
            el,
            key,
            prev,
            next,
            isSVG,
            vnode.children as VNode[],
            parentComponent,
            parentSuspense,
            unmountChildren
          )
        }
      }

      // 保留 不在新props列表里 的 旧props列表
      if (oldProps !== EMPTY_OBJ) {
        for (const key in oldProps) {
          if (!isReservedProp(key) && !(key in newProps)) {
            // 更新到dom上
            hostPatchProp(
              el,
              key,
              oldProps[key],
              null,
              isSVG,
              vnode.children as VNode[],
              parentComponent,
              parentSuspense,
              unmountChildren
            )
          }
        }
      }
      if ('value' in newProps) {
        hostPatchProp(el, 'value', oldProps.value, newProps.value)
      }
    }
  }

  // 解析Fragment节点
  const processFragment = (
    n1: VNode | null,
    n2: VNode, // Fragment vnode
    container: RendererElement, // 父节点dom实例
    anchor: RendererNode | null,
    parentComponent: ComponentInternalInstance | null, // 父组件实例
    parentSuspense: SuspenseBoundary | null,
    isSVG: boolean,
    slotScopeIds: string[] | null,
    optimized: boolean
  ) => {
    // fragment 开始边界
    const fragmentStartAnchor = (n2.el = n1 ? n1.el : hostCreateText(''))!
    // fragment 结束边界 - 执行 container.insertBefore(vnode2.el, fragmentEndAnchor)
    const fragmentEndAnchor = (n2.anchor = n1 ? n1.anchor : hostCreateText(''))!

    // dynamicChildren 动态子节点列表：currentBlock vnode
    let { patchFlag, dynamicChildren, slotScopeIds: fragmentSlotScopeIds } = n2

    if (__DEV__ && isHmrUpdating) {
      // HMR updated, force full diff
      patchFlag = 0
      optimized = false
      dynamicChildren = null
    }

    // check if this is a slot fragment with :slotted scope ids
    if (fragmentSlotScopeIds) {
      slotScopeIds = slotScopeIds
        ? slotScopeIds.concat(fragmentSlotScopeIds)
        : fragmentSlotScopeIds
    }

    if (n1 == null) {
      // 先添加两个空文本节点作为边界dom节点，然后在这两个节点范围内依次添加fragment下的子节点列表

      hostInsert(fragmentStartAnchor, container, anchor)
      hostInsert(fragmentEndAnchor, container, anchor) // fragment结束边界
      // a fragment can only have array children
      // since they are either generated by the compiler, or implicitly created
      // from arrays.
      mountChildren(
        n2.children as VNodeArrayChildren,
        container,
        fragmentEndAnchor,
        parentComponent,
        parentSuspense,
        isSVG,
        slotScopeIds,
        optimized
      )
    } else {
      if (
        patchFlag > 0 &&
        patchFlag & PatchFlags.STABLE_FRAGMENT && // 多个子节点
        dynamicChildren &&
        // #2715 the previous fragment could've been a BAILed one as a result
        // of renderSlot() with no valid children
        n1.dynamicChildren
      ) {
        // <template v-for="item of items" :key="item.id">
        //     <div>{{ item.name }}</div>
        //     <div>{{ item.value }}</div>
        //   </template>

        // a stable fragment (template root or <template v-for>) doesn't need to
        // patch children order, but it may contain dynamicChildren.
        patchBlockChildren(
          n1.dynamicChildren,
          dynamicChildren,
          container,
          parentComponent,
          parentSuspense,
          isSVG,
          slotScopeIds
        )
        if (__DEV__ && parentComponent && parentComponent.type.__hmrId) {
          traverseStaticChildren(n1, n2)
        } else if (
          // #2080 if the stable fragment has a key, it's a <template v-for> that may
          //  get moved around. Make sure all root level vnodes inherit el.
          // #2134 or if it's a component root, it may also get moved around
          // as the component is being moved.
          n2.key != null ||
          (parentComponent && n2 === parentComponent.subTree)
        ) {
          traverseStaticChildren(n1, n2, true /* shallow */)
        }
      } else {
        // keyed / unkeyed, or manual fragments.
        // for keyed & unkeyed, since they are compiler generated from v-for,
        // each child is guaranteed to be a block so the fragment will never
        // have dynamicChildren.
        patchChildren(
          n1,
          n2,
          container,
          fragmentEndAnchor,
          parentComponent,
          parentSuspense,
          isSVG,
          slotScopeIds,
          optimized
        )
      }
    }
  }

  // 挂载/更新 组件dom节点
  const processComponent = (
    n1: VNode | null, // 节点已挂载的VNode
    n2: VNode, // 节点初始的VNode
    container: RendererElement, // dom实例：挂载目标dom节点
    anchor: RendererNode | null,
    parentComponent: ComponentInternalInstance | null,
    parentSuspense: SuspenseBoundary | null,
    isSVG: boolean,
    slotScopeIds: string[] | null,
    optimized: boolean
  ) => {
    n2.slotScopeIds = slotScopeIds
    if (n1 == null) {
      // 旧vnode不存在 - 即 当前要patch的dom组件节点为 新节点，初次进行挂载

      // shapeFlag = 1 << 9
      if (n2.shapeFlag & ShapeFlags.COMPONENT_KEPT_ALIVE) {
        ;(parentComponent!.ctx as KeepAliveContext).activate(
          n2,
          container,
          anchor,
          isSVG,
          optimized
        )
      } else {
        // 开始 解析组件信息，并挂载到dom上
        mountComponent(
          n2,
          container,
          anchor,
          parentComponent,
          parentSuspense,
          isSVG,
          optimized
        )
      }
    } else {
      // 更新组件：如响应式依赖数据发生变化
      // 旧vnode存在 - 即 当前要patch的dom组件节点 已经挂载着vnode，只需要更新相应变化信息
      updateComponent(n1, n2, optimized)
    }
  }

  // 挂载组件节点：初始化组件实例、解析组件信息（props、setup返回值、render函数）、渲染组件
  const mountComponent: MountComponentFn = (
    initialVNode, // 组件的新VNode
    container, // dom实例：挂载目标dom节点
    anchor,
    parentComponent,
    parentSuspense,
    isSVG,
    optimized
  ) => {
    // 组件实例信息

    // 同时也将组件实例绑定到 vnode.component
    // 规范组件的props选项属性格式
    // 2.x compat may pre-creaate the component instance before actually
    // mounting
    const compatMountInstance =
      __COMPAT__ && initialVNode.isCompatRoot && initialVNode.component
    const instance: ComponentInternalInstance =
      compatMountInstance ||
      (initialVNode.component = createComponentInstance(
        initialVNode, // 组件初始化的vnode
        parentComponent,
        parentSuspense
      ))

    if (__DEV__ && instance.type.__hmrId) {
      registerHMR(instance) // 模块热更新（即页面局部刷新）
    }

    if (__DEV__) {
      pushWarningContext(initialVNode)
      // instance.appContext.config.performance:true 开启性能检测
      // 通过 window.performance查看结果
      startMeasure(instance, `mount`)
    }

    // inject renderer internals for keepAlive
    if (isKeepAlive(initialVNode)) {
      ;(instance.ctx as KeepAliveContext).renderer = internals
    }

    // resolve props and slots for setup context
    if (!(__COMPAT__ && compatMountInstance)) {
      if (__DEV__) {
        startMeasure(instance, `init`)
      }
      // 解析组件信息，设置 props、slots、setup方法返回值、组件的render方法（编译Vue模版源码）
      setupComponent(instance)
      if (__DEV__) {
        endMeasure(instance, `init`)
      }
    }

    // setup() is async. This component relies on async logic to be resolved
    // before proceeding
    if (__FEATURE_SUSPENSE__ && instance.asyncDep) {
      parentSuspense && parentSuspense.registerDep(instance, setupRenderEffect)

      // Give it a placeholder if this is not hydration
      // TODO handle self-defined fallback
      if (!initialVNode.el) {
        const placeholder = (instance.subTree = createVNode(Comment))
        processCommentNode(null, placeholder, container!, anchor)
      }
      return
    }

    setupRenderEffect(
      instance,
      initialVNode,
      container,
      anchor,
      parentSuspense,
      isSVG,
      optimized
    )

    if (__DEV__) {
      popWarningContext()
      endMeasure(instance, `mount`)
    }
  }

  // 更新组件
  const updateComponent = (n1: VNode, n2: VNode, optimized: boolean) => {
    const instance = (n2.component = n1.component)!
    if (shouldUpdateComponent(n1, n2, optimized)) {
      // 组件渲染模版template vnode 发生变化：patchFlag等
      if (
        __FEATURE_SUSPENSE__ &&
        instance.asyncDep &&
        !instance.asyncResolved
      ) {
        // async & still pending - just update props and slots
        // since the component's reactive effect for render isn't set-up yet
        if (__DEV__) {
          pushWarningContext(n2)
        }
        updateComponentPreRender(instance, n2, optimized)
        if (__DEV__) {
          popWarningContext()
        }
        return
      } else {
        // normal update - 正常更新
        instance.next = n2 // 组件新的渲染模版vnode
        // in case the child component is also queued, remove it to avoid
        // double updating the same child component in the same flush.
        invalidateJob(instance.update) // 开始执行更新组件时，移除此组件effect的任务
        // instance.update is the reactive effect.
        instance.update()
      }
    } else {
      // 没必要更新，只需要相应信息还原即可
      // no update needed. just copy over properties
      n2.component = n1.component
      n2.el = n1.el
      instance.vnode = n2
    }
  }

  // 执行组件渲染函数，得到组件节点vnode对应的el实例，并挂载el实例到父节点dom上
  const setupRenderEffect: SetupRenderEffectFn = (
    instance,
    initialVNode, // 新vnode
    container,
    anchor,
    parentSuspense,
    isSVG,
    optimized
  ) => {
    // 在组件初次创建 或 之后更新组件，都会重新创建该组件的effect
    const componentUpdateFn = () => {
      if (!instance.isMounted) {
        // 组件初次挂载时

        let vnodeHook: VNodeHook | null | undefined

        // props: 节点的dom属性列表
        const { el, props } = initialVNode // 组件对应对 createVNode

        const { bm, m, parent } = instance
        const isAsyncWrapperVNode = isAsyncWrapper(initialVNode)

        effect.allowRecurse = false
        // beforeMount hook
        if (bm) {
          // 执行 beforeMount hook 列表
          invokeArrayFns(bm)
        }
        // onVnodeBeforeMount
        if (
          !isAsyncWrapperVNode &&
          (vnodeHook = props && props.onVnodeBeforeMount)
        ) {
          // 执行节点上的hook事件属性： onVnodeBeforeMount
          invokeVNodeHook(vnodeHook, parent, initialVNode)
        }

        if (
          __COMPAT__ &&
          isCompatEnabled(DeprecationTypes.INSTANCE_EVENT_HOOKS, instance)
        ) {
          instance.emit('hook:beforeMount')
        }
        effect.allowRecurse = true

        if (el && hydrateNode) {
          // vnode has adopted host node - perform hydration instead of mount.
          const hydrateSubTree = () => {
            if (__DEV__) {
              startMeasure(instance, `render`)
            }
            instance.subTree = renderComponentRoot(instance)
            if (__DEV__) {
              endMeasure(instance, `render`)
            }
            if (__DEV__) {
              startMeasure(instance, `hydrate`)
            }
            hydrateNode!(
              el as Node,
              instance.subTree,
              instance,
              parentSuspense,
              null
            )
            if (__DEV__) {
              endMeasure(instance, `hydrate`)
            }
          }

          if (isAsyncWrapperVNode) {
            ;(initialVNode.type as ComponentOptions).__asyncLoader!().then(
              // note: we are moving the render call into an async callback,
              // which means it won't track dependencies - but it's ok because
              // a server-rendered async wrapper is already in resolved state
              // and it will never need to change.
              () => !instance.isUnmounted && hydrateSubTree()
            )
          } else {
            hydrateSubTree()
          }
        } else {
          if (__DEV__) {
            startMeasure(instance, `render`)
          }
          // 执行 组件模版template 编译后的渲染函数，得到组件模版template的vnode
          const subTree = (instance.subTree = renderComponentRoot(instance))
          if (__DEV__) {
            endMeasure(instance, `render`)
          }
          if (__DEV__) {
            startMeasure(instance, `patch`)
          }

          // 解析组件模版template vnode，得到组件节点vnode的dom实例el，并挂载到父节点dom实例container上
          patch(
            null,
            subTree, // 创建subtree的el dom实例，并挂载到父节点container上
            container,
            anchor,
            instance,
            parentSuspense,
            isSVG
          )

          if (__DEV__) {
            endMeasure(instance, `patch`)
          }
          // 绑定组件vnode节点的dom实例：即为组件模版template渲染函数vnode的dom实例
          initialVNode.el = subTree.el
        }

        // 解析完组件模版template的vnode，并挂载到父容器dom实例上
        // mounted hook
        if (m) {
          // onMounted，在根组件挂载完后执行
          queuePostRenderEffect(m, parentSuspense)
        }
        // onVnodeMounted
        if (
          !isAsyncWrapperVNode &&
          (vnodeHook = props && props.onVnodeMounted)
        ) {
          const scopedInitialVNode = initialVNode
          queuePostRenderEffect(
            () => invokeVNodeHook(vnodeHook!, parent, scopedInitialVNode),
            parentSuspense
          )
        }
        if (
          __COMPAT__ &&
          isCompatEnabled(DeprecationTypes.INSTANCE_EVENT_HOOKS, instance)
        ) {
          queuePostRenderEffect(
            () => instance.emit('hook:mounted'),
            parentSuspense
          )
        }

        // activated hook for keep-alive roots.
        // #1742 activated hook must be accessed after first render
        // since the hook may be injected by a child keep-alive
        if (initialVNode.shapeFlag & ShapeFlags.COMPONENT_SHOULD_KEEP_ALIVE) {
          instance.a && queuePostRenderEffect(instance.a, parentSuspense)
          if (
            __COMPAT__ &&
            isCompatEnabled(DeprecationTypes.INSTANCE_EVENT_HOOKS, instance)
          ) {
            queuePostRenderEffect(
              () => instance.emit('hook:activated'),
              parentSuspense
            )
          }
        }
        instance.isMounted = true

        if (__DEV__ || __FEATURE_PROD_DEVTOOLS__) {
          devtoolsComponentAdded(instance)
        }

        // 最后从内存移除这个临时vnode和容器（注意：并没有移除父节点下的vnode）
        // #2458: deference mount-only object parameters to prevent memleaks
        initialVNode = container = anchor = null as any
      } else {
        // 更新组件：组件响应式依赖数据更新，导致更新了这个effect
        // updateComponent
        // This is triggered by mutation of component's own state (next: null)
        // OR parent calling processComponent (next: VNode)

        let { next, bu, u, parent, vnode } = instance
        let originNext = next
        let vnodeHook: VNodeHook | null | undefined
        if (__DEV__) {
          pushWarningContext(next || instance.vnode)
        }

        // Disallow component effect recursion during pre-lifecycle hooks.
        effect.allowRecurse = false

        if (next) {
          // 后：响应式更新 继续，在 updateComponent()中 触发创建并更新组件新的effect
          next.el = vnode.el
          updateComponentPreRender(instance, next, optimized)
        } else {
          // 先：组件响应式依赖变更，更新执行该组件effect
          next = vnode
        }

<<<<<<< HEAD
        // 在更新执行渲染函数前
        // Disallow component effect recursion during pre-lifecycle hooks.
        effect.allowRecurse = false
=======
>>>>>>> 467e113b
        // beforeUpdate hook
        if (bu) {
          invokeArrayFns(bu)
        }
        // onVnodeBeforeUpdate
        if ((vnodeHook = next.props && next.props.onVnodeBeforeUpdate)) {
          invokeVNodeHook(vnodeHook, parent, next, vnode)
        }
        if (
          __COMPAT__ &&
          isCompatEnabled(DeprecationTypes.INSTANCE_EVENT_HOOKS, instance)
        ) {
          instance.emit('hook:beforeUpdate')
        }

        effect.allowRecurse = true

        // render
        if (__DEV__) {
          startMeasure(instance, `render`)
        }
        const nextTree = renderComponentRoot(instance) // 组件更新后的渲染函数vnode
        if (__DEV__) {
          endMeasure(instance, `render`)
        }
        const prevTree = instance.subTree
        instance.subTree = nextTree // 替换原先渲染函数vnode

        if (__DEV__) {
          startMeasure(instance, `patch`)
        }
        patch(
          prevTree, // 组件渲染函数 - 旧VNode
          nextTree, // 组件渲染函数 - 新VNode
          // parent may have changed if it's in a teleport
          hostParentNode(prevTree.el!)!, // 重新获取父容器节点
          // anchor may have changed if it's in a fragment
          getNextHostNode(prevTree), // 下一个兄弟dom
          instance,
          parentSuspense,
          isSVG
        )
        if (__DEV__) {
          endMeasure(instance, `patch`)
        }
        next.el = nextTree.el
        if (originNext === null) {
          // self-triggered update. In case of HOC, update parent component
          // vnode el. HOC is indicated by parent instance's subTree pointing
          // to child component's vnode
          updateHOCHostEl(instance, nextTree.el)
        }
        // updated hook
        if (u) {
          queuePostRenderEffect(u, parentSuspense)
        }
        // onVnodeUpdated
        if ((vnodeHook = next.props && next.props.onVnodeUpdated)) {
          queuePostRenderEffect(
            () => invokeVNodeHook(vnodeHook!, parent, next!, vnode),
            parentSuspense
          )
        }
        if (
          __COMPAT__ &&
          isCompatEnabled(DeprecationTypes.INSTANCE_EVENT_HOOKS, instance)
        ) {
          queuePostRenderEffect(
            () => instance.emit('hook:updated'),
            parentSuspense
          )
        }

        if (__DEV__ || __FEATURE_PROD_DEVTOOLS__) {
          devtoolsComponentUpdated(instance)
        }

        if (__DEV__) {
          popWarningContext()
        }
      }
    }

    // create reactive effect for rendering
    const effect = new ReactiveEffect(
      componentUpdateFn,
      () => queueJob(instance.update),
      instance.scope // track it in component's effect scope
    )

    const update = (instance.update = effect.run.bind(effect) as SchedulerJob)
    update.id = instance.uid
    // allowRecurse
    // #1801, #2043 component render effects should allow recursive updates
    effect.allowRecurse = update.allowRecurse = true

    if (__DEV__) {
      effect.onTrack = instance.rtc
        ? e => invokeArrayFns(instance.rtc!, e)
        : void 0
      effect.onTrigger = instance.rtg
        ? e => invokeArrayFns(instance.rtg!, e)
        : void 0
      // @ts-ignore (for scheduler)
      update.ownerInstance = instance
    }

    update()
  }

  // 更新组件在执行渲染函数之前
  const updateComponentPreRender = (
    instance: ComponentInternalInstance,
    nextVNode: VNode, // 组件新template vnode
    optimized: boolean
  ) => {
    nextVNode.component = instance
    const prevProps = instance.vnode.props // 组件节点vnode的props属性
    instance.vnode = nextVNode // 组件节点新vnode：即组件渲染模版vnode 替换组件节点vnode
    instance.next = null

    updateProps(instance, nextVNode.props, prevProps, optimized) // 更新组件节点上的props
    updateSlots(instance, nextVNode.children, optimized) // 更新组件节点上的slots

    pauseTracking()
    // props update may have triggered pre-flush watchers.
    // flush them before the render update.
    flushPreFlushCbs(undefined, instance.update)
    resetTracking()
  }

  // 更新所有子节点：不需要优化，且没有动态子节点时
  const patchChildren: PatchChildrenFn = (
    n1,
    n2,
    container,
    anchor,
    parentComponent,
    parentSuspense,
    isSVG,
    slotScopeIds,
    optimized = false
  ) => {
    const c1 = n1 && n1.children
    const prevShapeFlag = n1 ? n1.shapeFlag : 0
    const c2 = n2.children

    const { patchFlag, shapeFlag } = n2
    // fast path
    if (patchFlag > 0) {
      if (patchFlag & PatchFlags.KEYED_FRAGMENT) {
        // v-for 设置key属性
        // this could be either fully-keyed or mixed (some keyed some not)
        // presence of patchFlag means children are guaranteed to be arrays
        patchKeyedChildren(
          c1 as VNode[], // fragment 子节点列表
          c2 as VNodeArrayChildren, // fragment 子节点列表
          container,
          anchor,
          parentComponent,
          parentSuspense,
          isSVG,
          slotScopeIds,
          optimized
        )
        return
      } else if (patchFlag & PatchFlags.UNKEYED_FRAGMENT) {
        // v-for 未设置 key属性
        // unkeyed
        patchUnkeyedChildren(
          c1 as VNode[],
          c2 as VNodeArrayChildren,
          container,
          anchor,
          parentComponent,
          parentSuspense,
          isSVG,
          slotScopeIds,
          optimized
        )
        return
      }
    }

    // children has 3 possibilities: text, array or no children.
    if (shapeFlag & ShapeFlags.TEXT_CHILDREN) {
      // text children fast path
      if (prevShapeFlag & ShapeFlags.ARRAY_CHILDREN) {
        unmountChildren(c1 as VNode[], parentComponent, parentSuspense)
      }
      if (c2 !== c1) {
        hostSetElementText(container, c2 as string)
      }
    } else {
      if (prevShapeFlag & ShapeFlags.ARRAY_CHILDREN) {
        // prev children was array
        if (shapeFlag & ShapeFlags.ARRAY_CHILDREN) {
          // two arrays, cannot assume anything, do full diff
          patchKeyedChildren(
            c1 as VNode[],
            c2 as VNodeArrayChildren,
            container,
            anchor,
            parentComponent,
            parentSuspense,
            isSVG,
            slotScopeIds,
            optimized
          )
        } else {
          // no new children, just unmount old
          unmountChildren(c1 as VNode[], parentComponent, parentSuspense, true)
        }
      } else {
        // prev children was text OR null
        // new children is array OR null
        if (prevShapeFlag & ShapeFlags.TEXT_CHILDREN) {
          hostSetElementText(container, '')
        }
        // mount new if array
        if (shapeFlag & ShapeFlags.ARRAY_CHILDREN) {
          mountChildren(
            c2 as VNodeArrayChildren,
            container,
            anchor,
            parentComponent,
            parentSuspense,
            isSVG,
            slotScopeIds,
            optimized
          )
        }
      }
    }
  }

  // 更新 v-for 没有设置key属性
  const patchUnkeyedChildren = (
    c1: VNode[],
    c2: VNodeArrayChildren,
    container: RendererElement,
    anchor: RendererNode | null,
    parentComponent: ComponentInternalInstance | null,
    parentSuspense: SuspenseBoundary | null,
    isSVG: boolean,
    slotScopeIds: string[] | null,
    optimized: boolean
  ) => {
    c1 = c1 || EMPTY_ARR
    c2 = c2 || EMPTY_ARR
    const oldLength = c1.length
    const newLength = c2.length
    const commonLength = Math.min(oldLength, newLength)
    let i
    for (i = 0; i < commonLength; i++) {
      const nextChild = (c2[i] = optimized
        ? cloneIfMounted(c2[i] as VNode)
        : normalizeVNode(c2[i]))
      patch(
        c1[i],
        nextChild,
        container,
        null,
        parentComponent,
        parentSuspense,
        isSVG,
        slotScopeIds,
        optimized
      )
    }
    if (oldLength > newLength) {
      // remove old
      unmountChildren(
        c1,
        parentComponent,
        parentSuspense,
        true,
        false,
        commonLength
      )
    } else {
      // mount new
      mountChildren(
        c2,
        container,
        anchor,
        parentComponent,
        parentSuspense,
        isSVG,
        slotScopeIds,
        optimized,
        commonLength
      )
    }
  }

  // can be all-keyed or mixed
  const patchKeyedChildren = (
    c1: VNode[], // fragment 旧节点 vnode 子节点列表
    c2: VNodeArrayChildren, // fragment 新节点 vnode 子节点列表
    container: RendererElement, // fragment 父节点
    parentAnchor: RendererNode | null, // fragment 结束边界，以此为边界，依次向父节点插入fragment子节点列表
    parentComponent: ComponentInternalInstance | null,
    parentSuspense: SuspenseBoundary | null,
    isSVG: boolean,
    slotScopeIds: string[] | null,
    optimized: boolean
  ) => {
    let i = 0
    const l2 = c2.length
    let e1 = c1.length - 1 // prev ending index  - 旧fragment 最后一个子节点位置
    let e2 = l2 - 1 // next ending index  - 新fragment 最后一个子节点位置

    // 1. sync from start - 从头开始比较子节点是否发生变化
    // (a b) c
    // (a b) d e
    while (i <= e1 && i <= e2) {
      const n1 = c1[i]

      const n2 = (c2[i] = optimized
        ? cloneIfMounted(c2[i] as VNode) //  child.el === null ? child : cloneVNode(child)
        : normalizeVNode(c2[i])) // 规范下新vnode的格式

      if (isSameVNodeType(n1, n2)) {
        // 如果相同vnode，则开始正常内部进行比较更新
        patch(
          n1,
          n2,
          container,
          null,
          parentComponent,
          parentSuspense,
          isSVG,
          slotScopeIds,
          optimized
        )
      } else {
        // 如果出现不相同，则停止比较
        break
      }
      i++
    }

    // 2. sync from end - 从尾开始比较子节点是否发生变化
    // a (b c)
    // d e (b c)
    while (i <= e1 && i <= e2) {
      const n1 = c1[e1]
      const n2 = (c2[e2] = optimized
        ? cloneIfMounted(c2[e2] as VNode)
        : normalizeVNode(c2[e2]))
      if (isSameVNodeType(n1, n2)) {
        patch(
          n1,
          n2,
          container,
          null,
          parentComponent,
          parentSuspense,
          isSVG,
          slotScopeIds,
          optimized
        )
      } else {
        break
      }
      e1--
      e2--
    }

    // 3. common sequence + mount  - 有序添加了节点：原先节点列表顺序不变，只是在结尾或开头添加了新节点
    // (a b)
    // (a b) c
    // i = 2, e1 = 1, e2 = 2    // 情况1： 结尾添加
    // (a b)
    // c (a b)
    // i = 0, e1 = -1, e2 = 0   // 情况2： 开头添加
    if (i > e1) {
      if (i <= e2) {
        const nextPos = e2 + 1 // 新节点的插入位置
        const anchor = nextPos < l2 ? (c2[nextPos] as VNode).el : parentAnchor // 插入参考节点之前

        // 开始插入新节点列表
        while (i <= e2) {
          patch(
            null,
            (c2[i] = optimized
              ? cloneIfMounted(c2[i] as VNode)
              : normalizeVNode(c2[i])),
            container,
            anchor, // 插入参考位置
            parentComponent,
            parentSuspense,
            isSVG,
            slotScopeIds,
            optimized
          )
          i++
        }
      }
    }

    // 4. common sequence + unmount  - 有序移除了节点：原先节点列表顺序不变，只是在结尾或开头移除了旧节点
    // (a b) c
    // (a b)
    // i = 2, e1 = 2, e2 = 1
    // a (b c)
    // (b c)
    // i = 0, e1 = 0, e2 = -1
    else if (i > e2) {
      while (i <= e1) {
        unmount(c1[i], parentComponent, parentSuspense, true)
        i++
      }
    }

    // 5. unknown sequence - 在子节点列表间随机添加或移除节点
    // [i ... e1 + 1]: a b [c d e] f g
    // [i ... e2 + 1]: a b [e d c h] f g    // 开头与结尾 已经进行比较更新了
    // i = 2, e1 = 4, e2 = 5
    else {
      const s1 = i // 旧列表 - prev starting index
      const s2 = i // 新列表 - next starting index

      // 5.1 build key:index map for newChildren  - 收集新节点列表的key，并判断是否重复
      // 新增加部分的子节点列表key
      const keyToNewIndexMap: Map<string | number | symbol, number> = new Map()
      for (i = s2; i <= e2; i++) {
        const nextChild = (c2[i] = optimized
          ? cloneIfMounted(c2[i] as VNode)
          : normalizeVNode(c2[i]))
        if (nextChild.key != null) {
          // 对于内部新添加的子节点，先检测：判断key值是否重复了
          if (__DEV__ && keyToNewIndexMap.has(nextChild.key)) {
            warn(
              `Duplicate keys found during update:`,
              JSON.stringify(nextChild.key),
              `Make sure keys are unique.`
            )
          }

          keyToNewIndexMap.set(nextChild.key, i)
        }
      }

      // 继续更新在新节点列表中剩余的旧节点，同时移除已经不在的旧节点
      // 5.2 loop through old children left to be patched and try to patch
      // matching nodes & remove nodes that are no longer present
      let j
      let patched = 0 // 已更新的新vnode子节点数量
      const toBePatched = e2 - s2 + 1 // 待更新的新子节点数量
      let moved = false
      // used to track whether any node has moved
      let maxNewIndexSoFar = 0
      // works as Map<newIndex, oldIndex>
      // Note that oldIndex is offset by +1
      // and oldIndex = 0 is a special value indicating the new node has
      // no corresponding old node.
      // used for determining longest stable subsequence
      const newIndexToOldIndexMap = new Array(toBePatched)
      // 旧节点 在 新节点列表中位置 与 旧节点列表中的原先位置， 0 表示不在新节点列表中，被移除了
      // 最长递增子序列 如：[1,0,3,2] 结果为 [0, 3]，其中 0：新子节点列表第2位是新添加的节点
      for (i = 0; i < toBePatched; i++) newIndexToOldIndexMap[i] = 0

      // 旧节点在新节点列表中 内部新增加的部分列表中 更新
      for (i = s1; i <= e1; i++) {
        // s1 —— 旧子节点列表当前比较位置，e1 —— 旧子节点列表结尾位置
        const prevChild = c1[i] // prevChild：当前比较的vnode子节点，c1 旧节点vnode列表，
        if (patched >= toBePatched) {
          // 新子节点vnode已经添加上去了，开始移除旧节点列表
          // all new children have been patched so this can only be a removal
          unmount(prevChild, parentComponent, parentSuspense, true)
          continue
        }

        // 查找旧节点在新增加部分的节点列表中的位置
        let newIndex
        if (prevChild.key != null) {
          // 获取旧节点在当前新增加的子节点列表中的位置
          newIndex = keyToNewIndexMap.get(prevChild.key)
        } else {
          // 旧节点没有设置key属性：从 新子节点列表中 新增加的节点列表部分，寻找相同类型的节点作为旧节点的新位置
          // 视为同一个vnode，如同一般element vnode节点更新那样
          // key-less node, try to locate a key-less node of the same type
          for (j = s2; j <= e2; j++) {
            if (
              newIndexToOldIndexMap[j - s2] === 0 && // 新子节点列表中 新增加的节点列表部分
              isSameVNodeType(prevChild, c2[j] as VNode) // key = null
            ) {
              // 旧新两个相匹配的位置都没有设置key
              newIndex = j
              break
            }
          }
        }

        // 更新旧节点vnode在新节点列表中对应位置vnode，同时判断是否存在新节点列表中顺序被打乱了即往前移到了
        if (newIndex === undefined) {
          // 移除旧节点：旧节点不在新增加的节点列表中 - 找不到对应位置
          unmount(prevChild, parentComponent, parentSuspense, true)
        } else {
          newIndexToOldIndexMap[newIndex - s2] = i + 1 // 旧节点prevChild 在 新节点列表中的位置 与 旧节点列表中的位置

          if (newIndex >= maxNewIndexSoFar) {
            maxNewIndexSoFar = newIndex // 旧节点在新子节点列表中匹配到最远相应vnode位置
          } else {
            // 说明虽然有多个旧节点保留下来了，但在新节点列表中 没有按在旧列表中排序，有的反而被移到之前了。
            moved = true
          }
          patch(
            prevChild, // 旧节点
            c2[newIndex] as VNode, // 旧节点在新节点列表中的对应的新节点
            container,
            null,
            parentComponent,
            parentSuspense,
            isSVG,
            slotScopeIds,
            optimized
          )
          patched++
        }
      }

      // 5.3 move and mount  - 添加新节点 、 移到旧节点位置
      // generate longest stable subsequence only when nodes have moved
      // 旧：[c,d,e] 新：[e,d,c,h]，则：[3,2,1,0] 结果为 [2]，说明只需要移动第2个位置dom，就可以了
      const increasingNewIndexSequence = moved
        ? getSequence(newIndexToOldIndexMap) // 获取最长递增子序列
        : EMPTY_ARR
      j = increasingNewIndexSequence.length - 1

      // looping backwards so that we can use last patched node as anchor
      for (i = toBePatched - 1; i >= 0; i--) {
        const nextIndex = s2 + i
        const nextChild = c2[nextIndex] as VNode // 在新列表中的vnode

        // 插入新dom节点时的相对参考位置 - 为当前vnode的下一个dom节点: parentNode.insertBefore(newNode, referenceNode)
        const anchor =
          nextIndex + 1 < l2 ? (c2[nextIndex + 1] as VNode).el : parentAnchor

        // 0 表明当前节点是新增的节点，即旧节点没在新节点列表中，该节点不属于旧节点
        if (newIndexToOldIndexMap[i] === 0) {
          // mount new
          patch(
            null,
            nextChild,
            container,
            anchor,
            parentComponent,
            parentSuspense,
            isSVG,
            slotScopeIds,
            optimized
          )
        } else if (moved) {
          // 旧节点在新节点列表中排序被打乱了，如有的旧节点反而前移了
          // move if:
          // There is no stable subsequence (e.g. a reverse)
          // OR current node is not among the stable sequence
          if (j < 0 || i !== increasingNewIndexSequence[j]) {
            // i 为新节点列表中的位置
            move(nextChild, container, anchor, MoveType.REORDER)
          } else {
            j--
          }
        }
      }
    }
  }

  const move: MoveFn = (
    vnode,
    container,
    anchor,
    moveType,
    parentSuspense = null
  ) => {
    const { el, type, transition, children, shapeFlag } = vnode
    if (shapeFlag & ShapeFlags.COMPONENT) {
      move(vnode.component!.subTree, container, anchor, moveType)
      return
    }

    if (__FEATURE_SUSPENSE__ && shapeFlag & ShapeFlags.SUSPENSE) {
      vnode.suspense!.move(container, anchor, moveType)
      return
    }

    if (shapeFlag & ShapeFlags.TELEPORT) {
      ;(type as typeof TeleportImpl).move(vnode, container, anchor, internals)
      return
    }

    if (type === Fragment) {
      hostInsert(el!, container, anchor)
      for (let i = 0; i < (children as VNode[]).length; i++) {
        move((children as VNode[])[i], container, anchor, moveType)
      }
      hostInsert(vnode.anchor!, container, anchor)
      return
    }

    if (type === Static) {
      moveStaticNode(vnode, container, anchor)
      return
    }

    // single nodes
    const needTransition =
      moveType !== MoveType.REORDER &&
      shapeFlag & ShapeFlags.ELEMENT &&
      transition
    if (needTransition) {
      if (moveType === MoveType.ENTER) {
        transition!.beforeEnter(el!)
        hostInsert(el!, container, anchor)
        queuePostRenderEffect(() => transition!.enter(el!), parentSuspense)
      } else {
        const { leave, delayLeave, afterLeave } = transition!
        const remove = () => hostInsert(el!, container, anchor)
        const performLeave = () => {
          leave(el!, () => {
            remove()
            afterLeave && afterLeave()
          })
        }
        if (delayLeave) {
          delayLeave(el!, remove, performLeave)
        } else {
          performLeave()
        }
      }
    } else {
      hostInsert(el!, container, anchor)
    }
  }

  const unmount: UnmountFn = (
    vnode,
    parentComponent,
    parentSuspense,
    doRemove = false,
    optimized = false
  ) => {
    const {
      type,
      props,
      ref,
      children,
      dynamicChildren,
      shapeFlag,
      patchFlag,
      dirs
    } = vnode
    // unset ref
    if (ref != null) {
      setRef(ref, null, parentSuspense, vnode, true)
    }

    if (shapeFlag & ShapeFlags.COMPONENT_SHOULD_KEEP_ALIVE) {
      ;(parentComponent!.ctx as KeepAliveContext).deactivate(vnode)
      return
    }

    const shouldInvokeDirs = shapeFlag & ShapeFlags.ELEMENT && dirs
    const shouldInvokeVnodeHook = !isAsyncWrapper(vnode)

    let vnodeHook: VNodeHook | undefined | null
    if (
      shouldInvokeVnodeHook &&
      (vnodeHook = props && props.onVnodeBeforeUnmount)
    ) {
      invokeVNodeHook(vnodeHook, parentComponent, vnode)
    }

    if (shapeFlag & ShapeFlags.COMPONENT) {
      unmountComponent(vnode.component!, parentSuspense, doRemove)
    } else {
      if (__FEATURE_SUSPENSE__ && shapeFlag & ShapeFlags.SUSPENSE) {
        vnode.suspense!.unmount(parentSuspense, doRemove)
        return
      }

      if (shouldInvokeDirs) {
        invokeDirectiveHook(vnode, null, parentComponent, 'beforeUnmount')
      }

      if (shapeFlag & ShapeFlags.TELEPORT) {
        ;(vnode.type as typeof TeleportImpl).remove(
          vnode,
          parentComponent,
          parentSuspense,
          optimized,
          internals,
          doRemove
        )
      } else if (
        dynamicChildren &&
        // #1153: fast path should not be taken for non-stable (v-for) fragments
        (type !== Fragment ||
          (patchFlag > 0 && patchFlag & PatchFlags.STABLE_FRAGMENT))
      ) {
        // fast path for block nodes: only need to unmount dynamic children.
        unmountChildren(
          dynamicChildren,
          parentComponent,
          parentSuspense,
          false,
          true
        )
      } else if (
        (type === Fragment &&
          patchFlag &
            (PatchFlags.KEYED_FRAGMENT | PatchFlags.UNKEYED_FRAGMENT)) ||
        (!optimized && shapeFlag & ShapeFlags.ARRAY_CHILDREN)
      ) {
        unmountChildren(children as VNode[], parentComponent, parentSuspense)
      }

      if (doRemove) {
        remove(vnode)
      }
    }

    if (
      (shouldInvokeVnodeHook &&
        (vnodeHook = props && props.onVnodeUnmounted)) ||
      shouldInvokeDirs
    ) {
      queuePostRenderEffect(() => {
        vnodeHook && invokeVNodeHook(vnodeHook, parentComponent, vnode)
        shouldInvokeDirs &&
          invokeDirectiveHook(vnode, null, parentComponent, 'unmounted')
      }, parentSuspense)
    }
  }

  const remove: RemoveFn = vnode => {
    const { type, el, anchor, transition } = vnode
    if (type === Fragment) {
      removeFragment(el!, anchor!)
      return
    }

    if (type === Static) {
      removeStaticNode(vnode)
      return
    }

    const performRemove = () => {
      hostRemove(el!)
      if (transition && !transition.persisted && transition.afterLeave) {
        transition.afterLeave()
      }
    }

    if (
      vnode.shapeFlag & ShapeFlags.ELEMENT &&
      transition &&
      !transition.persisted
    ) {
      const { leave, delayLeave } = transition
      const performLeave = () => leave(el!, performRemove)
      if (delayLeave) {
        delayLeave(vnode.el!, performRemove, performLeave)
      } else {
        performLeave()
      }
    } else {
      performRemove()
    }
  }

  const removeFragment = (cur: RendererNode, end: RendererNode) => {
    // For fragments, directly remove all contained DOM nodes.
    // (fragment child nodes cannot have transition)
    let next
    while (cur !== end) {
      next = hostNextSibling(cur)!
      hostRemove(cur)
      cur = next
    }
    hostRemove(end)
  }

  const unmountComponent = (
    instance: ComponentInternalInstance,
    parentSuspense: SuspenseBoundary | null,
    doRemove?: boolean
  ) => {
    if (__DEV__ && instance.type.__hmrId) {
      unregisterHMR(instance)
    }

    const { bum, scope, update, subTree, um } = instance

    // beforeUnmount hook
    if (bum) {
      invokeArrayFns(bum)
    }

    if (
      __COMPAT__ &&
      isCompatEnabled(DeprecationTypes.INSTANCE_EVENT_HOOKS, instance)
    ) {
      instance.emit('hook:beforeDestroy')
    }

    // stop effects in component scope
    scope.stop()

    // update may be null if a component is unmounted before its async
    // setup has resolved.
    if (update) {
      // so that scheduler will no longer invoke it
      update.active = false
      unmount(subTree, instance, parentSuspense, doRemove)
    }
    // unmounted hook
    if (um) {
      queuePostRenderEffect(um, parentSuspense)
    }
    if (
      __COMPAT__ &&
      isCompatEnabled(DeprecationTypes.INSTANCE_EVENT_HOOKS, instance)
    ) {
      queuePostRenderEffect(
        () => instance.emit('hook:destroyed'),
        parentSuspense
      )
    }
    queuePostRenderEffect(() => {
      instance.isUnmounted = true
    }, parentSuspense)

    // A component with async dep inside a pending suspense is unmounted before
    // its async dep resolves. This should remove the dep from the suspense, and
    // cause the suspense to resolve immediately if that was the last dep.
    if (
      __FEATURE_SUSPENSE__ &&
      parentSuspense &&
      parentSuspense.pendingBranch &&
      !parentSuspense.isUnmounted &&
      instance.asyncDep &&
      !instance.asyncResolved &&
      instance.suspenseId === parentSuspense.pendingId
    ) {
      parentSuspense.deps--
      if (parentSuspense.deps === 0) {
        parentSuspense.resolve()
      }
    }

    if (__DEV__ || __FEATURE_PROD_DEVTOOLS__) {
      devtoolsComponentRemoved(instance)
    }
  }

  const unmountChildren: UnmountChildrenFn = (
    children,
    parentComponent,
    parentSuspense,
    doRemove = false,
    optimized = false,
    start = 0
  ) => {
    for (let i = start; i < children.length; i++) {
      unmount(children[i], parentComponent, parentSuspense, doRemove, optimized)
    }
  }

  const getNextHostNode: NextFn = vnode => {
    if (vnode.shapeFlag & ShapeFlags.COMPONENT) {
      return getNextHostNode(vnode.component!.subTree)
    }
    if (__FEATURE_SUSPENSE__ && vnode.shapeFlag & ShapeFlags.SUSPENSE) {
      return vnode.suspense!.next()
    }
    return hostNextSibling((vnode.anchor || vnode.el)!)
  }

  /**
   * 执行mount后，执行渲染函数
   * @param vnode - 组件的初始vnode
   * @param container - 挂在dom节点容器
   */
  const render: RootRenderFunction = (vnode, container, isSVG) => {
    if (vnode == null) {
      if (container._vnode) {
        // _vnode 组件渲染后的vnode
        // 渲染之前，先卸载掉原先的挂在实例
        unmount(container._vnode, null, null, true)
      }
    } else {
      // 开始挂载、渲染
      patch(container._vnode || null, vnode, container, null, null, null, isSVG)
    }
    flushPostFlushCbs()
    container._vnode = vnode // 保存节点渲染后的vnode
  }

  const internals: RendererInternals = {
    p: patch,
    um: unmount,
    m: move,
    r: remove,
    mt: mountComponent,
    mc: mountChildren,
    pc: patchChildren,
    pbc: patchBlockChildren,
    n: getNextHostNode,
    o: options
  }

  let hydrate: ReturnType<typeof createHydrationFunctions>[0] | undefined
  let hydrateNode: ReturnType<typeof createHydrationFunctions>[1] | undefined
  if (createHydrationFns) {
    ;[hydrate, hydrateNode] = createHydrationFns(
      internals as RendererInternals<Node, Element>
    )
  }

  return {
    render,
    hydrate,
    createApp: createAppAPI(render, hydrate)
  }
}

// 执行vnode节点上的hook函数
export function setRef(
  rawRef: VNodeNormalizedRef,
  oldRawRef: VNodeNormalizedRef | null,
  parentSuspense: SuspenseBoundary | null,
  vnode: VNode,
  isUnmount = false
) {
  if (isArray(rawRef)) {
    rawRef.forEach((r, i) =>
      setRef(
        r,
        oldRawRef && (isArray(oldRawRef) ? oldRawRef[i] : oldRawRef),
        parentSuspense,
        vnode,
        isUnmount
      )
    )
    return
  }

  if (isAsyncWrapper(vnode) && !isUnmount) {
    // when mounting async components, nothing needs to be done,
    // because the template ref is forwarded to inner component
    return
  }

  const refValue =
    vnode.shapeFlag & ShapeFlags.STATEFUL_COMPONENT
      ? getExposeProxy(vnode.component!) || vnode.component!.proxy
      : vnode.el
  const value = isUnmount ? null : refValue

  const { i: owner, r: ref } = rawRef
  if (__DEV__ && !owner) {
    warn(
      `Missing ref owner context. ref cannot be used on hoisted vnodes. ` +
        `A vnode with ref must be created inside the render function.`
    )
    return
  }
  const oldRef = oldRawRef && (oldRawRef as VNodeNormalizedRefAtom).r
  const refs = owner.refs === EMPTY_OBJ ? (owner.refs = {}) : owner.refs
  const setupState = owner.setupState

  // dynamic ref changed. unset old ref
  if (oldRef != null && oldRef !== ref) {
    if (isString(oldRef)) {
      refs[oldRef] = null
      if (hasOwn(setupState, oldRef)) {
        setupState[oldRef] = null
      }
    } else if (isRef(oldRef)) {
      oldRef.value = null
    }
  }

  if (isString(ref)) {
    const doSet = () => {
      if (__COMPAT__ && isCompatEnabled(DeprecationTypes.V_FOR_REF, owner)) {
        registerLegacyRef(refs, ref, refValue, owner, rawRef.f, isUnmount)
      } else {
        refs[ref] = value
      }
      if (hasOwn(setupState, ref)) {
        setupState[ref] = value
      }
    }
    // #1789: for non-null values, set them after render
    // null values means this is unmount and it should not overwrite another
    // ref with the same key
    if (value) {
      ;(doSet as SchedulerJob).id = -1
      queuePostRenderEffect(doSet, parentSuspense)
    } else {
      doSet()
    }
  } else if (isRef(ref)) {
    const doSet = () => {
      ref.value = value
    }
    if (value) {
      ;(doSet as SchedulerJob).id = -1
      queuePostRenderEffect(doSet, parentSuspense)
    } else {
      doSet()
    }
  } else if (isFunction(ref)) {
    callWithErrorHandling(ref, owner, ErrorCodes.FUNCTION_REF, [value, refs])
  } else if (__DEV__) {
    warn('Invalid template ref type:', value, `(${typeof value})`)
  }
}

export function invokeVNodeHook(
  hook: VNodeHook, // vnode节点上的钩子函数，即dom节点上定义的事件属性，如：onVnodeBeforeMount
  instance: ComponentInternalInstance | null, // 组件实例信息
  vnode: VNode, // 当前节点的新vnode
  prevVNode: VNode | null = null
) {
  callWithAsyncErrorHandling(hook, instance, ErrorCodes.VNODE_HOOK, [
    vnode,
    prevVNode
  ])
}

/**
 * #1156
 * When a component is HMR-enabled, we need to make sure that all static nodes
 * inside a block also inherit the DOM element from the previous tree so that
 * HMR updates (which are full updates) can retrieve the element for patching.
 *
 * #2080
 * Inside keyed `template` fragment static children, if a fragment is moved,
 * the children will always moved so that need inherit el form previous nodes
 * to ensure correct moved position.
 */
export function traverseStaticChildren(n1: VNode, n2: VNode, shallow = false) {
  const ch1 = n1.children
  const ch2 = n2.children
  if (isArray(ch1) && isArray(ch2)) {
    for (let i = 0; i < ch1.length; i++) {
      // this is only called in the optimized path so array children are
      // guaranteed to be vnodes
      const c1 = ch1[i] as VNode
      let c2 = ch2[i] as VNode
      if (c2.shapeFlag & ShapeFlags.ELEMENT && !c2.dynamicChildren) {
        if (c2.patchFlag <= 0 || c2.patchFlag === PatchFlags.HYDRATE_EVENTS) {
          c2 = ch2[i] = cloneIfMounted(ch2[i] as VNode)
          c2.el = c1.el
        }
        if (!shallow) traverseStaticChildren(c1, c2)
      }
      // also inherit for comment nodes, but not placeholders (e.g. v-if which
      // would have received .el during block patch)
      if (__DEV__ && c2.type === Comment && !c2.el) {
        c2.el = c1.el
      }
    }
  }
}

// v-for更新后，从变化的dom列表中，寻找最长不需要移动dom序列，进而找出只需要移动最少dom的位置。
// 最长递增子序列：在一个给定的数值序列中，找到一个子序列，使得这个子序列元素的数值依次递增，并且这个子序列的长度尽可能地大
// v-for更新列表时：arr记录 旧节点vnode 在 新节点列表中的位置 与 旧节点列表中的位置，如：[1,0,3,2] 结果为 [0, 3]
// https://en.wikipedia.org/wiki/Longest_increasing_subsequence
// 中文：https://zh.wikipedia.org/wiki/%E6%9C%80%E9%95%BF%E9%80%92%E5%A2%9E%E5%AD%90%E5%BA%8F%E5%88%97
function getSequence(arr: number[]): number[] {
  const p = arr.slice()
  const result = [0]
  let i, j, u, v, c
  const len = arr.length
  for (i = 0; i < len; i++) {
    const arrI = arr[i]
    if (arrI !== 0) {
      j = result[result.length - 1]
      if (arr[j] < arrI) {
        p[i] = j
        result.push(i)
        continue
      }
      u = 0
      v = result.length - 1
      while (u < v) {
        c = (u + v) >> 1
        if (arr[result[c]] < arrI) {
          u = c + 1
        } else {
          v = c
        }
      }
      if (arrI < arr[result[u]]) {
        if (u > 0) {
          p[i] = result[u - 1]
        }
        result[u] = i
      }
    }
  }
  u = result.length
  v = result[u - 1]
  while (u-- > 0) {
    result[u] = v
    v = p[v]
  }
  return result
}<|MERGE_RESOLUTION|>--- conflicted
+++ resolved
@@ -349,19 +349,12 @@
     initFeatureFlags()
   }
 
-<<<<<<< HEAD
   // 全局 this
-  if (__DEV__ || __FEATURE_PROD_DEVTOOLS__) {
-    const target = getGlobalThis()
-    target.__VUE__ = true
-    // devtools = __VUE_DEVTOOLS_GLOBAL_HOOK__
-    setDevtoolsHook(target.__VUE_DEVTOOLS_GLOBAL_HOOK__)
-=======
   const target = getGlobalThis()
   target.__VUE__ = true
   if (__DEV__ || __FEATURE_PROD_DEVTOOLS__) {
+    // devtools = __VUE_DEVTOOLS_GLOBAL_HOOK__
     setDevtoolsHook(target.__VUE_DEVTOOLS_GLOBAL_HOOK__, target)
->>>>>>> 467e113b
   }
 
   const {
@@ -1615,6 +1608,7 @@
           pushWarningContext(next || instance.vnode)
         }
 
+        // 在更新执行渲染函数前
         // Disallow component effect recursion during pre-lifecycle hooks.
         effect.allowRecurse = false
 
@@ -1627,12 +1621,6 @@
           next = vnode
         }
 
-<<<<<<< HEAD
-        // 在更新执行渲染函数前
-        // Disallow component effect recursion during pre-lifecycle hooks.
-        effect.allowRecurse = false
-=======
->>>>>>> 467e113b
         // beforeUpdate hook
         if (bu) {
           invokeArrayFns(bu)
