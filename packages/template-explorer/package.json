--- conflicted
+++ resolved
@@ -1,10 +1,6 @@
 {
   "name": "@vue/template-explorer",
-<<<<<<< HEAD
-  "version": "3.0.0-rc.8",
-=======
   "version": "3.0.0-rc.9",
->>>>>>> 94d94baf
   "private": true,
   "buildOptions": {
     "formats": [
