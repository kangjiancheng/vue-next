import { VNode, VNodeChild, isVNode } from './vnode'
import {
  ReactiveEffect,
  pauseTracking,
  resetTracking,
  shallowReadonly,
  proxyRefs,
  markRaw
} from '@vue/reactivity'
import {
  ComponentPublicInstance,
  PublicInstanceProxyHandlers,
  RuntimeCompiledPublicInstanceProxyHandlers,
  createRenderContext,
  exposePropsOnRenderContext,
  exposeSetupStateOnRenderContext,
  ComponentPublicInstanceConstructor,
  publicPropertiesMap
} from './componentPublicInstance'
import {
  ComponentPropsOptions,
  NormalizedPropsOptions,
  initProps,
  normalizePropsOptions
} from './componentProps'
import { Slots, initSlots, InternalSlots } from './componentSlots'
import { warn } from './warning'
import { ErrorCodes, callWithErrorHandling, handleError } from './errorHandling'
import { AppContext, createAppContext, AppConfig } from './apiCreateApp'
import { Directive, validateDirectiveName } from './directives'
import {
  applyOptions,
  ComponentOptions,
  ComputedOptions,
  MethodOptions
} from './componentOptions'
import {
  EmitsOptions,
  ObjectEmitsOptions,
  EmitFn,
  emit,
  normalizeEmitsOptions
} from './componentEmits'
import {
  EMPTY_OBJ,
  isFunction,
  NOOP,
  isObject,
  NO,
  makeMap,
  isPromise,
  ShapeFlags,
  extend
} from '@vue/shared'
import { SuspenseBoundary } from './components/Suspense'
import { CompilerOptions } from '@vue/compiler-core'
import { markAttrsAccessed } from './componentRenderUtils'
import { currentRenderingInstance } from './componentRenderContext'
import { startMeasure, endMeasure } from './profiling'
import { convertLegacyRenderFn } from './compat/renderFn'
import { globalCompatConfig, validateCompatConfig } from './compat/compatConfig'

export type Data = Record<string, unknown>

/**
 * For extending allowed non-declared props on components in TSX
 */
export interface ComponentCustomProps {}

/**
 * Default allowed non-declared props on component in TSX
 */
export interface AllowedComponentProps {
  class?: unknown
  style?: unknown
}

// Note: can't mark this whole interface internal because some public interfaces
// extend it.
export interface ComponentInternalOptions {
  /**
   * @internal
   */
  __scopeId?: string
  /**
   * @internal
   */
  __cssModules?: Data
  /**
   * @internal
   */
  __hmrId?: string
  /**
   * Compat build only, for bailing out of certain compatibility behavior
   */
  __isBuiltIn?: boolean
  /**
   * This one should be exposed so that devtools can make use of it
   */
  __file?: string
}

export interface FunctionalComponent<P = {}, E extends EmitsOptions = {}>
  extends ComponentInternalOptions {
  // use of any here is intentional so it can be a valid JSX Element constructor
  (props: P, ctx: Omit<SetupContext<E>, 'expose'>): any
  props?: ComponentPropsOptions<P>
  emits?: E | (keyof E)[]
  inheritAttrs?: boolean
  displayName?: string
}

export interface ClassComponent {
  new (...args: any[]): ComponentPublicInstance<any, any, any, any, any>
  __vccOpts: ComponentOptions
}

/**
 * Concrete component type matches its actual value: it's either an options
 * object, or a function. Use this where the code expects to work with actual
 * values, e.g. checking if its a function or not. This is mostly for internal
 * implementation code.
 */
export type ConcreteComponent<
  Props = {},
  RawBindings = any,
  D = any,
  C extends ComputedOptions = ComputedOptions,
  M extends MethodOptions = MethodOptions
> =
  | ComponentOptions<Props, RawBindings, D, C, M>
  | FunctionalComponent<Props, any>

/**
 * A type used in public APIs where a component type is expected.
 * The constructor type is an artificial type returned by defineComponent().
 */
export type Component<
  Props = any,
  RawBindings = any,
  D = any,
  C extends ComputedOptions = ComputedOptions,
  M extends MethodOptions = MethodOptions
> =
  | ConcreteComponent<Props, RawBindings, D, C, M>
  | ComponentPublicInstanceConstructor<Props>

export { ComponentOptions }

type LifecycleHook<TFn = Function> = TFn[] | null

export const enum LifecycleHooks {
  BEFORE_CREATE = 'bc',
  CREATED = 'c',
  BEFORE_MOUNT = 'bm',
  MOUNTED = 'm',
  BEFORE_UPDATE = 'bu',
  UPDATED = 'u',
  BEFORE_UNMOUNT = 'bum',
  UNMOUNTED = 'um',
  DEACTIVATED = 'da',
  ACTIVATED = 'a',
  RENDER_TRIGGERED = 'rtg',
  RENDER_TRACKED = 'rtc',
  ERROR_CAPTURED = 'ec',
  SERVER_PREFETCH = 'sp'
}

export interface SetupContext<E = EmitsOptions> {
  attrs: Data
  slots: Slots
  emit: EmitFn<E>
  expose: (exposed?: Record<string, any>) => void
}

/**
 * @internal
 */
export type InternalRenderFunction = {
  (
    ctx: ComponentPublicInstance,
    cache: ComponentInternalInstance['renderCache'],
    // for compiler-optimized bindings
    $props: ComponentInternalInstance['props'],
    $setup: ComponentInternalInstance['setupState'],
    $data: ComponentInternalInstance['data'],
    $options: ComponentInternalInstance['ctx']
  ): VNodeChild
  _rc?: boolean // isRuntimeCompiled

  // __COMPAT__ only
  _compatChecked?: boolean // v3 and already checked for v2 compat
  _compatWrapped?: boolean // is wrapped for v2 compat
}

/**
 * We expose a subset of properties on the internal instance as they are
 * useful for advanced external libraries and tools.
 */
export interface ComponentInternalInstance {
  uid: number
  type: ConcreteComponent
  parent: ComponentInternalInstance | null
  root: ComponentInternalInstance
  appContext: AppContext
  /**
   * Vnode representing this component in its parent's vdom tree
   */
  vnode: VNode
  /**
   * The pending new vnode from parent updates
   * @internal
   */
  next: VNode | null
  /**
   * Root vnode of this component's own vdom tree
   */
  subTree: VNode
  /**
   * The reactive effect for rendering and patching the component. Callable.
   */
  update: ReactiveEffect
  /**
   * The render function that returns vdom tree.
   * @internal
   */
  render: InternalRenderFunction | null
  /**
   * SSR render function
   * @internal
   */
  ssrRender?: Function | null
  /**
   * Object containing values this component provides for its descendents
   * @internal
   */
  provides: Data
  /**
   * Tracking reactive effects (e.g. watchers) associated with this component
   * so that they can be automatically stopped on component unmount
   * @internal
   */
  effects: ReactiveEffect[] | null
  /**
   * cache for proxy access type to avoid hasOwnProperty calls
   * @internal
   */
  accessCache: Data | null
  /**
   * cache for render function values that rely on _ctx but won't need updates
   * after initialized (e.g. inline handlers)
   * @internal
   */
  renderCache: (Function | VNode)[]

  /**
   * Resolved component registry, only for components with mixins or extends
   * @internal
   */
  components: Record<string, ConcreteComponent> | null
  /**
   * Resolved directive registry, only for components with mixins or extends
   * @internal
   */
  directives: Record<string, Directive> | null
  /**
   * Resolved filters registry, v2 compat only
   * @internal
   */
  filters?: Record<string, Function>
  /**
   * resolved props options
   * @internal
   */
  propsOptions: NormalizedPropsOptions
  /**
   * resolved emits options
   * @internal
   */
  emitsOptions: ObjectEmitsOptions | null

  /**
   * resolved inheritAttrs options
   * @internal
   */
  inheritAttrs?: boolean

  // the rest are only for stateful components ---------------------------------

  // main proxy that serves as the public instance (`this`)
  proxy: ComponentPublicInstance | null

  // exposed properties via expose()
  exposed: Record<string, any> | null
  exposeProxy: Record<string, any> | null

  /**
   * alternative proxy used only for runtime-compiled render functions using
   * `with` block
   * @internal
   */
  withProxy: ComponentPublicInstance | null
  /**
   * This is the target for the public instance proxy. It also holds properties
   * injected by user options (computed, methods etc.) and user-attached
   * custom properties (via `this.x = ...`)
   * @internal
   */
  ctx: Data

  // state
  data: Data
  props: Data
  attrs: Data
  slots: InternalSlots
  refs: Data
  emit: EmitFn
  /**
   * used for keeping track of .once event handlers on components
   * @internal
   */
  emitted: Record<string, boolean> | null
  /**
   * used for caching the value returned from props default factory functions to
   * avoid unnecessary watcher trigger
   * @internal
   */
  propsDefaults: Data
  /**
   * setup related
   * @internal
   */
  setupState: Data
  /**
   * devtools access to additional info
   * @internal
   */
  devtoolsRawSetupState?: any
  /**
   * @internal
   */
  setupContext: SetupContext | null

  /**
   * suspense related
   * @internal
   */
  suspense: SuspenseBoundary | null
  /**
   * suspense pending batch id
   * @internal
   */
  suspenseId: number
  /**
   * @internal
   */
  asyncDep: Promise<any> | null
  /**
   * @internal
   */
  asyncResolved: boolean

  // lifecycle
  isMounted: boolean
  isUnmounted: boolean
  isDeactivated: boolean
  /**
   * @internal
   */
  [LifecycleHooks.BEFORE_CREATE]: LifecycleHook
  /**
   * @internal
   */
  [LifecycleHooks.CREATED]: LifecycleHook
  /**
   * @internal
   */
  [LifecycleHooks.BEFORE_MOUNT]: LifecycleHook
  /**
   * @internal
   */
  [LifecycleHooks.MOUNTED]: LifecycleHook
  /**
   * @internal
   */
  [LifecycleHooks.BEFORE_UPDATE]: LifecycleHook
  /**
   * @internal
   */
  [LifecycleHooks.UPDATED]: LifecycleHook
  /**
   * @internal
   */
  [LifecycleHooks.BEFORE_UNMOUNT]: LifecycleHook
  /**
   * @internal
   */
  [LifecycleHooks.UNMOUNTED]: LifecycleHook
  /**
   * @internal
   */
  [LifecycleHooks.RENDER_TRACKED]: LifecycleHook
  /**
   * @internal
   */
  [LifecycleHooks.RENDER_TRIGGERED]: LifecycleHook
  /**
   * @internal
   */
  [LifecycleHooks.ACTIVATED]: LifecycleHook
  /**
   * @internal
   */
  [LifecycleHooks.DEACTIVATED]: LifecycleHook
  /**
   * @internal
   */
  [LifecycleHooks.ERROR_CAPTURED]: LifecycleHook
  /**
   * @internal
   */
  [LifecycleHooks.SERVER_PREFETCH]: LifecycleHook<() => Promise<unknown>>
}

const emptyAppContext = createAppContext()

let uid = 0

// 挂载前 mountComponent 时，初始化组件实例信息
export function createComponentInstance(
  vnode: VNode, // 组件初始化的vnode
  parent: ComponentInternalInstance | null, // 父组件实例
  suspense: SuspenseBoundary | null
) {
  // vnode.type 即组件
  const type = vnode.type as ConcreteComponent
  // 默认使用根组件的vnode.appContext，如果不是创建根组件，则继承父组件的app 上下文环境
  // 根组件的vnode.appContext 是在 mount()时 初始化。
  const appContext =
    (parent ? parent.appContext : vnode.appContext) || emptyAppContext

  const instance: ComponentInternalInstance = {
    uid: uid++, // 组件ID
    vnode, // 组件vnode
    type, // 即组件对象
    parent,
    appContext, // app 上下文
    root: null!, // to be immediately set
    next: null, // 更新组件时：组件新的渲染模版vnode
    subTree: null!, // 组件渲染模版的vnode， will be set synchronously right after creation
    update: null!, // will be set synchronously right after creation
    render: null,
    proxy: null, // instance.ctx  =》PublicInstanceProxyHandlers
    exposed: null,
<<<<<<< HEAD
    withProxy: null, // instance.ctx =》有vue模版编译得到的渲染函数 RuntimeCompiledPublicInstanceProxyHandlers
=======
    exposeProxy: null,
    withProxy: null,
>>>>>>> 348c3b01
    effects: null,
    provides: parent ? parent.provides : Object.create(appContext.provides),
    accessCache: null!,
    renderCache: [],

    // local resovled assets
    components: null,
    directives: null,

    // resolved props and emits options
    // 规范 组件的props属性选项格式，如转换为小驼峰、props不能已$开头、解析prop属性类型type、合并mixins里的props属性选项
    propsOptions: normalizePropsOptions(type, appContext),
    emitsOptions: normalizeEmitsOptions(type, appContext),

    // emit
    emit: null as any, // to be set immediately
    emitted: null,

    // props default value
    propsDefaults: EMPTY_OBJ,

    // inheritAttrs
    inheritAttrs: type.inheritAttrs,

    // state
    ctx: EMPTY_OBJ, // 组件实例的上下文
    data: EMPTY_OBJ, // 2.x 支持
    props: EMPTY_OBJ, // 组件接收到有效props，已经进行类型、默认值处理，同时也赋值了。
    attrs: EMPTY_OBJ, // 存储 那些传给组件但组件未定义 的props属性
    slots: EMPTY_OBJ, // 组件节点 子元素slots列表
    refs: EMPTY_OBJ,
    setupState: EMPTY_OBJ, // 组件 setup 返回值
    setupContext: null,

    // suspense related
    suspense,
    suspenseId: suspense ? suspense.pendingId : 0,
    asyncDep: null,
    asyncResolved: false,

    // 生命周期函数回调事件
    // lifecycle hooks
    // not using enums here because it results in computed properties
    isMounted: false,
    isUnmounted: false,
    isDeactivated: false,
    bc: null,
    c: null,
    bm: null, // onBeforeMounted - 生命周期函数
    m: null, // onMounted - 生命周期函数
    bu: null,
    u: null,
    um: null,
    bum: null,
    da: null,
    a: null,
    rtg: null,
    rtc: null,
    ec: null,
    sp: null
  }
  if (__DEV__) {
    // 组件实例的上下文，包含：组件本身实例、组件公开的属性与方法、app全局配置
    instance.ctx = createRenderContext(instance)
  } else {
    instance.ctx = { _: instance }
  }
  instance.root = parent ? parent.root : instance // 绑定 root根组件的实例信息
  instance.emit = emit.bind(null, instance) // 组件实例的emit

  return instance
}

export let currentInstance: ComponentInternalInstance | null = null

export const getCurrentInstance: () => ComponentInternalInstance | null = () =>
  currentInstance || currentRenderingInstance

export const setCurrentInstance = (
  instance: ComponentInternalInstance | null
) => {
  currentInstance = instance
}

const isBuiltInTag = /*#__PURE__*/ makeMap('slot,component')

// 校验 组件name属性
export function validateComponentName(name: string, config: AppConfig) {
  const appIsNativeTag = config.isNativeTag || NO
  if (isBuiltInTag(name) || appIsNativeTag(name)) {
    warn(
      'Do not use built-in or reserved HTML elements as component id: ' + name
    )
  }
}

export function isStatefulComponent(instance: ComponentInternalInstance) {
  return instance.vnode.shapeFlag & ShapeFlags.STATEFUL_COMPONENT
}

export let isInSSRComponentSetup = false

/**
 * 解析组件信息，设置props、slots、setup方法返回值、组件的render方法
 */
export function setupComponent(
  instance: ComponentInternalInstance, // 组件的实例信息
  isSSR = false
) {
  isInSSRComponentSetup = isSSR

  // 组件的vnode，在 createVnode 初始化
  // 传递给组件的props，如：rootProps
  const { props, children } = instance.vnode
  // 组件式：4
  const isStateful = isStatefulComponent(instance)

  // 初始化组件实例的props，即得到最终真正有效的props、attrs 并进行props的类型检查、默认值处理等
  initProps(instance, props, isStateful, isSSR)

  // 初始化组件实例的slots列表
  initSlots(instance, children)

  // setup 方法的返回值
  const setupResult = isStateful
    ? setupStatefulComponent(instance, isSSR)
    : undefined
  isInSSRComponentSetup = false
  return setupResult
}

// 设置组件setup数据，并设置组件的render方法
function setupStatefulComponent(
  instance: ComponentInternalInstance, // 组件实例信息
  isSSR: boolean
) {
  // 组件对象
  const Component = instance.type as ComponentOptions

  // 组件对象的属性名校验
  if (__DEV__) {
    // 组件名  -  不可使用保留的关键字符串命名
    if (Component.name) {
      validateComponentName(Component.name, instance.appContext.config)
    }
    // 子组件名  -  不可使用保留的关键字符串命名
    if (Component.components) {
      const names = Object.keys(Component.components)
      for (let i = 0; i < names.length; i++) {
        validateComponentName(names[i], instance.appContext.config)
      }
    }
    // 自定义指令名  -  不能与官方内置指令一样：v-if、v-show...
    if (Component.directives) {
      const names = Object.keys(Component.directives)
      for (let i = 0; i < names.length; i++) {
        validateDirectiveName(names[i])
      }
    }
    if (Component.compilerOptions && isRuntimeOnly()) {
      warn(
        `"compilerOptions" is only supported when using a build of Vue that ` +
          `includes the runtime compiler. Since you are using a runtime-only ` +
          `build, the options should be passed via your build tool config instead.`
      )
    }
  }
<<<<<<< HEAD

  // 缓存 相关属性归属 的范围  -  props、data、setup、组件上下文context
  instance.accessCache = Object.create(null) // 属性的所属范围

  // 拦截 instance.ctx 的访问get、设置set、判断has
  // get: data、setupState、props、全局属性、组件实例公开属性与方法 等等
  instance.proxy = new Proxy(instance.ctx, PublicInstanceProxyHandlers)

  // 将组件的props选项列表添加到组件实例上下文ctx
=======
  // 0. create render proxy property access cache
  instance.accessCache = Object.create(null)
  // 1. create public instance / render proxy
  // also mark it raw so it's never observed
  instance.proxy = markRaw(new Proxy(instance.ctx, PublicInstanceProxyHandlers))
>>>>>>> 348c3b01
  if (__DEV__) {
    // 绑定 组件props选项列表，并返回实际有效的props属性（已规范并赋值）
    exposePropsOnRenderContext(instance)
  }

  // 组件的 setup 方法
  // 2. call setup()
  const { setup } = Component
  if (setup) {
    // 设置setup方法的上下文
    const setupContext = (instance.setupContext =
      setup.length > 1 ? createSetupContext(instance) : null)

    currentInstance = instance // 当前正在挂载的组件实例

    // 在执行setup期间，停止对setup 内部数据变化的跟踪与收集
    pauseTracking()

    // 执行组件的setup方法，并返回结果： setupResult
    const setupResult = callWithErrorHandling(
      setup,
      instance,
      ErrorCodes.SETUP_FUNCTION, // 标志 报错时的范围
      // 传递给 setup(props, setupContext) 方法的参数列表：最终的instance.props、组件上下文
      [__DEV__ ? shallowReadonly(instance.props) : instance.props, setupContext] // setup(props, context) 接收的参数
    )

    // 恢复跟踪
    resetTracking()
    currentInstance = null

    // 客户端未实现 Promise
    if (isPromise(setupResult)) {
      const unsetInstance = () => {
        currentInstance = null
      }
      setupResult.then(unsetInstance, unsetInstance)

      if (isSSR) {
        // return the promise so server-renderer can wait on it
        return setupResult
          .then((resolvedResult: unknown) => {
            handleSetupResult(instance, resolvedResult, isSSR)
          })
          .catch(e => {
            handleError(e, instance, ErrorCodes.SETUP_FUNCTION)
          })
      } else if (__FEATURE_SUSPENSE__) {
        // async setup returned Promise.
        // bail here and wait for re-entry.
        instance.asyncDep = setupResult
      } else if (__DEV__) {
        warn(
          `setup() returned a Promise, but the version of Vue you are using ` +
            `does not support it yet.`
        )
      }
    } else {
      // 设置setup方法的返回到组件实例上，并设置组件render方法
      handleSetupResult(instance, setupResult, isSSR)
    }
  } else {
    // 设置组件render方法
    finishComponentSetup(instance, isSSR)
  }
}

// 校验组件的setup方法的执行结果：返回值， 如果存在，则应该是对象 或 函数(转换为render)
export function handleSetupResult(
  instance: ComponentInternalInstance,
  setupResult: unknown, // setup() 返回值
  isSSR: boolean
) {
  if (isFunction(setupResult)) {
    // setup 可以返回一个渲染函数
    // setup returned an inline render function
    if (__NODE_JS__ && (instance.type as ComponentOptions).__ssrInlineRender) {
      // when the function's name is `ssrRender` (compiled by SFC inline mode),
      // set it as ssrRender instead.
      instance.ssrRender = setupResult
    } else {
      instance.render = setupResult as InternalRenderFunction
    }
  } else if (isObject(setupResult)) {
    // setup 返回一个对象
    if (__DEV__ && isVNode(setupResult)) {
      // 不可以直接返回一个vnode，应该返回一个render函数
      warn(
        `setup() should not return VNodes directly - return a render function instead.`
      )
    }

    // setup returned bindings.
    // assuming a render function compiled from template is present.
    // 假设存在一个从模板编译的渲染函数
    if (__DEV__ || __FEATURE_PROD_DEVTOOLS__) {
      instance.devtoolsRawSetupState = setupResult
    }

    // 拦截 - 对setupResult进行响应式数据读取与访问
    // 如 读取时：对于响应式数据ref则 返回value值，对于原始数据即非响应式数据则 直接读取并返回
    instance.setupState = proxyRefs(setupResult)

    // 绑定 setupState
    if (__DEV__) {
      // 暴露 setup的返回值到 组件实例上下文ctx，同时限制属性名开头 '_' 、 '$'
      exposeSetupStateOnRenderContext(instance)
    }
  } else if (__DEV__ && setupResult !== undefined) {
    warn(
      `setup() should return an object. Received: ${
        setupResult === null ? 'null' : typeof setupResult
      }`
    )
  }
  finishComponentSetup(instance, isSSR)
}

type CompileFunction = (
  template: string | object,
  options?: CompilerOptions
) => InternalRenderFunction

// Vue 模版源码的编译器，生成渲染函数render
let compile: CompileFunction | undefined

// dev only
export const isRuntimeOnly = () => !compile

/**
 * For runtime-dom to register the compiler.
 * Note the exported method uses any to avoid d.ts relying on the compiler types.
 */
// 在 packages/vue/src/index.ts 时，调用执行赋值
export function registerRuntimeCompiler(_compile: any) {
  compile = _compile
}

// 设置组件的 render方法
export function finishComponentSetup(
  instance: ComponentInternalInstance,
  isSSR: boolean,
  skipOptions?: boolean
) {
  const Component = instance.type as ComponentOptions // vnode.type，组件

  if (__COMPAT__) {
    convertLegacyRenderFn(instance)

    if (__DEV__ && Component.compatConfig) {
      validateCompatConfig(Component.compatConfig)
    }
  }

  // template / render function normalization
  if (__NODE_JS__ && isSSR) {
    // 1. the render function may already exist, returned by `setup`
    // 2. otherwise try to use the `Component.render`
    // 3. if the component doesn't have a render function,
    //    set `instance.render` to NOOP so that it can inherit the render
    //    function from mixins/extend
    instance.render = (instance.render ||
      Component.render ||
      NOOP) as InternalRenderFunction
  } else if (!instance.render) {
    // setup不存在； 或如果setup存在，且 setup 返回一个对象
    // 如果setup 返回的是一个 函数，则赋值为render，否则render不存在
    // 不存在render函数时，但组件存在模版代码时，需要进行编译从而得到render
    // could be set from setup()
    if (compile && !Component.render) {
      const template =
        (__COMPAT__ &&
          instance.vnode.props &&
          instance.vnode.props['inline-template']) ||
        Component.template
      if (template) {
        if (__DEV__) {
          startMeasure(instance, `compile`)
        }
        const { isCustomElement, compilerOptions } = instance.appContext.config
        const {
          delimiters,
          compilerOptions: componentCompilerOptions
        } = Component
        const finalCompilerOptions: CompilerOptions = extend(
          extend(
            {
              isCustomElement, // 用户自定义元素的方法
              delimiters // 用户自定义的插值模版，如： ['{{', '}}']
            },
            compilerOptions
          ),
          componentCompilerOptions
        )
        if (__COMPAT__) {
          // pass runtime compat config into the compiler
          finalCompilerOptions.compatConfig = Object.create(globalCompatConfig)
          if (Component.compatConfig) {
            extend(finalCompilerOptions.compatConfig, Component.compatConfig)
          }
        }
        // 编译vue源码模版template 得到 render函数
        Component.render = compile(template, finalCompilerOptions)
        if (__DEV__) {
          endMeasure(instance, `compile`)
        }
      }
    }

    instance.render = (Component.render || NOOP) as InternalRenderFunction

    // for runtime-compiled render functions using `with` blocks, the render
    // proxy used needs a different `has` handler which is more performant and
    // also only allows a whitelist of globals to fallthrough.
    if (instance.render._rc) {
      // render的上下文ctx: 通过编译vue模版得到的渲染函数，渲染函数带有with作用域，需要引入has、get拦截方法
      instance.withProxy = new Proxy(
        instance.ctx,
        RuntimeCompiledPublicInstanceProxyHandlers
      )
    }
  }

  // 针对 vue 2.x 版本的支持
  // 如设置 组件的 data 属性
  // support for 2.x options
  // rollup: isBundlerESMBuild ? `__VUE_OPTIONS_API__` : true
  if (__FEATURE_OPTIONS_API__ && !(__COMPAT__ && skipOptions)) {
    currentInstance = instance
    pauseTracking()
    applyOptions(instance)
    resetTracking()
    currentInstance = null
  }

  // warn missing template/render
  // the runtime compilation of template in SSR is done by server-render
  if (__DEV__ && !Component.render && instance.render === NOOP && !isSSR) {
    /* istanbul ignore if */
    if (!compile && Component.template) {
      // 当compile不存在，但存在template时，提示需要带有编译器版本的vue
      warn(
        `Component provided template option but ` +
          `runtime compilation is not supported in this build of Vue.` +
          (__ESM_BUNDLER__
            ? ` Configure your bundler to alias "vue" to "vue/dist/vue.esm-bundler.js".`
            : __ESM_BROWSER__
              ? ` Use "vue.esm-browser.js" instead.`
              : __GLOBAL__
                ? ` Use "vue.global.js" instead.`
                : ``) /* should not happen */
      )
    } else {
      warn(`Component is missing template or render function.`)
    }
  }
}

const attrDevProxyHandlers: ProxyHandler<Data> = {
  get: (target, key: string) => {
    markAttrsAccessed()
    return target[key]
  },
  set: () => {
    warn(`setupContext.attrs is readonly.`)
    return false
  },
  deleteProperty: () => {
    warn(`setupContext.attrs is readonly.`)
    return false
  }
}

// 设置组件的setup方法的上下文
export function createSetupContext(
  instance: ComponentInternalInstance
): SetupContext {
  const expose: SetupContext['expose'] = exposed => {
    if (__DEV__ && instance.exposed) {
      warn(`expose() should be called only once per setup().`)
    }
    instance.exposed = exposed || {}
  }

  if (__DEV__) {
    let attrs: Data
    // We use getters in dev in case libs like test-utils overwrite instance
    // properties (overwrites should not be done in prod)
    return Object.freeze({
      get attrs() {
        return (
          attrs || (attrs = new Proxy(instance.attrs, attrDevProxyHandlers))
        )
      },
      get slots() {
        return shallowReadonly(instance.slots)
      },
      get emit() {
        return (event: string, ...args: any[]) => instance.emit(event, ...args)
      },
      expose
    })
  } else {
    return {
      attrs: instance.attrs,
      slots: instance.slots,
      emit: instance.emit,
      expose
    }
  }
}

export function getExposeProxy(instance: ComponentInternalInstance) {
  if (instance.exposed) {
    return (
      instance.exposeProxy ||
      (instance.exposeProxy = new Proxy(proxyRefs(markRaw(instance.exposed)), {
        get(target, key: string) {
          if (key in target) {
            return target[key]
          } else if (key in publicPropertiesMap) {
            return publicPropertiesMap[key](instance)
          }
        }
      }))
    )
  }
}

// record effects created during a component's setup() so that they can be
// stopped when the component unmounts
export function recordInstanceBoundEffect(
  effect: ReactiveEffect,
  instance = currentInstance
) {
  // 如 在setup中执行watch()，记录 监听目标getter的effect函数
  if (instance) {
    ;(instance.effects || (instance.effects = [])).push(effect)
  }
}

const classifyRE = /(?:^|[-_])(\w)/g
const classify = (str: string): string =>
  str.replace(classifyRE, c => c.toUpperCase()).replace(/[-_]/g, '')

// 获取组件名
export function getComponentName(
  Component: ConcreteComponent
): string | undefined {
  return isFunction(Component)
    ? Component.displayName || Component.name
    : Component.name
}

/* istanbul ignore next */
export function formatComponentName(
  instance: ComponentInternalInstance | null,
  Component: ConcreteComponent,
  isRoot = false
): string {
  let name = getComponentName(Component)
  if (!name && Component.__file) {
    const match = Component.__file.match(/([^/\\]+)\.\w+$/)
    if (match) {
      name = match[1]
    }
  }

  if (!name && instance && instance.parent) {
    // try to infer the name based on reverse resolution
    const inferFromRegistry = (registry: Record<string, any> | undefined) => {
      for (const key in registry) {
        if (registry[key] === Component) {
          return key
        }
      }
    }
    name =
      inferFromRegistry(
        instance.components ||
          (instance.parent.type as ComponentOptions).components
      ) || inferFromRegistry(instance.appContext.components)
  }

  return name ? classify(name) : isRoot ? `App` : `Anonymous`
}

export function isClassComponent(value: unknown): value is ClassComponent {
  return isFunction(value) && '__vccOpts' in value
}<|MERGE_RESOLUTION|>--- conflicted
+++ resolved
@@ -452,12 +452,8 @@
     render: null,
     proxy: null, // instance.ctx  =》PublicInstanceProxyHandlers
     exposed: null,
-<<<<<<< HEAD
+    exposeProxy: null,
     withProxy: null, // instance.ctx =》有vue模版编译得到的渲染函数 RuntimeCompiledPublicInstanceProxyHandlers
-=======
-    exposeProxy: null,
-    withProxy: null,
->>>>>>> 348c3b01
     effects: null,
     provides: parent ? parent.provides : Object.create(appContext.provides),
     accessCache: null!,
@@ -625,23 +621,17 @@
       )
     }
   }
-<<<<<<< HEAD
-
+
+  // 0. create render proxy property access cache
   // 缓存 相关属性归属 的范围  -  props、data、setup、组件上下文context
   instance.accessCache = Object.create(null) // 属性的所属范围
-
+  // 1. create public instance / render proxy
+  // also mark it raw so it's never observed
   // 拦截 instance.ctx 的访问get、设置set、判断has
   // get: data、setupState、props、全局属性、组件实例公开属性与方法 等等
-  instance.proxy = new Proxy(instance.ctx, PublicInstanceProxyHandlers)
+  instance.proxy = markRaw(new Proxy(instance.ctx, PublicInstanceProxyHandlers))
 
   // 将组件的props选项列表添加到组件实例上下文ctx
-=======
-  // 0. create render proxy property access cache
-  instance.accessCache = Object.create(null)
-  // 1. create public instance / render proxy
-  // also mark it raw so it's never observed
-  instance.proxy = markRaw(new Proxy(instance.ctx, PublicInstanceProxyHandlers))
->>>>>>> 348c3b01
   if (__DEV__) {
     // 绑定 组件props选项列表，并返回实际有效的props属性（已规范并赋值）
     exposePropsOnRenderContext(instance)
