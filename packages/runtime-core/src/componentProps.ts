--- conflicted
+++ resolved
@@ -362,16 +362,12 @@
       // kebab -> camel conversion here we need to camelize the key.
       let camelKey
       if (options && hasOwn(options, (camelKey = camelize(key)))) {
-<<<<<<< HEAD
-        // '组件vnode的props' 如果在 '组件定义的props选项里' 则赋值保存到有效的props
-        props[camelKey] = value
-=======
         if (!needCastKeys || !needCastKeys.includes(camelKey)) {
+          // '组件vnode的props' 如果在 '组件定义的props选项里' 则赋值保存到有效的props
           props[camelKey] = value
         } else {
           ;(rawCastValues || (rawCastValues = {}))[camelKey] = value
         }
->>>>>>> 348c3b01
       } else if (!isEmitListener(instance.emitsOptions, key)) {
         // Any non-declared (either as a prop or an emitted event) props are put
         // into a separate `attrs` object for spreading. Make sure to preserve
@@ -397,29 +393,17 @@
 
   if (needCastKeys) {
     const rawCurrentProps = toRaw(props)
-<<<<<<< HEAD
-
-=======
     const castValues = rawCastValues || EMPTY_OBJ
->>>>>>> 348c3b01
     for (let i = 0; i < needCastKeys.length; i++) {
       // prop属性的类型 存在 boolean类型或默认值
       const key = needCastKeys[i]
       props[key] = resolvePropValue(
-<<<<<<< HEAD
         options!, // 组件props属性选项
         rawCurrentProps, // 存储组件的有效props
         key, // 传入的prop，
-        rawCurrentProps[key], // 传入的 prop的值
-        instance
-=======
-        options!,
-        rawCurrentProps,
-        key,
         castValues[key],
         instance,
         !hasOwn(castValues, key)
->>>>>>> 348c3b01
       )
     }
   }
@@ -429,20 +413,12 @@
 
 // 解析组件props属性选项 - 存在 boolean类型或默认值，并进行校验和赋值
 function resolvePropValue(
-<<<<<<< HEAD
   options: NormalizedProps, // props属性选项
   props: Data, // 处理后的有效props，带实际值，即传进组件的prop并在组件里声明了
   key: string, // 存在 boolean类型或默认值 的属性
   value: unknown, // vnode 的props属性 prop value
-  instance: ComponentInternalInstance
-=======
-  options: NormalizedProps,
-  props: Data,
-  key: string,
-  value: unknown,
   instance: ComponentInternalInstance,
   isAbsent: boolean
->>>>>>> 348c3b01
 ) {
   const opt = options[key] // 组件上声明的prop
 
@@ -481,12 +457,8 @@
 
     // boolean casting
     if (opt[BooleanFlags.shouldCast]) {
-<<<<<<< HEAD
       // 不在 vnode props 中，同时没有默认值
-      if (!hasOwn(props, key) && !hasDefault) {
-=======
       if (isAbsent && !hasDefault) {
->>>>>>> 348c3b01
         value = false
       } else if (
         opt[BooleanFlags.shouldCastTrue] &&
