import {
  createStructuralDirectiveTransform,
  TransformContext
} from '../transform'
import {
  NodeTypes,
  ExpressionNode,
  createSimpleExpression,
  SourceLocation,
  SimpleExpressionNode,
  createCallExpression,
  createFunctionExpression,
  createObjectExpression,
  createObjectProperty,
  ForCodegenNode,
  RenderSlotCall,
  SlotOutletNode,
  ElementNode,
  DirectiveNode,
  ForNode,
  PlainElementNode,
  createVNodeCall,
  VNodeCall,
  ForRenderListExpression,
  BlockCodegenNode,
  ForIteratorExpression,
  ConstantTypes,
  createBlockStatement,
  createCompoundExpression
} from '../ast'
import { createCompilerError, ErrorCodes } from '../errors'
import {
  getInnerRange,
  findProp,
  isTemplateNode,
  isSlotOutlet,
  injectProp,
  getVNodeBlockHelper,
  getVNodeHelper,
  findDir
} from '../utils'
import {
  RENDER_LIST,
  OPEN_BLOCK,
  FRAGMENT,
  IS_MEMO_SAME
} from '../runtimeHelpers'
import { processExpression } from './transformExpression'
import { validateBrowserExpression } from '../validateExpression'
import { PatchFlags, PatchFlagNames } from '@vue/shared'

// 先通过结构化创建插件
export const transformFor = createStructuralDirectiveTransform(
  'for',
  // 添加阶段，会执行这个回调方法，返回 onExit
  (node, dir, context) => {
    // dir： v-for 指令属性节点
    const { helper, removeHelper } = context

    // transform for 添加阶段，返回 transform for onExit
    // processFor: 解析v-for指令节点，创建新的forNode节点并替换原先节点
    return processFor(node, dir, context, forNode => {
      // 还是处于 transform for 添加阶段，执行这个回调，返回 transform的 onExit

      // create the loop render function expression now, and add the
      // iterator on exit after all children have been traversed

      // 创建 一个函数执行的表达式
      // 其中 arguments - 遍历回调： 在执行transform阶段 设置，并重新调整子列表
      const renderExp = createCallExpression(helper(RENDER_LIST), [
        // RENDER_LIST = Symbol(__DEV__ ? `renderList` : ``)
        forNode.source // 遍历目标信息
      ]) as ForRenderListExpression
<<<<<<< HEAD

=======
      const isTemplate = isTemplateNode(node)
>>>>>>> 1070f127
      const memo = findDir(node, 'memo')
      // 设置 key 属性
      // 如 <div v-for="(item, index) in items" :key="index"></div>
      const keyProp = findProp(node, `key`)
      const keyExp =
        keyProp &&
        (keyProp.type === NodeTypes.ATTRIBUTE
          ? createSimpleExpression(keyProp.value!.content, true)
          : keyProp.exp!)
      const keyProperty = keyProp ? createObjectProperty(`key`, keyExp!) : null // 如果不存在， 就不设置

      if (!__BROWSER__ && isTemplate) {
        // #2085 / #5288 process :key and v-memo expressions need to be
        // processed on `<template v-for>`. In this case the node is discarded
        // and never traversed so its binding expressions won't be processed
        // by the normal transforms.
        if (memo) {
          memo.exp = processExpression(
            memo.exp! as SimpleExpressionNode,
            context
          )
        }
        if (keyProperty && keyProp!.type !== NodeTypes.ATTRIBUTE) {
          keyProperty.value = processExpression(
            keyProperty.value as SimpleExpressionNode,
            context
          )
        }
      }

      // 默认false
      const isStableFragment =
        forNode.source.type === NodeTypes.SIMPLE_EXPRESSION && // true
        forNode.source.constType > ConstantTypes.NOT_CONSTANT // 默认为 ConstantTypes.NOT_CONSTANT 0 则 false , (注意 cfs环境)
      const fragmentFlag = isStableFragment // 默认false
        ? PatchFlags.STABLE_FRAGMENT // 稳定片段
        : keyProp // 带key属性节点
        ? PatchFlags.KEYED_FRAGMENT // 带key的片段 <div v-for="(item, index) in items" :key="index"></div>
        : PatchFlags.UNKEYED_FRAGMENT //  <div v-for="(item, index) in items"></div>

      forNode.codegenNode = createVNodeCall(
        context,
        helper(FRAGMENT), // FRAGMENT = Symbol(__DEV__ ? `Fragment` : ``)
        undefined,
        renderExp, //  forNode.source 渲染表达式值节点
        fragmentFlag +
          (__DEV__ ? ` /* ${PatchFlagNames[fragmentFlag]} */` : ``),
        undefined,
        undefined,
        true /* isBlock */,
        !isStableFragment /* disableTracking */,
        false /* isComponent */,
        node.loc
      ) as ForCodegenNode

      // 执行 transform for 插件（以上为 添加 插件阶段）
      // transform 执行阶段，只执行这个返回方法
      return () => {
        // 执行阶段，根据子节点情况调整子节点列表：slot节点、多子节点、单标签元素子节点
        // finish the codegen now that all children have been traversed
        let childBlock: BlockCodegenNode
<<<<<<< HEAD
        const isTemplate = isTemplateNode(node) // <template v-for="(item, index) in items" :key="index"></template>
=======
>>>>>>> 1070f127
        const { children } = forNode

        // check <template v-for> key placement
        if ((__DEV__ || !__BROWSER__) && isTemplate) {
          node.children.some(c => {
            if (c.type === NodeTypes.ELEMENT) {
              const key = findProp(c, 'key')
              if (key) {
                // 如 <template v-for>，在其子元素列表中 不该存在key属性
                context.onError(
                  createCompilerError(
                    ErrorCodes.X_V_FOR_TEMPLATE_KEY_PLACEMENT, // <template v-for> key should be placed on the <template> tag.
                    key.loc
                  )
                )
                return true
              }
            }
          })
        }

        // 多个节点 或 首个子节点是非标签节点（即文本、注释等）
        const needFragmentWrapper =
          children.length !== 1 || children[0].type !== NodeTypes.ELEMENT

        // 遍历slot标签节点：<slot v-for> 或 <template v-for><slot>
        const slotOutlet = isSlotOutlet(node)
          ? node // <slot v-for="...">
          : isTemplate &&
            node.children.length === 1 &&
            isSlotOutlet(node.children[0]) //  只有一个slot子节点 <template v-for><slot>...</slot></template>，
          ? (node.children[0] as SlotOutletNode) // api-extractor somehow fails to infer this
          : null

        if (slotOutlet) {
          // <slot v-for="..."> or <template v-for="..."><slot/></template>
          // slot解析：transformSlotOutlet
          childBlock = slotOutlet.codegenNode as RenderSlotCall

          if (isTemplate && keyProperty) {
            // template节点仅有一个slot子节点 如：<template v-for="..." :key="..."><slot/></template>

            // we need to inject the key to the renderSlot() call.
            // the props for renderSlot is passed as the 3rd argument.
            // 将template元素上的key 属性注入到slot元素的prop属性列表中去
            injectProp(childBlock, keyProperty, context)
          }
        } else if (needFragmentWrapper) {
          // 多个子节点：如多个标签节点 或 多个文本节点（文本/插值/注释）
          // <template v-for>...</template>

          // should generate a fragment block for each loop
          childBlock = createVNodeCall(
            context,
            helper(FRAGMENT),
            keyProperty ? createObjectExpression([keyProperty]) : undefined, // 创建 key属性节点
            node.children, // 子节点列表
            PatchFlags.STABLE_FRAGMENT +
              (__DEV__
                ? ` /* ${PatchFlagNames[PatchFlags.STABLE_FRAGMENT]} */`
                : ``),
            undefined,
            undefined,
            true, // 创建块
            undefined,
            false /* isComponent */
          )
        } else {
          // 只有一个子节点，且是标签元素
          // Normal element v-for. Directly use the child's codegenNode
          // but mark it as a block.

          childBlock = (children[0] as PlainElementNode) // children[0]，即for 元素节点， codegenNode 在 transformElement节点生成 createVNodeCall
            .codegenNode as VNodeCall
          if (isTemplate && keyProperty) {
            // 如果是一个template v-for，且存在key，且只有一个子元素，则需要将key属性注入到
            // 如 <template v-for="..." :key="ddd"><div>...</div></template>
            // childBlock，即子节点： <div>...</div> 的codegenNode 在 transformElement节点生成 createVNodeCall
            injectProp(childBlock, keyProperty, context)
          }
          if (childBlock.isBlock !== !isStableFragment) {
            if (childBlock.isBlock) {
              // switch from block to vnode
              removeHelper(OPEN_BLOCK)
              removeHelper(
                getVNodeBlockHelper(context.inSSR, childBlock.isComponent)
              )
            } else {
              // switch from vnode to block
              removeHelper(
                getVNodeHelper(context.inSSR, childBlock.isComponent)
              )
            }
          }
          childBlock.isBlock = !isStableFragment // v-for 元素 默认使用 block
          if (childBlock.isBlock) {
            helper(OPEN_BLOCK) // Symbol(__DEV__ ? `openBlock` : ``)
            helper(getVNodeBlockHelper(context.inSSR, childBlock.isComponent))
          } else {
            helper(getVNodeHelper(context.inSSR, childBlock.isComponent))
          }
        }

        if (memo) {
          const loop = createFunctionExpression(
            createForLoopParams(forNode.parseResult, [
              createSimpleExpression(`_cached`)
            ])
          )
          loop.body = createBlockStatement([
            createCompoundExpression([`const _memo = (`, memo.exp!, `)`]),
            createCompoundExpression([
              `if (_cached`,
              ...(keyExp ? [` && _cached.key === `, keyExp] : []),
              ` && ${context.helperString(
                IS_MEMO_SAME
              )}(_cached, _memo)) return _cached`
            ]),
            createCompoundExpression([`const _item = `, childBlock as any]),
            createSimpleExpression(`_item.memo = _memo`),
            createSimpleExpression(`return _item`)
          ])
          renderExp.arguments.push(
            loop as ForIteratorExpression,
            createSimpleExpression(`_cache`),
            createSimpleExpression(String(context.cached++))
          )
        } else {
          renderExp.arguments.push(
            createFunctionExpression(
              createForLoopParams(forNode.parseResult),
              childBlock,
              true /* force newline */
            ) as ForIteratorExpression
          )
        }
      }
    })
  }
)

// target-agnostic transform used for both Client and SSR
export function processFor(
  node: ElementNode,
  dir: DirectiveNode,
  context: TransformContext,
  processCodegen?: (forNode: ForNode) => (() => void) | undefined
) {
  if (!dir.exp) {
    // v-for 需要表达式值
    context.onError(
      createCompilerError(ErrorCodes.X_V_FOR_NO_EXPRESSION, dir.loc) // v-for is missing expression.
    )
    return
  }

  // 解析v-for 表达式值
  const parseResult = parseForExpression(
    // can only be simple expression because vFor transform is applied
    // before expression transform. 即 插件transformExpression 之前
    dir.exp as SimpleExpressionNode,
    context
  )

  if (!parseResult) {
    context.onError(
      createCompilerError(ErrorCodes.X_V_FOR_MALFORMED_EXPRESSION, dir.loc)
    )
    return
  }

  const { addIdentifiers, removeIdentifiers, scopes } = context
  const { source, value, key, index } = parseResult

  // 创建一个新的for 节点元素 为了替换旧节点
  const forNode: ForNode = {
    type: NodeTypes.FOR, // 节点类型
    loc: dir.loc,
    source, // v-for in/of 右侧遍历目标节点
    valueAlias: value, // value节点
    keyAlias: key, // key 节点
    objectIndexAlias: index, // index 节点
    parseResult, // v-for 表达式解析结果
    children: isTemplateNode(node) ? node.children : [node] // <template v-for="xxx"><div>...</div></template>
  }

  // 替换当前的for node 节点
  context.replaceNode(forNode)

  // bookkeeping
  // transform 添加阶段
  scopes.vFor++ // 记录是否存在嵌套v-for

  // TODO: analyze - !__BROWSER__
  if (!__BROWSER__ && context.prefixIdentifiers) {
    // scope management
    // inject identifiers to context
    value && addIdentifiers(value)
    key && addIdentifiers(key)
    index && addIdentifiers(index)
  }

  const onExit = processCodegen && processCodegen(forNode)

  // transform 的 onExit
  // 在 transform 执行阶段，执行这个方法
  return () => {
    // transform 执行阶段
    scopes.vFor-- // 当前解析的v-for指令
    if (!__BROWSER__ && context.prefixIdentifiers) {
      value && removeIdentifiers(value)
      key && removeIdentifiers(key)
      index && removeIdentifiers(index)
    }
    if (onExit) onExit()
  }
}

// v-for 指令值内容匹配
const forAliasRE = /([\s\S]*?)\s+(?:in|of)\s+([\s\S]*)/

// This regex doesn't cover the case if key or index aliases have destructuring,
// but those do not make sense in the first place, so this works in practice.
const forIteratorRE = /,([^,\}\]]*)(?:,([^,\}\]]*))?$/ // in/of 左侧内容，如 v-for="item in items" 或 v-for="(value, key, index) in object" 匹配其中 ', key, index'
const stripParensRE = /^\(|\)$/g // v-for= "(...) in/of ..." 左侧括号

export interface ForParseResult {
  source: ExpressionNode
  value: ExpressionNode | undefined
  key: ExpressionNode | undefined
  index: ExpressionNode | undefined
}

// 解析 v-for 表达式值，分析 in/of 左侧/右侧内容，并设置左侧的key、value、index节点信息，同时也进行了js语法校验
export function parseForExpression(
  input: SimpleExpressionNode, // v-for指令节点的表达式值
  context: TransformContext
): ForParseResult | undefined {
  const loc = input.loc
  const exp = input.content

  // 匹配for规则： /([\s\S]*?)\s+(?:in|of)\s+([\s\S]*)/
  //
  // 其中 \s 匹配任何空白字符、 \S 匹配任何非空白字符，如：
  //
  //    <div v-for="item in items"></div>
  //    <div v-for="(item, index) in items"></div>
  //    <div v-for="(item, index) in [item1, item2...]"></div>
  //    <div v-for="(value, key) in object"></div>
  //    <div v-for="(value, key, index) in object"></div>

  const inMatch = exp.match(forAliasRE)
  if (!inMatch) return

  // 如 <div v-for="(item, index) in items"></div>
  // LHS: 表示 in/of 左边内容 （正则捕获组1） '(item, index)'
  // RHS: 表示 in/of 右边内容 （正则捕获组2） 'items'
  // 均不包括in/of相邻的空白
  const [, LHS, RHS] = inMatch

  const result: ForParseResult = {
    // 右侧目标 createSimpleExpression，js ast 函数参数节点
    source: createAliasExpression(
      // 创建一个表达式节点，且带单独针对in/of左侧内容的光标位置信息
      loc,
      RHS.trim(), // 遍历目标
      exp.indexOf(RHS, LHS.length) // 遍历目标的位置，跳过in/of左边内容
    ),
    // 左侧目标
    value: undefined, // createAliasExpression(loc, valueContent, trimmedOffset)
    key: undefined, // createAliasExpression(loc, keyContent, keyOffset)
    index: undefined // createAliasExpression(loc, indexContent, index源码光标位置)
  }

  // TODO: analyze - !__BROWSER__
  if (!__BROWSER__ && context.prefixIdentifiers) {
    result.source = processExpression(
      result.source as SimpleExpressionNode,
      context
    )
  }
  if (__DEV__ && __BROWSER__) {
    // 检查for in/of 右侧遍历目标的js语法是否规范
    validateBrowserExpression(result.source as SimpleExpressionNode, context)
  }

  // 解析 in/of 左边内容: value, key, index  以逗号 ',' 分隔

  // value， 如 <div v-for="(value, key, index) in object"></div> 其中的 'value, key, index'
  let valueContent = LHS.trim().replace(stripParensRE, '').trim() // 去掉括号 /^\(|\)$/g
  const trimmedOffset = LHS.indexOf(valueContent) // 内容位置

  const iteratorMatch = valueContent.match(forIteratorRE) // 匹配展示的值内容，如 <div v-for="(value, key, index) in object"></div> 其中的 'value, key, index'
  if (iteratorMatch) {
    // 如 <div v-for="(value, key, index) in object"></div> 其中的 'value, key, index'
    // match[0] 为 匹配到的内容 ', key, index'
    // match[1] 为 key
    // match[2] 为 index

    // 解析 v-for value， 去掉 ', key, index' 保留其中 'value' 内容部分
    valueContent = valueContent.replace(forIteratorRE, '').trim()

    // 解析 v-for key，创建 key 的 js ast 节点
    const keyContent = iteratorMatch[1].trim()
    let keyOffset: number | undefined
    if (keyContent) {
      keyOffset = exp.indexOf(keyContent, trimmedOffset + valueContent.length) // key 相对左侧偏移量
      result.key = createAliasExpression(loc, keyContent, keyOffset) // 创建 key 节点

      // TODO: analyze - !__BROWSER__
      if (!__BROWSER__ && context.prefixIdentifiers) {
        result.key = processExpression(result.key, context, true)
      }
      if (__DEV__ && __BROWSER__) {
        // 校验 key js 语法
        validateBrowserExpression(
          result.key as SimpleExpressionNode,
          context,
          true // js 语法验证 result.key.content 是否以参数，还是函数体
        )
      }
    }

    // 解析 v-for index
    if (iteratorMatch[2]) {
      const indexContent = iteratorMatch[2].trim()

      if (indexContent) {
        // 创建 index 的 js ast 节点
        result.index = createAliasExpression(
          loc,
          indexContent,
          exp.indexOf(
            // 定位 index 源码位置
            indexContent,
            result.key
              ? keyOffset! + keyContent.length // 存在 key，如 <div v-for="(value, key, index) in object"></div>
              : trimmedOffset + valueContent.length // 不存在key，如 <div v-for="(value, , index) in object"></div>
          )
        )

        // TODO: analyze - !__BROWSER__
        if (!__BROWSER__ && context.prefixIdentifiers) {
          result.index = processExpression(result.index, context, true)
        }

        if (__DEV__ && __BROWSER__) {
          // 校验 index js 语法
          validateBrowserExpression(
            result.index as SimpleExpressionNode,
            context,
            true
          )
        }
      }
    }
  }

  // 解析 value

  if (valueContent) {
    result.value = createAliasExpression(loc, valueContent, trimmedOffset)

    // TODO: analyze - !__BROWSER__
    if (!__BROWSER__ && context.prefixIdentifiers) {
      result.value = processExpression(result.value, context, true)
    }

    if (__DEV__ && __BROWSER__) {
      // 验证 value js 语法
      validateBrowserExpression(
        result.value as SimpleExpressionNode,
        context,
        true
      )
    }
  }

  return result
}

// 创建一个表达式节点，且带单独的光标位置信息
function createAliasExpression(
  range: SourceLocation, // 节点在模版中的位置信息
  content: string, // 当前内容
  offset: number // 偏移量
): SimpleExpressionNode {
  return createSimpleExpression(
    content,
    false,
    getInnerRange(range, offset, content.length) // 获取content在ast模版中的光标位置
  )
}

// v-for 渲染源码回调函数的参数：item, key, index
// 如    _renderList(items, (item, key, index) => {
//         return {
//           name: item.name,
//           fn: _withCtx((slotProps) => [
//             _createTextVNode("嘿嘿嘿 " + _toDisplayString(item.name), 1 /* TEXT */)
//           ])
//         }
//       }
export function createForLoopParams(
  { value, key, index }: ForParseResult,
  memoArgs: ExpressionNode[] = []
): ExpressionNode[] {
  return createParamsList([value, key, index, ...memoArgs])
}

function createParamsList(
  args: (ExpressionNode | undefined)[]
): ExpressionNode[] {
  let i = args.length
  while (i--) {
    if (args[i]) break
  }
  return args
    .slice(0, i + 1)
    .map((arg, i) => arg || createSimpleExpression(`_`.repeat(i + 1), false))
}<|MERGE_RESOLUTION|>--- conflicted
+++ resolved
@@ -71,11 +71,8 @@
         // RENDER_LIST = Symbol(__DEV__ ? `renderList` : ``)
         forNode.source // 遍历目标信息
       ]) as ForRenderListExpression
-<<<<<<< HEAD
-
-=======
+
       const isTemplate = isTemplateNode(node)
->>>>>>> 1070f127
       const memo = findDir(node, 'memo')
       // 设置 key 属性
       // 如 <div v-for="(item, index) in items" :key="index"></div>
@@ -137,10 +134,6 @@
         // 执行阶段，根据子节点情况调整子节点列表：slot节点、多子节点、单标签元素子节点
         // finish the codegen now that all children have been traversed
         let childBlock: BlockCodegenNode
-<<<<<<< HEAD
-        const isTemplate = isTemplateNode(node) // <template v-for="(item, index) in items" :key="index"></template>
-=======
->>>>>>> 1070f127
         const { children } = forNode
 
         // check <template v-for> key placement
