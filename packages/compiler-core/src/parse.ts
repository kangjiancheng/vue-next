/**
 * 解析模板template，得到ast语法树
 */

import { ErrorHandlingOptions, ParserOptions } from './options'
import { NO, isArray, makeMap, extend } from '@vue/shared'
import {
  ErrorCodes,
  createCompilerError,
  defaultOnError,
  defaultOnWarn
} from './errors'
import {
  assert,
  advancePositionWithMutation,
  advancePositionWithClone,
  isCoreComponent,
  isStaticArgOf
} from './utils'
import {
  Namespaces,
  AttributeNode,
  CommentNode,
  DirectiveNode,
  ElementNode,
  ElementTypes,
  ExpressionNode,
  NodeTypes,
  Position,
  RootNode,
  SourceLocation,
  TextNode,
  TemplateChildNode,
  InterpolationNode,
  createRoot,
  ConstantTypes
} from './ast'
import {
  checkCompatEnabled,
  CompilerCompatOptions,
  CompilerDeprecationTypes,
  isCompatEnabled,
  warnDeprecation
} from './compat/compatConfig'

type OptionalOptions =
  | 'whitespace'
  | 'isNativeTag'
  | 'isBuiltInComponent'
  | keyof CompilerCompatOptions
type MergedParserOptions = Omit<Required<ParserOptions>, OptionalOptions> &
  Pick<ParserOptions, OptionalOptions>
type AttributeValue =
  | {
      content: string
      isQuoted: boolean
      loc: SourceLocation
    }
  | undefined

// The default decoder only provides escapes for characters reserved as part of
// the template syntax, and is only used if the custom renderer did not provide
// a platform-specific decoder.
const decodeRE = /&(gt|lt|amp|apos|quot);/g
const decodeMap: Record<string, string> = {
  gt: '>',
  lt: '<',
  amp: '&',
  apos: "'",
  quot: '"'
}

export const defaultParserOptions: MergedParserOptions = {
  delimiters: [`{{`, `}}`], // 默认插值分割
  getNamespace: () => Namespaces.HTML,
  getTextMode: () => TextModes.DATA,
  isVoidTag: NO,
  isPreTag: NO,
  isCustomElement: NO,
  decodeEntities: (rawText: string): string =>
    rawText.replace(decodeRE, (_, p1) => decodeMap[p1]),
  onError: defaultOnError,
  onWarn: defaultOnWarn,
  comments: __DEV__
}

export const enum TextModes {
  //                | Elements | Entities  | End sign              | Inside of
  DATA, // | ✔        | ✔        | End tags of ancestors |
  RCDATA, // | ✘        | ✔        | End tag of the parent | <textarea>
  RAWTEXT, // | ✘        | ✘        | End tag of the parent | <style>,<script>
  CDATA,
  ATTRIBUTE_VALUE
}

export interface ParserContext {
  options: MergedParserOptions
  readonly originalSource: string
  source: string
  offset: number
  line: number
  column: number
  inPre: boolean // HTML <pre> tag, preserve whitespaces
  inVPre: boolean // v-pre, do not process directives and interpolations
  onWarn: NonNullable<ErrorHandlingOptions['onWarn']>
}

/**
 * 解析模板template，得到ast语法树
 * @param content - 模板template内容(innerHTML)
 * @param options - 解析选项
 */
export function baseParse(
  content: string,
  options: ParserOptions = {}
): RootNode {
  // 创建解析上下文信息，记录解析进度等
  const context = createParserContext(content, options)

  // 获取解析位置
  const start = getCursor(context)

  // 创建语法树根节点
  return createRoot(
    parseChildren(context, TextModes.DATA, []), // 返回解析后的子元素列表
    getSelection(context, start) // 模版位置信息
  )
}

// 创建解析上下文，为了记录解析进度
function createParserContext(
  content: string,
  rawOptions: ParserOptions
): ParserContext {
  // 初始化 解析options
  const options = extend({}, defaultParserOptions)

  let key: keyof ParserOptions
  for (key in rawOptions) {
    // 为了不影响之前的options
    // 将rawOptions存在值的key 添加到 options：等价于 =》 if (rawOptions[key]) options[key] = rawOptions[key]
    // @ts-ignore
    options[key] =
      rawOptions[key] === undefined
        ? defaultParserOptions[key]
        : rawOptions[key]
  }

  return {
    options,
    column: 1, // 当前列（索引以1开始），这三个属性 定位光标解析起始位置
    line: 1, // 当前行
    offset: 0, // 当前操作的模板字符串source的起始位置
    originalSource: content, // 模板代码 innerHTML，开头包括换行和代码缩进（缩进以空格表示）
    source: content, // 当前正在操作的模板内容，即 originalSource.slice(offset)
    inPre: false, // 当前解析上下文在 pre 标签内，如解析pre标签内的子元素
    inVPre: false, // v-pre 指令内
    onWarn: options.onWarn
  }
}

/**
 * 解析元素、子元素
 * @param context
 * @param mode  - 文本类型
 * @param ancestors - 祖先元素列表，即已解析的父元素
 */
function parseChildren(
  context: ParserContext,
  mode: TextModes,
  ancestors: ElementNode[] // 祖先元素列表
): TemplateChildNode[] {
  const parent = last(ancestors) // 获取最近的祖先元素 即父元素
  const ns = parent ? parent.ns : Namespaces.HTML
  const nodes: TemplateChildNode[] = []

  // 如果是结束边界，如 是ancestors里的父元素对应的结束标签，则跳过
  while (!isEnd(context, mode, ancestors)) {
    __TEST__ && assert(context.source.length > 0)
    const s = context.source
    let node: TemplateChildNode | TemplateChildNode[] | undefined = undefined

    // 解析识别优先级为：解析插值{{}} > 解析注释与解析并注释特殊标签内容(如：CDATA标签) > 解析结束标签 > 解析开始标签 > 解析文本内容
    // 不解析 RAWDATA 模式：style、script等标签
    if (mode === TextModes.DATA || mode === TextModes.RCDATA) {
      // '{{' 解析插值、delimiters = ['{{', '}}']
      if (!context.inVPre && startsWith(s, context.options.delimiters[0])) {
        // 解析插值
        node = parseInterpolation(context, mode)
      } else if (mode === TextModes.DATA && s[0] === '<') {
        // 解析注释、结束标签、开始标签、 注释特殊注释标签(如'<!DOCTYPE>' =》 '<!--DOCTYPE-->')
        // https://html.spec.whatwg.org/multipage/parsing.html#tag-open-state

        // 注意：不可以在模板中直接使用 '<'，如： template: '<span> 1 < 2</span>'，会被当作是一个结束标签
        // 如果在dom文档树中，如： <span>1 < 2<span> 其中的小于号通过调用innerHTML会被转译为 '&lt;'，所以在模板中实际内容为 template: '<span>1 &lt; 2</span>'
        if (s.length === 1) {
          emitError(context, ErrorCodes.EOF_BEFORE_TAG_NAME, 1)
        } else if (s[1] === '!') {
          // '<!'
          // https://html.spec.whatwg.org/multipage/parsing.html#markup-declaration-open-state
          if (startsWith(s, '<!--')) {
            // <!-- 解析注释，并返回注释内容节点，同时校验注释格式 -->
            node = parseComment(context)
          } else if (startsWith(s, '<!DOCTYPE')) {
            // Ignore DOCTYPE by a limitation.
            // 注释标签内容'<!DOCTYPE html>' 转换为 '<!--DOCTYPE html-->' 并返回
            node = parseBogusComment(context)
          } else if (startsWith(s, '<![CDATA[')) {
            // XHTML(及 XML)中，CDATA 块表示 文档中可以包含任意文本的区块，其内容不作为标签来解析，避免发生语法错误，如：小于号 '<'
            if (ns !== Namespaces.HTML) {
              // 解析 <![CDATA[ html模板内容 ]]>
              node = parseCDATA(context, ancestors)
            } else {
              // CDATA 是为在xhtml文档中能正常解析html语法格式的代码，没必要在html文档中出现
              emitError(context, ErrorCodes.CDATA_IN_HTML_CONTENT)
              // 注释CDATA内容，并返回注释节点
              node = parseBogusComment(context)
            }
          } else {
            // 错误的注释标志，如：'<!doc>'
            emitError(context, ErrorCodes.INCORRECTLY_OPENED_COMMENT)
            // 注释 错误的注释标志内容，如 '<!--doc-->'
            node = parseBogusComment(context)
          }
        } else if (s[1] === '/') {
          // 优先 解析 结束标签'</'， 因为如果是结束标签时，会先判断是否为ancestors中已解析元素对应的结束标签，有则跳过while循环解析。
          // https://html.spec.whatwg.org/multipage/parsing.html#end-tag-open-state
          if (s.length === 2) {
            // s = '</'，不完整的结束标签
            emitError(context, ErrorCodes.EOF_BEFORE_TAG_NAME, 2)
          } else if (s[2] === '>') {
            // s = '</>'，空结束标签
            emitError(context, ErrorCodes.MISSING_END_TAG_NAME, 2)
            advanceBy(context, 3)
            continue
          } else if (/[a-z]/i.test(s[2])) {
            // template = 'abc</p', s = '</p' 只有结束标志
            emitError(context, ErrorCodes.X_INVALID_END_TAG)
            parseTag(context, TagType.End, parent)
            continue
          } else {
            // s = '</123>' 无效的结束标签
            emitError(
              context,
              ErrorCodes.INVALID_FIRST_CHARACTER_OF_TAG_NAME,
              2
            )
            // 注释无效标签：s = '</123>' => <!--123-->
            node = parseBogusComment(context)
          }
        } else if (/[a-z]/i.test(s[1])) {
          // s = '<p' 开始标签，解析标签名、标签属性、指令等
          node = parseElement(context, ancestors)

          // 2.x <template> with no directive compat
          if (
            __COMPAT__ &&
            isCompatEnabled(
              CompilerDeprecationTypes.COMPILER_NATIVE_TEMPLATE,
              context
            ) &&
            node &&
            node.tag === 'template' &&
            !node.props.some(
              p =>
                p.type === NodeTypes.DIRECTIVE &&
                isSpecialTemplateDirective(p.name)
            )
          ) {
            __DEV__ &&
              warnDeprecation(
                CompilerDeprecationTypes.COMPILER_NATIVE_TEMPLATE,
                context,
                node.loc
              )
            node = node.children
          }
        } else if (s[1] === '?') {
          // '<?' xml 格式
          emitError(
            context,
            ErrorCodes.UNEXPECTED_QUESTION_MARK_INSTEAD_OF_TAG_NAME,
            1
          )
          node = parseBogusComment(context)
        } else {
          // 如 template: 'a < b'，一个小于号
          // 此时： context.source = '< b'
          // 无效的标签符号，若要表示小于号，在template模版中 应该使用对应的html实体代表： &lt;
          emitError(context, ErrorCodes.INVALID_FIRST_CHARACTER_OF_TAG_NAME, 1)
        }
      }
    }

    // 解析文本包括换行、空格，且以 ['<', '{{', ']]>'] 为结束边界
    if (!node) {
      // 获取文本节点

      // 注意，如 template: 'a < b'，一个小于号，且小于号前边文本内容已解析完。
      // 此轮 while 解析: context.source = '< b'
      // 则 node = '< b'

      node = parseText(context, mode)
    }

    if (isArray(node)) {
      for (let i = 0; i < node.length; i++) {
        pushNode(nodes, node[i])
      }
    } else {
      pushNode(nodes, node)
    }
  }

  /**
   * 处理空白字符
   * 1、移除空内容节点
   * 2、将连续空格替换成一个空格
   */

  // Whitespace handling strategy like v2
  let removedWhitespace = false

  // 排除 TextModes.RAWTEXT，即标签为：style,iframe,script,noscript
  if (mode !== TextModes.RAWTEXT && mode !== TextModes.RCDATA) {
    const shouldCondense = context.options.whitespace !== 'preserve' // 收缩空格
    for (let i = 0; i < nodes.length; i++) {
      const node = nodes[i]
<<<<<<< HEAD
      if (!context.inPre && node.type === NodeTypes.TEXT) {
        // 文本节点，且当前上下文并不在pre标签里，即不去掉pre元素的文本内容的空白
        if (!/[^\t\r\n\f ]/.test(node.content)) {
          // 内容只有：换行、空白
          const prev = nodes[i - 1] // 前后相邻元素
          const next = nodes[i + 1]
          // Remove if:
          // - the whitespace is the first or last node, or:
          // - (condense mode) the whitespace is adjacent to a comment, or:
          // - (condense mode) the whitespace is between two elements AND contains newline
          if (
            !prev || // 前边没有相邻元素（首个元素）
            !next || // 后边没有相邻元素（最后元素）
            (shouldCondense &&
              (prev.type === NodeTypes.COMMENT || // 前边为注释元素
                next.type === NodeTypes.COMMENT || // 后边为注释元素
                (prev.type === NodeTypes.ELEMENT && // 前后都有相邻元素，且内容为换行
                  next.type === NodeTypes.ELEMENT &&
                  /[\r\n]/.test(node.content))))
          ) {
            removedWhitespace = true // 移除空白
            nodes[i] = null as any // 删除此节点
          } else {
            // Otherwise, the whitespace is condensed into a single space
            // 如过一行内的两个元素之间的连续空白，如： template: '{{ foo }}   {{ bar }}'，两个插值节点间的空白
            node.content = ' '
          }
        } else if (shouldCondense) {
          // 将文本内容中的连续空格替换成一个空格
          // in condense mode, consecutive whitespaces in text are condensed
          // down to a single space.
          node.content = node.content.replace(/[\t\r\n\f ]+/g, ' ')
=======
      if (node.type === NodeTypes.TEXT) {
        if (!context.inPre) {
          if (!/[^\t\r\n\f ]/.test(node.content)) {
            const prev = nodes[i - 1]
            const next = nodes[i + 1]
            // Remove if:
            // - the whitespace is the first or last node, or:
            // - (condense mode) the whitespace is between twos comments, or:
            // - (condense mode) the whitespace is between comment and element, or:
            // - (condense mode) the whitespace is between two elements AND contains newline
            if (
              !prev ||
              !next ||
              (shouldCondense &&
                ((prev.type === NodeTypes.COMMENT &&
                  next.type === NodeTypes.COMMENT) ||
                  (prev.type === NodeTypes.COMMENT && 
                  next.type === NodeTypes.ELEMENT) ||
                  (prev.type === NodeTypes.ELEMENT &&
                  next.type === NodeTypes.COMMENT) ||
                  (prev.type === NodeTypes.ELEMENT &&
                    next.type === NodeTypes.ELEMENT &&
                    /[\r\n]/.test(node.content))))
            ) {
              removedWhitespace = true
              nodes[i] = null as any
            } else {
              // Otherwise, the whitespace is condensed into a single space
              node.content = ' '
            }
          } else if (shouldCondense) {
            // in condense mode, consecutive whitespaces in text are condensed
            // down to a single space.
            node.content = node.content.replace(/[\t\r\n\f ]+/g, ' ')
          }
        } else {
          // #6410 normalize windows newlines in <pre>:
          // in SSR, browsers normalize server-rendered \r\n into a single \n
          // in the DOM
          node.content = node.content.replace(/\r\n/g, '\n')
>>>>>>> f3e4f038
        }
      }
      // 默认去掉下的注释节点
      // Remove comment nodes if desired by configuration.
      else if (node.type === NodeTypes.COMMENT && !context.options.comments) {
        removedWhitespace = true
        nodes[i] = null as any // 删除节点
      }
    }
    if (context.inPre && parent && context.options.isPreTag(parent.tag)) {
      // remove leading newline per html spec
      // https://html.spec.whatwg.org/multipage/grouping-content.html#the-pre-element
      const first = nodes[0]
      if (first && first.type === NodeTypes.TEXT) {
        // 去掉pre纯文本内容的首个换行，注意此时 pre元素里只有文本内容
        // 如：template: `<pre>
        //     abc</pre>`
        // 结果为: '<pre>   abc</pre>'
        first.content = first.content.replace(/^\r?\n/, '')
      }
    }
  }

  return removedWhitespace ? nodes.filter(Boolean) : nodes // 如果设置了移除空白选项（包括注释），则移除对应的节点
}

function pushNode(nodes: TemplateChildNode[], node: TemplateChildNode): void {
  if (node.type === NodeTypes.TEXT) {
    const prev = last(nodes)
    // 处理 两个节点都是文本节点，将其拼接在一起，如 template: 'a < b'，虽然之前解析过程会对小于号 < 报错，但没有终止后续解析，因此需要处理并拼接在一起
    if (
      prev &&
      prev.type === NodeTypes.TEXT &&
      prev.loc.end.offset === node.loc.start.offset
    ) {
      prev.content += node.content
      prev.loc.end = node.loc.end
      prev.loc.source += node.loc.source
      return
    }
  }

  nodes.push(node)
}

/**
 * namespace 不是html时，即可能是 xhtml时，解析 '<![CDATA[ html代码]>' 其中的模板内容
 * @param context
 * @param ancestors
 */
function parseCDATA(
  context: ParserContext,
  ancestors: ElementNode[]
): TemplateChildNode[] {
  __TEST__ &&
    assert(last(ancestors) == null || last(ancestors)!.ns !== Namespaces.HTML)
  __TEST__ && assert(startsWith(context.source, '<![CDATA['))

  advanceBy(context, 9) // 移动光标距离为： '<![CDATA['.length

  // 解析 '<![CDATA[ html代码 ]]>' 之间的内容
  const nodes = parseChildren(context, TextModes.CDATA, ancestors)
  if (context.source.length === 0) {
    emitError(context, ErrorCodes.EOF_IN_CDATA)
  } else {
    __TEST__ && assert(startsWith(context.source, ']]>'))
    advanceBy(context, 3)
  }

  return nodes
}

/**
 * 解析注释： <!--正常注释-->、处理无效注释 'a<!--bc'、不规范注释'<!-->'、处理嵌套注释'<!--<!--a-->123'、
 *    源码调试注释时，推荐直接编辑模版的template属性，如 template: '<!-- abc -->'，
 *    因为如果通过dom标签得到的template，其innerHTML 输出的注释会与源码有区别，如 <!-->的innerHTML 为 '<!---->'
 * @param context
 * @return 返回已解析的注释节点配置
 */
function parseComment(context: ParserContext): CommentNode {
  __TEST__ && assert(startsWith(context.source, '<!--'))

  const start = getCursor(context)
  let content: string

  // Regular comment: 结束边界：'-->' 或 '--!>'(其innerHTML为 '-->')
  const match = /--(\!)?>/.exec(context.source)
  if (!match) {
    // 如果没有匹配到：如 template = 'a<!--bc'
    content = context.source.slice(4) // 截取 '<!--' 之后的内容
    advanceBy(context, context.source.length) // 直接将光标移动到结束位置，结束处理
    emitError(context, ErrorCodes.EOF_IN_COMMENT) // 触发控制台错误，在compiler 函数定义时，定义错误处理
  } else {
    // match.index 为'-->'匹配到的位置，如：'<!--a-->'，其 match.index = 5

    if (match.index <= 3) {
      // 不合理注释如: template =  '<!-->'  或 '<!--->'
      emitError(context, ErrorCodes.ABRUPT_CLOSING_OF_EMPTY_COMMENT)
    }
    if (match[1]) {
      // 捕获0为匹配的内容，捕获组1为 '(\!)' 括号里的内容
      // match[1] = '!' 如 template = '<!-- abc --!>'，不规范的关闭注释
      emitError(context, ErrorCodes.INCORRECTLY_CLOSED_COMMENT)
    }
    // 获取注释内容，不影响原source
    content = context.source.slice(4, match.index)

    // 处理嵌套注释，如：template = '<!--<!--a-->123'，则 match.index = 9
    // Advancing with reporting nested comments.
    const s = context.source.slice(0, match.index) // s = '<!--<!--a'
    let prevIndex = 1, // 开始查找位置
      nestedIndex = 0 // 嵌套位置
    while ((nestedIndex = s.indexOf('<!--', prevIndex)) !== -1) {
      // 移动光标位置，同时更新下次要解析的模版内容：context.source = '<!--a-->123'
      advanceBy(context, nestedIndex - prevIndex + 1)

      // s = '<!--<!--a'，nestedIndex = 4，length = 9
      if (nestedIndex + 4 < s.length) {
        // 存在嵌套注释
        emitError(context, ErrorCodes.NESTED_COMMENT)
      }
      // 更新下一轮起始位置，如：s='<!--<!--a'，prevIndex = 5
      prevIndex = nestedIndex + 1
    }

    // 如: template='<!--<!--a-->123'，此时解析内容context.source为：'<!--a-->123'，
    // match.index = 9, match[0] 为匹配到的结束注释 '-->' 3, prevIndex = 5
    // 则计算出 advanceBy 需移动光标距离：总注释长度（match.index + match[0].length） - 已解析的注释长度（prevIndex） + 1
    advanceBy(context, match.index + match[0].length - prevIndex + 1)
  }

  // 返回注释内容节点
  return {
    type: NodeTypes.COMMENT,
    content,
    loc: getSelection(context, start) // 注释范围起始点与注释源码（包括标签）
  }
}

// 注释 特殊标签如: '<!DOCTYPE html>' 或 '<![CDATA[123...]]>' 或无效结束标签 '</123>' 等
// 注释特殊标签，并返回注释内容，如： '<!--DOCTYPE html-->' 或 '[CDATA[123...]]' 或 '<!--123-->'
function parseBogusComment(context: ParserContext): CommentNode | undefined {
  __TEST__ && assert(/^<(?:[\!\?]|\/[^a-z>])/i.test(context.source))

  // 获取当前光标位置，即当前模板解析起始位置
  const start = getCursor(context)
  const contentStart = context.source[1] === '?' ? 1 : 2 // <?xml、<!DOCTYPE、</123>等
  let content: string

  const closeIndex = context.source.indexOf('>')
  if (closeIndex === -1) {
    // 没有结束边界，直接结束解析，并注释之后所有内容
    content = context.source.slice(contentStart)
    advanceBy(context, context.source.length) // 光标移动到结束位置
  } else {
    content = context.source.slice(contentStart, closeIndex) // 获取注释内容
    advanceBy(context, closeIndex + 1) // 光标移动到结束边界的下个位置
  }

  return {
    type: NodeTypes.COMMENT,
    content, // 注释内容
    loc: getSelection(context, start) // 注释内容在模板中的起始和终止位置，还有对应的模板内容
  }
}

/**
 * 解析元素标签：标签名、标签属性、标签指令等
 */
function parseElement(
  context: ParserContext,
  ancestors: ElementNode[] // 祖先元素列表，每次解析完标签后，会存储进来
): ElementNode | undefined {
  __TEST__ && assert(/^<[a-z]/i.test(context.source))

  // 解析开始标签：标签名、标签属性列表、属性指令等
  const wasInPre = context.inPre // 记录祖先元素中是否有pre元素
  const wasInVPre = context.inVPre
  const parent = last(ancestors) // 获取父元素
  // 解析元素标签：指令等
  const element = parseTag(context, TagType.Start, parent)
  // 是否被 pre 标签包裹，在解析开始标签期间，如果是pre标签，则context.inPre会被设置为true
  const isPreBoundary = context.inPre && !wasInPre
  // 是否使用 v-pre 指令
  const isVPreBoundary = context.inVPre && !wasInVPre

  // 自闭元素 或自闭标签 <br />、<img />、<input /> 等：@vue/shared/src/domTagConfig.ts
  if (element.isSelfClosing || context.options.isVoidTag(element.tag)) {
    // #4030 self-closing <pre> tag
    if (isPreBoundary) {
      context.inPre = false
    }
    if (isVPreBoundary) {
      context.inVPre = false
    }
    return element
  }

  /**
   * 此时解析进度状态:
   * 如：template = '<span class="abc"></span>'，
   * 开始标签解析结果:
   *   element.loc: {
   *     source: "<span class="abc">"
   *     start: {column: 1, line: 1, offset: 0}
   *     end: {column: 19, line: 1, offset: 18}
   *   }
   * 接下来要解析的模版：context.source = '</span>'
   */

  // 解析子元素
  ancestors.push(element) // 存储父元素
  const mode = context.options.getTextMode(element, parent) // 获取元素文本类型，根据标签名
  // 开始解析子元素，返回子元素节点信息，如果是结束标签，则返回为空[]
  const children = parseChildren(context, mode, ancestors)
  ancestors.pop()
  // 解析完子元素

  // 2.x inline-template compat
  if (__COMPAT__) {
    const inlineTemplateProp = element.props.find(
      p => p.type === NodeTypes.ATTRIBUTE && p.name === 'inline-template'
    ) as AttributeNode
    if (
      inlineTemplateProp &&
      checkCompatEnabled(
        CompilerDeprecationTypes.COMPILER_INLINE_TEMPLATE,
        context,
        inlineTemplateProp.loc
      )
    ) {
      const loc = getSelection(context, element.loc.end)
      inlineTemplateProp.value = {
        type: NodeTypes.TEXT,
        content: loc.source,
        loc
      }
    }
  }

  element.children = children

  /**
   *  解析结束标签
   // 如：template = '<span class="abc"></span>'
   // 解析完开始标签了，此时：context.source = '</span>'
   */
  if (startsWithEndTagOpen(context.source, element.tag)) {
    // 判断开始标签是否带有对应的结束标签
    // 解析结束标签，比如不能有属性
    parseTag(context, TagType.End, parent)
  } else {
    // 如果没有对应的结束标签
    // 如：template = '<div><span class="abc"></span>'
    emitError(context, ErrorCodes.X_MISSING_END_TAG, 0, element.loc.start) // 缺少结束标签，并定位到开始标签位置
    if (context.source.length === 0 && element.tag.toLowerCase() === 'script') {
      // script 标签中，不能带有 html 的注释格式
      const first = children[0]
      if (first && startsWith(first.loc.source, '<!--')) {
        emitError(context, ErrorCodes.EOF_IN_SCRIPT_HTML_COMMENT_LIKE_TEXT)
      }
    }
  }

  element.loc = getSelection(context, element.loc.start)

  // 解析pre元素后，重置上下文的pre环境，在解析子元素时，若祖先元素有pre元素，不会重置inpre状态
  if (isPreBoundary) {
    context.inPre = false
  }
  if (isVPreBoundary) {
    context.inVPre = false
  }
  return element
}

const enum TagType {
  Start,
  End
}

const isSpecialTemplateDirective = /*#__PURE__*/ makeMap(
  `if,else,else-if,for,slot`
)

/**
 * 解析标签，如：开始标签'<div>' 或 结束标签 '</div>'
 */
function parseTag(
  context: ParserContext,
  type: TagType.Start, // 开始或结束
  parent: ElementNode | undefined
): ElementNode
function parseTag(
  context: ParserContext,
  type: TagType.End,
  parent: ElementNode | undefined
): void
function parseTag(
  context: ParserContext,
  type: TagType,
  parent: ElementNode | undefined
): ElementNode | undefined {
  __TEST__ && assert(/^<\/?[a-z]/i.test(context.source))
  __TEST__ &&
    assert(
      type === (startsWith(context.source, '</') ? TagType.End : TagType.Start)
    )

  // 解析标签，如：context.source = '<span class="abc" :hello="123">'
  const start = getCursor(context) // 获取当前模板解析所在位置
  // 匹配标签名（开始标签或结束标签），以：空格、/、>、制页符 结束
  const match = /^<\/?([a-z][^\t\r\n\f />]*)/i.exec(context.source)! // 结尾 '!' ts语法 ，即match 排除 null
  // 捕获组1，括号内容：标签名 'span'
  const tag = match[1]
  // 默认 Namespaces.HTML
  const ns = context.options.getNamespace(tag, parent)

  // 解析标签名完成，继续移动光标距离，match[0] 为匹配到到内容，如: '<span'.length = 5
  advanceBy(context, match[0].length)
  // 跳过 开头为：空格、换行等，如：context.source = ' class="abc">'
  advanceSpaces(context)
  // 此时 context.source = 'class="abc">'

  // save current state in case we need to re-parse attributes with v-pre
  // 解析完标签名，保存此刻解析状态，光标位置，与当前解析内容，为了之后解析识别到标签为pre时，在解析完元素属性列表后，重置回此刻光标状态
  const cursor = getCursor(context)
  const currentSource = context.source

  // check <pre> tag
  // 判断 tag === 'pre'
  if (context.options.isPreTag(tag)) {
    context.inPre = true
  }

  // Attributes.
  // 解析标签属性，返回元素的属性节点列表，其中节点分为 普通html标签属性节点和指令属性节点
  let props = parseAttributes(context, type)
  // 至此 context.source = '' 或 '>...' 或 '/>...'

  // check v-pre
  // 检测节点属性列表中是否有 v-pre 指令
  if (
    type === TagType.Start &&
    !context.inVPre &&
    props.some(p => p.type === NodeTypes.DIRECTIVE && p.name === 'pre')
  ) {
    context.inVPre = true
    // reset context
    extend(context, cursor) // 重置光标信息到最开始标签属性开始位置，即标签名之后（也跳过空格）
    context.source = currentSource
    // 重新解析一遍元素属性列表，把所有属性都当作普通html标签属性，且不进行指令属性分析，同时去掉'v-pre' 属性
    props = parseAttributes(context, type).filter(p => p.name !== 'v-pre')
  }

  // 解析至此模版大致为： context.source = '' 或 '>...' 或 '/>...'，已经过 元素标签名、元素属性列表 分析

  // 解析标签的关闭标志，如: template:'<span class="abc"'，开始标签没有关闭
  let isSelfClosing = false
  if (context.source.length === 0) {
    // 标签没有关闭，没有闭合字符，
    emitError(context, ErrorCodes.EOF_IN_TAG)
  } else {
    // 自闭合标签，如：'<br />'
    isSelfClosing = startsWith(context.source, '/>')
    if (type === TagType.End && isSelfClosing) {
      // 结束标签 不该为自闭合
      emitError(context, ErrorCodes.END_TAG_WITH_TRAILING_SOLIDUS)
    }
    // 跳过关闭字符
    advanceBy(context, isSelfClosing ? 2 : 1)
  }
  // 至此标签的模版光标解析结束

  if (type === TagType.End) {
    return
  }

  // 2.x deprecation checks
  if (
    __COMPAT__ &&
    __DEV__ &&
    isCompatEnabled(
      CompilerDeprecationTypes.COMPILER_V_IF_V_FOR_PRECEDENCE,
      context
    )
  ) {
    let hasIf = false
    let hasFor = false
    for (let i = 0; i < props.length; i++) {
      const p = props[i]
      if (p.type === NodeTypes.DIRECTIVE) {
        if (p.name === 'if') {
          hasIf = true
        } else if (p.name === 'for') {
          hasFor = true
        }
      }
      if (hasIf && hasFor) {
        warnDeprecation(
          CompilerDeprecationTypes.COMPILER_V_IF_V_FOR_PRECEDENCE,
          context,
          getSelection(context, start)
        )
        break
      }
    }
  }

  /**
   * 非用户自定义元素时，需要判断元素标签类型： ELEMENT、 COMPONENT、 SLOT、 TEMPLATE
   * 默认都是 ELEMENT
   */
  let tagType = ElementTypes.ELEMENT
  if (!context.inVPre) {
    if (tag === 'slot') {
      tagType = ElementTypes.SLOT
    } else if (tag === 'template') {
      if (
        props.some(
          p =>
            p.type === NodeTypes.DIRECTIVE && isSpecialTemplateDirective(p.name) // 存在指定指令列表if、else、else-if、for、slot，则 元素为template类型
        )
      ) {
        tagType = ElementTypes.TEMPLATE // 元素类型为模版template，且必须带有指定指令列表，注意: 不带指定指令的template标签是html标签 即 ElementTypes.ELEMENT
      }
    } else if (isComponent(tag, props, context)) {
      tagType = ElementTypes.COMPONENT
    }
  }

  // 返回元素模版节点信息
  return {
    type: NodeTypes.ELEMENT,
    ns, // 命名空间
    tag, // 标签名
    tagType, // 标签类型：ELEMENT、 COMPONENT、 SLOT、 TEMPLATE
    props, // 元素属性列表
    isSelfClosing, // 标签是否自闭和
    children: [],
    loc: getSelection(context, start), // 元素标签位置信息，如：template='<span class="abc"></span>'，完成解析开始标签后，其中的 loc.source = '<span class="abc">'
    codegenNode: undefined // to be created during transform phase  在 transform 阶段进行赋值
  }
}

// 判断 tagType 为是 COMPONENT 元素
// 一：
//    不存在v-is指令属性，并且是非原生标签，如：<hello-world />
// 二：
//    存在v-is指令属性
//    标签为内置元素：Teleport、Suspense、KeepAlive、BaseTransition、Transition、TransitionGroup
//    大写开头的标签
//    标签名为 component
function isComponent(
  tag: string,
  props: (AttributeNode | DirectiveNode)[],
  context: ParserContext
) {
  const options = context.options
  if (options.isCustomElement(tag)) {
    return false
  }
  if (
    tag === 'component' ||
    /^[A-Z]/.test(tag) ||
    isCoreComponent(tag) || // 内置组件：Teleport、Suspense、KeepAlive、BaseTransition  (可以大小写横线)
    (options.isBuiltInComponent && options.isBuiltInComponent(tag)) || // 内置组件 Transition、TransitionGroup
    (options.isNativeTag && !options.isNativeTag(tag)) // 如：<hello-world /> // 非原生标签，则判定为组件，注意 template标签属于html
  ) {
    return true
  }

  // 非用户自定义元素： NO = () => false
  // 判断是 v-is 指令，动态组件
  // at this point the tag should be a native tag, but check for potential "is"
  // casting
  for (let i = 0; i < props.length; i++) {
    const p = props[i]
    if (p.type === NodeTypes.ATTRIBUTE) {
      if (p.name === 'is' && p.value) {
        if (p.value.content.startsWith('vue:')) {
          return true
        } else if (
          __COMPAT__ &&
          checkCompatEnabled(
            CompilerDeprecationTypes.COMPILER_IS_ON_ELEMENT,
            context,
            p.loc
          )
        ) {
          return true
        }
      }
    } else {
      // directive
      // v-is (TODO Deprecate)
      if (p.name === 'is') {
        return true
      } else if (
        // :is on plain element - only treat as component in compat mode
        p.name === 'bind' &&
        isStaticArgOf(p.arg, 'is') &&
        __COMPAT__ &&
        checkCompatEnabled(
          CompilerDeprecationTypes.COMPILER_IS_ON_ELEMENT,
          context,
          p.loc
        )
      ) {
        return true
      }
    }
  }
}

/**
 * 解析标签上的属性列表: 属性名tagName=属性值tagValue，还有属性指令，以 v-、:、@、# 开头
 * 返回元素的属性节点列表，其中节点分为 普通html标签属性节点和指令属性节点
 */
function parseAttributes(
  context: ParserContext,
  type: TagType // 开始标签或结束标签
): (AttributeNode | DirectiveNode)[] {
  const props = []
  const attributeNames = new Set<string>()

  // 以 context.source = '' 或 '>...' 或 '/>...' 为结束解析标签属性
  while (
    context.source.length > 0 &&
    !startsWith(context.source, '>') &&
    !startsWith(context.source, '/>')
  ) {
    if (startsWith(context.source, '/')) {
      // 标签属性上不能有：'/'，如：template = '<span / class="abc"></span>'，此时 context.source = '/ class="abc"></span>'
      emitError(context, ErrorCodes.UNEXPECTED_SOLIDUS_IN_TAG)
      advanceBy(context, 1)
      advanceSpaces(context)
      continue // 当前为无效属性，无需记录，直接继续解析后边属性
    }

    if (type === TagType.End) {
      // 结束标签上不能有属性，如: template = '</span class="abc">'
      emitError(context, ErrorCodes.END_TAG_WITH_ATTRIBUTES)
    }

    // 解析标签每个属性，返回html普通元素属性节点 或 指令属性节点
    const attr = parseAttribute(context, attributeNames)

    // Trim whitespace between class
    // https://github.com/vuejs/core/issues/4251
    if (
      attr.type === NodeTypes.ATTRIBUTE &&
      attr.value &&
      attr.name === 'class'
    ) {
      attr.value.content = attr.value.content.replace(/\s+/g, ' ').trim()
    }

    if (type === TagType.Start) {
      props.push(attr)
    }

    // 如：template: '<span name="hello"class="world"></span>'，解析完name属性时，光标定位到name属性值后边，如果发现当前位置不是空格或结束边界则报错
    if (/^[^\t\r\n\f />]/.test(context.source)) {
      emitError(context, ErrorCodes.MISSING_WHITESPACE_BETWEEN_ATTRIBUTES)
    }
    // 跳过空格，继续下一个属性解析，如果此时 context.source = '' 或 '>...' 或 '/>...' 则结束解析元素属性
    advanceSpaces(context)
  }

  return props // 返回元素属性节点列表
}

/**
 * 解析标签上的属性: 属性名tagName=属性值tagValue，还有属性指令:/^(v-|:|@|#)/.test(tagName)
 * 返回 指令属性节点 或 普通html元素属性节点
 */
function parseAttribute(
  context: ParserContext,
  nameSet: Set<string> // 元素标签属性列表集合
): AttributeNode | DirectiveNode {
  __TEST__ && assert(/^[^\t\r\n\f />]/.test(context.source))

  // 解析属性名，如：context.source = 'class="abc" :hello="123"></span>'
  const start = getCursor(context) // 记录当前光标解析位置
  // 匹配属性名，不能以：'空格、/、>' 开头， 且之后以：'空格、换行、/、>、=' 为结束边界
  const match = /^[^\t\r\n\f />][^\t\r\n\f />=]*/.exec(context.source)!
  // match[0] 为 匹配到的内容: 'class'、':hello'
  const name = match[0]

  // 校验属性名

  // 属性名 不能重复
  if (nameSet.has(name)) {
    emitError(context, ErrorCodes.DUPLICATE_ATTRIBUTE)
  }
  nameSet.add(name)
  if (name[0] === '=') {
    // 属性名 不能以 '=' 开头，如：'<span =class="abc"></span>'，则 name = '=class'
    emitError(context, ErrorCodes.UNEXPECTED_EQUALS_SIGN_BEFORE_ATTRIBUTE_NAME)
  }
  // 在一个块级域中处理
  {
    // 属性名不能含有以下字符
    const pattern = /["'<]/g
    let m: RegExpExecArray | null
    while ((m = pattern.exec(name))) {
      // 如：<span cl"as's<="abc">，则 name = `cla"as's<`
      // 如：没有关闭标签 template= '<span class="abc" </span>'，则第二次解析属性时 name = '<'
      // 如：动态指令 @['click'].prevent="handleClick"
      emitError(
        context,
        ErrorCodes.UNEXPECTED_CHARACTER_IN_ATTRIBUTE_NAME,
        m.index // 匹配到的错误位置，如：name = `cla"as's<`，m.index = 3
      )
    }
  }

  // 完成解析：属性名，前进解析光标、模版中移除解析名
  advanceBy(context, name.length)

  // 注意：在html 文档中，<div id="app"><span v-model></span></div>，通过innerHTML，获取模版信息时，属性默认值为""，即得到的template = document.querySelector('#app').innerHTML = '<span v-model=""></span>'
  // 与在组件上直接定义属性 template: '<span v-model></span>' 不同

  // 开始解析：属性值
  // 属性值在 '=' 之后，如：template: '<span class = "abc">'，此时 context.source: ' = "abc">'，注意可以 空格、换行 间隔
  let value: AttributeValue = undefined

  if (/^[\t\r\n\f ]*=/.test(context.source)) {
    advanceSpaces(context) // 跳过空格
    advanceBy(context, 1) // 跳过 '='
    advanceSpaces(context) // 跳过空格
    // 解析属性值，并返回属性值节点
    // 属性值 可以设置引号，template: '<span class = "abc">'
    // 也可以没有，template: '<span class = abc>'，如果开始没有引号，则其结束边界为：空格、>，同时属性值内容不能有：引号、空格、<
    // 结果都是：class="abc"
    value = parseAttributeValue(context) // 返回属性值节点

    // 判断节点是否存在
    // 有 '=' 时，必须设置属性值节点，如: template = '<span class = ></span>'，context.source = '></span>'，注意，class=""
    if (!value) {
      emitError(context, ErrorCodes.MISSING_ATTRIBUTE_VALUE)
    }
  }
  // 记录 所解析属性名与属性值 的位置，范围从属性名开始到属性值结束，此时光标移动到属性值之后
  const loc = getSelection(context, start)

  // 解析完成：属性值

  // 解析标签指令，判断属性名是否代表指令
  // 如：template = '<span v-bind:["指令参数(如click或change)"].prevent="someHandler"></span>'
  // 此时指令属性名: name = 'v-bind:["指令参数(如click或change)"].prevent'
  // 指令属性名组成: 指令名、指令参数、指令修饰符，如 v-bind:click.prevent

  // 指令开头必须是：v-、:、@、#
  // context.inVPre 即指令列表存在v-pre指令，则不需要解析（触发时机：当解析完所有指令之后，会判断指令列表中是否有v-pre指令，有则会重新解析一遍所有属性，且把指令属性当做普通html标签属性处理）
  if (!context.inVPre && /^(v-[A-Za-z0-9-]|:|\.|@|#)/.test(name)) {
    // 指令分类：v-xxx指令、v-xxx:xxx指令、 :[xxx]（参数形式的指令）、:xxx指令
    // 还有：@[xxx]指令、@xxx指令、#[xxx]、#xxx
    // 注意 ':'、 '@'、'#' 后边 不能马上跟 '.'，如：'<span @.click="someHandler"></span>'，此时 match[2] = undefined，match[3] = '@.click'，即只符合 (.+)?
    // 如： template = '<span v-if="true"></span>'，则 name = 'v-if'
    // 如： template = '<span :attr1='true' @[attr2]="false"></span>'，则 name = 'v-if'
    // '?:' 表示不进行捕获这个括号中内容
    const match =
      /(?:^v-([a-z0-9-]+))?(?:(?::|^\.|^@|^#)(\[[^\]]+\]|[^\.]+))?(.+)?$/i.exec(
        name
      )! // 排除 null

    /**
     * 如属性名name为： 'v-bind:["指令参数(如click或change)"].prevent'  或者 '#header' 或 '@click'
     *    match[1] 指令类型 - 为匹配第一个待捕获的括号内容：([a-z0-9-]+) 指令，则 match[1] = 'bind' 或 '' 或 ''
     *    match[2] 指令名/参数 - 为匹配第二个待捕获的括号内容：(\[[^\]]+\]|[^\.]+)，则 match[2] = '["指令参数(如click或change)"]' 或 'header' 或 'click'
     *    match[3] 指令修饰符 - 为匹配第三个待捕获的括号内容：(.+)，则 match[3] = '.prevent'
     * 注意 '?:' 表示不进行捕获这个括号中内容
     */
    /**
     * 解析指令别名对应的真实功能：
     *    如果 存在 v-xxx，则直接设置为 'xxx'，如v-slot，则 dirName = 'slot'
     *    否则：
     *        ':' 开头代表 'bind'
     *        '@' 开头代表 'on'
     *        '#' 开头代表 'slot'，此为默认，如：template: '<span #header="nav"></span>'，则 dirName = 'slot'
     */
    let isPropShorthand = startsWith(name, '.')
    let dirName =
      match[1] ||
      (isPropShorthand || startsWith(name, ':')
        ? 'bind'
        : startsWith(name, '@')
        ? 'on'
        : 'slot')

    // 指令属性名节点/指令名表达式，match[2]，如 @click.prevent 中的 'click'；
    // 注意 动态指令时，不能是 @['click']，指令名不可以有 ' " < 这3个字符，必须是个变量
    let arg: ExpressionNode | undefined

    // match[2] 捕获 (?:(?::|^@|^#)(\[[^\]]+\]|[^\.]+)) 其中括号内容：(\[[^\]]+\]|[^\.]+) ，即跟在 :、@、# 后的内容
    // 如 <span v-bind="{}"></span> 则此时 match2 = undefined
    if (match[2]) {
      const isSlot = dirName === 'slot' // 如：template: '<span #header="nav"></span>' 或 'v-slot'，则 name = '#header'，match[2] = 'header'，dirName = 'slot'
      const startOffset = name.lastIndexOf(match[2]) // 指令内容开始位置

      // 解析指令内容的开始位置与结束位置，解析的内容为  ' :、@、# ' 后的指令内容
      const loc = getSelection(
        // 获取指定模板范围内的位置与内容
        context,
        // 由于已解析完属性名跟属性值，模版光标已经移动到属性值之后，所以需要通过getNewPosition方法去单独获取指令在模版中的位置信息
        getNewPosition(context, start, startOffset), // 如 'v-bind:click' 则返回指令名 'click' 光标模版开始位置节点，功能等同与 advance 中的 advancePositionWithMutation 移动光标功能，但getNewPosition方法不影响 start 光标位置信息，advancePositionWithMutation 则影响光标位置信息
        getNewPosition(
          // 返回指令内容在模版中的结束位置信息
          context,
          start, // 指令内容开始位置
          startOffset + match[2].length + ((isSlot && match[3]) || '').length // 如果是slot的话，还要包括 match[3]，为了支持vue2.x，如v-slot:header.top
        )
      )
      let content = match[2]
      let isStatic = true // 是否静态指令

      // 动态指令 '@[someEvent]'，其中变量someEvent: 'click'
      if (content.startsWith('[')) {
        isStatic = false

        if (!content.endsWith(']')) {
          emitError(
            context,
            ErrorCodes.X_MISSING_DYNAMIC_DIRECTIVE_ARGUMENT_END
          )
          content = content.slice(1)
        } else {
          // 去掉双括号： [ 和 ]
          content = content.slice(1, content.length - 1)
        }
      } else if (isSlot) {
        // #1241 special case for v-slot: vuetify relies extensively on slot
        // names containing dots. v-slot doesn't have any modifiers and Vue 2.x
        // supports such usage so we are keeping it consistent with 2.x.
        // 为了支持vue2.x，slot 指令 要包括 '.' 之后的内容
        content += match[3] || ''
      }

      // 指令参数节点
      // 返回指令名内容信息，如 v-slot:default 中的 'default'，:is 中的 'is'
      arg = {
        type: NodeTypes.SIMPLE_EXPRESSION, // 节点类型为表达式
        content,
        isStatic, // 静态/动态指令，在transform element 中查找组件 is指令判断是否静态时，会用到
        constType: isStatic
          ? ConstantTypes.CAN_STRINGIFY
          : ConstantTypes.NOT_CONSTANT,
        loc // 属性名中指令内容 的开始位置与结束位置还有对应的模版内容，如：'@click'属性的指令内容即： 'click'字符串在解析模版中的位置信息
      }
    }

    // 调整属性值 loc 位置信息，去掉引号
    if (value && value.isQuoted) {
      const valueLoc = value.loc // 属性值 loc光标位置信息，注意 loc包含引号，但 value.content 是不包含引号，只有内容
      valueLoc.start.offset++
      valueLoc.start.column++
      valueLoc.end = advancePositionWithClone(valueLoc.start, value.content) // 调整结束位置，不影响开始位置
      valueLoc.source = valueLoc.source.slice(1, -1) // 调整loc 中的source，去掉引号
    }

    const modifiers = match[3] ? match[3].slice(1).split('.') : []
    if (isPropShorthand) modifiers.push('prop')

    // 2.x compat v-bind:foo.sync -> v-model:foo
    if (__COMPAT__ && dirName === 'bind' && arg) {
      if (
        modifiers.includes('sync') &&
        checkCompatEnabled(
          CompilerDeprecationTypes.COMPILER_V_BIND_SYNC,
          context,
          loc,
          arg.loc.source
        )
      ) {
        dirName = 'model'
        modifiers.splice(modifiers.indexOf('sync'), 1)
      }

      if (__DEV__ && modifiers.includes('prop')) {
        checkCompatEnabled(
          CompilerDeprecationTypes.COMPILER_V_BIND_PROP,
          context,
          loc
        )
      }
    }

    // 返回指令属性节点
    return {
      type: NodeTypes.DIRECTIVE, // 节点类型为指令类型
      name: dirName, // 指令名，如 if、show、或 bind、on、slot等指令名
      exp: value && {
        // 指令值节点
        type: NodeTypes.SIMPLE_EXPRESSION,
        content: value.content, // 指令属性值
        isStatic: false,
        // Treat as non-constant by default. This can be potentially set to
        // other values by `transformExpression` to make it eligible for hoisting.
        constType: ConstantTypes.NOT_CONSTANT, // 默认为NOT_CONSTANT，在transformExpression中可能调整成相应的值，为了之后的hoisting设置。
        loc: value.loc
      },
      arg, //  指令参数节点，注意必须是个变量 @['click'] 不符合语法，指令名不能包含 ' " <
      modifiers, // 指令修饰符节点 '@click.prevent.once'中的 'prevent'、'once'
      loc // 指令属性位置，包括属性名与属性值
    }
  }

  // 返回普通html元素 attr属性 信息
  // missing directive name or illegal directive name
  if (!context.inVPre && startsWith(name, 'v-')) {
    emitError(context, ErrorCodes.X_MISSING_DIRECTIVE_NAME)
  }

  return {
    type: NodeTypes.ATTRIBUTE,
    name,
    value: value && {
      type: NodeTypes.TEXT,
      content: value.content,
      loc: value.loc
    },
    loc // 属性位置
  }
}

/**
 * 解析属性值（属性值在 '=' 之后），并返回属性值内容节点、移动光标
 * 返回值： content 不包括引号、loc 包括引号
 */
function parseAttributeValue(context: ParserContext): AttributeValue {
  const start = getCursor(context)
  let content: string

  // 如，template：'<span class = "abc"></span>'
  // 此时，context.source：'"abc"></span>'
  const quote = context.source[0]
  const isQuoted = quote === `"` || quote === `'`
  if (isQuoted) {
    // 属性值以 单/双引号 开头
    advanceBy(context, 1) // 跳过 开始引号

    const endIndex = context.source.indexOf(quote)
    if (endIndex === -1) {
      // 缺少结束引号， 如：template = '<span class = "abc></span>'，则属性值内容为: content = 'abc></span>'
      content = parseTextData(
        // 获取解析文本，并移动光标
        context,
        context.source.length, // 后边所有待解析的内容都是属性值
        TextModes.ATTRIBUTE_VALUE
      )
    } else {
      // 解析引号之间的内容，返回属性值内容，并移动光标
      content = parseTextData(context, endIndex, TextModes.ATTRIBUTE_VALUE)
      advanceBy(context, 1) // 跳过 结束引号
    }
  } else {
    // 属性值没有引号包裹，则以：'空格、换行、>' 为结束边界
    // 如：template = '<span class = abc></span>'，此时：context.source = 'abc></span>'，则class的属性值为：'abc'

    const match = /^[^\t\r\n\f >]+/.exec(context.source)
    if (!match) {
      // 没有设置属性值，如: template = '<span class = ></span>'，context.source = '></span>'
      return undefined
    }

    // 属性值若不以引号开头，则不能有以下字符
    const unexpectedChars = /["'<=`]/g
    let m: RegExpExecArray | null
    while ((m = unexpectedChars.exec(match[0]))) {
      // match[0]： 匹配到的内容 'abc'
      emitError(
        context,
        ErrorCodes.UNEXPECTED_CHARACTER_IN_UNQUOTED_ATTRIBUTE_VALUE,
        m.index
      )
    }
    // 获取属性值内容
    content = parseTextData(context, match[0].length, TextModes.ATTRIBUTE_VALUE)
  }

  // 返回属性值内容节点信息，其中 loc 包括引号位置信息
  return { content, isQuoted, loc: getSelection(context, start) }
}

/**
 * 解析插值 {{ }}
 * @param context
 * @param mode
 */
function parseInterpolation(
  context: ParserContext,
  mode: TextModes
): InterpolationNode | undefined {
  const [open, close] = context.options.delimiters // ['{{', '}}']
  __TEST__ && assert(startsWith(context.source, open))

  // 查找结束边界位置
  const closeIndex = context.source.indexOf(close, open.length)
  if (closeIndex === -1) {
    // 无效解析
    emitError(context, ErrorCodes.X_MISSING_INTERPOLATION_END)
    return undefined
  }

  const start = getCursor(context)
  advanceBy(context, open.length) // 前进光标，跳过 '{{'
  const innerStart = getCursor(context) // 获取插值内容开始位置
  const innerEnd = getCursor(context)
  const rawContentLength = closeIndex - open.length // 内容长度
  const rawContent = context.source.slice(0, rawContentLength) //插值初始内容

  const preTrimContent = parseTextData(context, rawContentLength, mode)
  // 去掉插值内容两端空白，得到具体插值内容
  const content = preTrimContent.trim()
  // 插值内容开始位置
  const startOffset = preTrimContent.indexOf(content)
  if (startOffset > 0) {
    // template: '{{ abc }}'，preTrimContent = ' abc '，content = 'abc'，startOffset = 1
    advancePositionWithMutation(innerStart, rawContent, startOffset) // 如果插值开始位置存在空格，则改变 innerStart 光标信息，调整到具体插值内容开始位置
  }
  // 内容结束位置
  const endOffset =
    rawContentLength - (preTrimContent.length - content.length - startOffset)

  // 调整结束位置对应的光标信息
  advancePositionWithMutation(innerEnd, rawContent, endOffset)

  advanceBy(context, close.length) // 前进光标，跳过 '}}'

  return {
    type: NodeTypes.INTERPOLATION, // 插值类型
    content: {
      // 插值内容节点
      type: NodeTypes.SIMPLE_EXPRESSION, // 一个简单的表达式类型节点（此表达式基础 由 ./ast.ts/createSimpleExpression创建，在后续会常见）
      isStatic: false, // codegen
      // Set `isConstant` to false by default and will decide in transformExpression
      constType: ConstantTypes.NOT_CONSTANT, // transformText 会用到
      content,
      loc: getSelection(context, innerStart, innerEnd) // 记录具体插值内容在模版中的位置信息
    },
    loc: getSelection(context, start) // 记录插值节点的位置信息
  }
}

/**
 * 解析文本节点并返回： 解析并获取当前所处理的文本内容和位置
 */
function parseText(context: ParserContext, mode: TextModes): TextNode {
  __TEST__ && assert(context.source.length > 0)

  // 结束边界：<、{{、]] , xhtml
  const endTokens =
    mode === TextModes.CDATA ? [']]>'] : ['<', context.options.delimiters[0]]

  // 查找文本结束的位置，以 ['<', '{{'] 为结束边界，且优先以后边为准，如 '{{' 优先级高
  let endIndex = context.source.length
  for (let i = 0; i < endTokens.length; i++) {
    const index = context.source.indexOf(endTokens[i], 1)
    if (index !== -1 && endIndex > index) {
      // 调整结束边界，先识别 '<'， 然后进一步缩小结束范围 '{{'
      endIndex = index
    }
  }

  __TEST__ && assert(endIndex > 0)

  // 解析内容的开始位置
  const start = getCursor(context)
  // 获取解析文本内容
  const content = parseTextData(context, endIndex, mode)

  return {
    type: NodeTypes.TEXT,
    content,
    loc: getSelection(context, start) // 获取解析到的模板相关位置信息和内容
  }
}

/**
 * 解析文本内容并返回、移动光标
 * Get text data with a given length from the current location.
 * This translates HTML entities in the text data.
 */
function parseTextData(
  context: ParserContext,
  length: number,
  mode: TextModes
): string {
  // 解析到的文本内容
  const rawText = context.source.slice(0, length)
  // 解析文本内容后，更新接下来要解析的内容和光标位置调整
  advanceBy(context, length)

  if (
    mode === TextModes.RAWTEXT ||
    mode === TextModes.CDATA ||
    !rawText.includes('&')
  ) {
    return rawText
  } else {
    // 解析普通文本 且带有 &符号，可能是html 实体，如 在html dom文档body中使用小于号 <，在通过 innerHTML获取模版内容时，会被转译为 &lt; 。因此解析时为了获取实际的内容，需要decodeEntities解析实体内容
    // 通过创建一个dom实例，将rawText作为innerHTML，然后获取其中的textContent，即可实现解析
    return context.options.decodeEntities(
      rawText,
      mode === TextModes.ATTRIBUTE_VALUE // 3.0.2版本暂未发现有使用该参数
    )
  }
}

// 获取当前光标解析位置
function getCursor(context: ParserContext): Position {
  const { column, line, offset } = context
  return { column, line, offset }
}

// 获取指定解析范围的模板内容
function getSelection(
  context: ParserContext,
  start: Position,
  end?: Position
): SourceLocation {
  end = end || getCursor(context) // 光标位置
  return {
    start,
    end, // 不包括结束位置的字符，end 为下一次解析内容的起始位置
    source: context.originalSource.slice(start.offset, end.offset) // 节点内容即该节点对应的模板内容，slice()返回从开始索引到结束索引对应的所有元素，其 中不包含结束索引对应的元素
  }
}

// 获取数组最后一个元素
function last<T>(xs: T[]): T | undefined {
  return xs[xs.length - 1]
}

function startsWith(source: string, searchString: string): boolean {
  return source.startsWith(searchString)
}

/**
 * advance：前进，光标向前移动、模版内容向前解析
 * 重新定位之后要处理内容的光标位置信息和源码内容
 * @param numberOfCharacters  ，前进数量，即当前已解析的模版内容长度
 */
function advanceBy(context: ParserContext, numberOfCharacters: number): void {
  const { source } = context
  __TEST__ && assert(numberOfCharacters <= source.length)
  // 重新定位之后要处理内容的光标位置信息，修改context光标定位信息
  advancePositionWithMutation(context, source, numberOfCharacters)
  context.source = source.slice(numberOfCharacters)
}

function advanceSpaces(context: ParserContext): void {
  const match = /^[\t\r\n\f ]+/.exec(context.source)
  if (match) {
    advanceBy(context, match[0].length)
  }
}

/**
 * 针对标签属性名为指令的属性节点，获取指令对应的开始/结束 光标位置信息，不影响属性名节点开始位置start: Position
 */
function getNewPosition(
  context: ParserContext,
  start: Position, // 属性名指令光标开始位置
  numberOfCharacters: number
): Position {
  return advancePositionWithClone(
    // 不修改 start 位置信息 （注意，在advancePositionWithMutation则影响模版节点位置信息）
    start,
    context.originalSource.slice(start.offset, numberOfCharacters), // 返回指令前缀，如 'v-bind:click'，则前缀为 'v-bind:'，再如：'#header'，则前缀为 '#'
    numberOfCharacters
  )
}

// 提示错误，光标位置，解析范围
function emitError(
  context: ParserContext,
  code: ErrorCodes,
  offset?: number,
  loc: Position = getCursor(context) // 返回光标位置：结束位置（即模版长度）
): void {
  if (offset) {
    loc.offset += offset
    loc.column += offset
  }
  context.options.onError(
    createCompilerError(code, {
      start: loc,
      end: loc,
      source: ''
    })
  )
}

// 判断当前解析内容是否是结束边界
function isEnd(
  context: ParserContext,
  mode: TextModes,
  ancestors: ElementNode[]
): boolean {
  /**
   * 如 template: '<span class="abc"></span>'
   * 当解析完开始标签后，此时 context.source = '</span>'
   */

  const s = context.source

  switch (mode) {
    case TextModes.DATA: // 元素默认为DATA
      if (startsWith(s, '</')) {
        // TODO: probably bad performance
        for (let i = ancestors.length - 1; i >= 0; --i) {
          // 判断是否是某一个开始标签对应的结束标签
          // s='</span>', ancestors[0].tag = 'span'
          if (startsWithEndTagOpen(s, ancestors[i].tag)) {
            return true
          }
        }
      }
      break

    // 以下内容也不需要进行解析
    case TextModes.RCDATA: // 富文本框textarea 或 文档标题title标签
    case TextModes.RAWTEXT: {
      // 纯文本标签：style,iframe,script,noscript
      // 如 RCDATA: template='<textarea class="abc"></textarea>'
      const parent = last(ancestors)
      if (parent && startsWithEndTagOpen(s, parent.tag)) {
        return true
      }
      break
    }

    case TextModes.CDATA: // xhtml/xml
      if (startsWith(s, ']]>')) {
        return true
      }
      break
  }

  return !s
}

/**
 * 判断开始标签带有对应的结束标签
 * 即判断当前结束标签是否是其开始标签对应的结束标签
 */
function startsWithEndTagOpen(source: string, tag: string): boolean {
  //  // source='</span>', tag = 'span'
  return (
    startsWith(source, '</') && // 结束标签 标志
    source.slice(2, 2 + tag.length).toLowerCase() === tag.toLowerCase() && // 结束标签名 与开始标签名一致
    /[\t\r\n\f />]/.test(source[2 + tag.length] || '>') // 判断结束标签 最后一个字符，必须关闭
  )
}<|MERGE_RESOLUTION|>--- conflicted
+++ resolved
@@ -326,44 +326,12 @@
     const shouldCondense = context.options.whitespace !== 'preserve' // 收缩空格
     for (let i = 0; i < nodes.length; i++) {
       const node = nodes[i]
-<<<<<<< HEAD
-      if (!context.inPre && node.type === NodeTypes.TEXT) {
-        // 文本节点，且当前上下文并不在pre标签里，即不去掉pre元素的文本内容的空白
-        if (!/[^\t\r\n\f ]/.test(node.content)) {
-          // 内容只有：换行、空白
-          const prev = nodes[i - 1] // 前后相邻元素
-          const next = nodes[i + 1]
-          // Remove if:
-          // - the whitespace is the first or last node, or:
-          // - (condense mode) the whitespace is adjacent to a comment, or:
-          // - (condense mode) the whitespace is between two elements AND contains newline
-          if (
-            !prev || // 前边没有相邻元素（首个元素）
-            !next || // 后边没有相邻元素（最后元素）
-            (shouldCondense &&
-              (prev.type === NodeTypes.COMMENT || // 前边为注释元素
-                next.type === NodeTypes.COMMENT || // 后边为注释元素
-                (prev.type === NodeTypes.ELEMENT && // 前后都有相邻元素，且内容为换行
-                  next.type === NodeTypes.ELEMENT &&
-                  /[\r\n]/.test(node.content))))
-          ) {
-            removedWhitespace = true // 移除空白
-            nodes[i] = null as any // 删除此节点
-          } else {
-            // Otherwise, the whitespace is condensed into a single space
-            // 如过一行内的两个元素之间的连续空白，如： template: '{{ foo }}   {{ bar }}'，两个插值节点间的空白
-            node.content = ' '
-          }
-        } else if (shouldCondense) {
-          // 将文本内容中的连续空格替换成一个空格
-          // in condense mode, consecutive whitespaces in text are condensed
-          // down to a single space.
-          node.content = node.content.replace(/[\t\r\n\f ]+/g, ' ')
-=======
       if (node.type === NodeTypes.TEXT) {
         if (!context.inPre) {
+          // 文本节点，且当前上下文并不在pre标签里，即不去掉pre元素的文本内容的空白
           if (!/[^\t\r\n\f ]/.test(node.content)) {
-            const prev = nodes[i - 1]
+            // 内容只有：换行、空白
+            const prev = nodes[i - 1] // 前后相邻元素
             const next = nodes[i + 1]
             // Remove if:
             // - the whitespace is the first or last node, or:
@@ -371,28 +339,30 @@
             // - (condense mode) the whitespace is between comment and element, or:
             // - (condense mode) the whitespace is between two elements AND contains newline
             if (
-              !prev ||
-              !next ||
+              !prev || // 前边没有相邻元素（首个元素）
+              !next || // 后边没有相邻元素（最后元素）
               (shouldCondense &&
-                ((prev.type === NodeTypes.COMMENT &&
+                ((prev.type === NodeTypes.COMMENT && // 前边为注释元素、// 后边为注释元素
                   next.type === NodeTypes.COMMENT) ||
-                  (prev.type === NodeTypes.COMMENT && 
-                  next.type === NodeTypes.ELEMENT) ||
+                  (prev.type === NodeTypes.COMMENT &&
+                    next.type === NodeTypes.ELEMENT) ||
                   (prev.type === NodeTypes.ELEMENT &&
-                  next.type === NodeTypes.COMMENT) ||
-                  (prev.type === NodeTypes.ELEMENT &&
+                    next.type === NodeTypes.COMMENT) ||
+                  (prev.type === NodeTypes.ELEMENT && // 前后都有相邻元素，且内容为换行
                     next.type === NodeTypes.ELEMENT &&
                     /[\r\n]/.test(node.content))))
             ) {
-              removedWhitespace = true
-              nodes[i] = null as any
+              removedWhitespace = true // 移除空白
+              nodes[i] = null as any // 删除此节点
             } else {
               // Otherwise, the whitespace is condensed into a single space
+              // 如过一行内的两个元素之间的连续空白，如： template: '{{ foo }}   {{ bar }}'，两个插值节点间的空白
               node.content = ' '
             }
           } else if (shouldCondense) {
             // in condense mode, consecutive whitespaces in text are condensed
             // down to a single space.
+            // 将文本内容中的连续空格替换成一个空格
             node.content = node.content.replace(/[\t\r\n\f ]+/g, ' ')
           }
         } else {
@@ -400,7 +370,6 @@
           // in SSR, browsers normalize server-rendered \r\n into a single \n
           // in the DOM
           node.content = node.content.replace(/\r\n/g, '\n')
->>>>>>> f3e4f038
         }
       }
       // 默认去掉下的注释节点
