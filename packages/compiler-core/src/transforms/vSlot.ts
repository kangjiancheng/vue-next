import {
  ElementNode,
  ObjectExpression,
  createObjectExpression,
  NodeTypes,
  createObjectProperty,
  createSimpleExpression,
  createFunctionExpression,
  DirectiveNode,
  ElementTypes,
  ExpressionNode,
  Property,
  TemplateChildNode,
  SourceLocation,
  createConditionalExpression,
  ConditionalExpression,
  SimpleExpressionNode,
  FunctionExpression,
  CallExpression,
  createCallExpression,
  createArrayExpression,
  SlotsExpression
} from '../ast'
import { TransformContext, NodeTransform } from '../transform'
import { createCompilerError, ErrorCodes } from '../errors'
import {
  findDir,
  isTemplateNode,
  assert,
  isVSlot,
  hasScopeRef,
  isStaticExp
} from '../utils'
import { CREATE_SLOTS, RENDER_LIST, WITH_CTX } from '../runtimeHelpers'
import { parseForExpression, createForLoopParams } from './vFor'
import { SlotFlags, slotFlagsText } from '@vue/shared'

const defaultFallback = createSimpleExpression(`undefined`, false) // type: NodeTypes.SIMPLE_EXPRESSION,

// 如 template: '<slot-demo v-slot:test>v-slot test</slot-demo>'
// 组件 SlotDemo template: '<div class="slot-demo"><slot name="test"></slot></div>'

// A NodeTransform that:
// 1. Tracks scope identifiers for scoped slots so that they don't get prefixed
//    by transformExpression. This is only applied in non-browser builds with
//    { prefixIdentifiers: true }.
// 2. Track v-slot depths so that we know a slot is inside another slot.
//    Note the exit callback is executed before buildSlots() on the same node,
//    so only nested slots see positive numbers.
export const trackSlotScopes: NodeTransform = (node, context) => {
  if (
    node.type === NodeTypes.ELEMENT &&
    (node.tagType === ElementTypes.COMPONENT ||
      node.tagType === ElementTypes.TEMPLATE)
  ) {
    // We are only checking non-empty v-slot here
    // since we only care about slots that introduce scope variables.

    // 处理带有slot指令的元素节点
    // 查找指令属性节点，并返回指令属性节点
    const vSlot = findDir(node, 'slot')

    // 之后会在transformElement 中分析属性props列表时，进一步处理
    if (vSlot) {
      const slotProps = vSlot.exp // 指令属性值内容节点
      if (!__BROWSER__ && context.prefixIdentifiers) {
        slotProps && context.addIdentifiers(slotProps)
      }
      context.scopes.vSlot++ // 通过数量来判断是否包含在另一个slot里面
      return () => {
        if (!__BROWSER__ && context.prefixIdentifiers) {
          slotProps && context.removeIdentifiers(slotProps)
        }
        context.scopes.vSlot--
      }
    }
  }
}

// A NodeTransform that tracks scope identifiers for scoped slots with v-for.
// This transform is only applied in non-browser builds with { prefixIdentifiers: true }
export const trackVForSlotScopes: NodeTransform = (node, context) => {
  let vFor
  if (
    isTemplateNode(node) &&
    node.props.some(isVSlot) &&
    (vFor = findDir(node, 'for'))
  ) {
    const result = (vFor.parseResult = parseForExpression(
      vFor.exp as SimpleExpressionNode,
      context
    ))
    if (result) {
      const { value, key, index } = result
      const { addIdentifiers, removeIdentifiers } = context
      value && addIdentifiers(value)
      key && addIdentifiers(key)
      index && addIdentifiers(index)

      return () => {
        value && removeIdentifiers(value)
        key && removeIdentifiers(key)
        index && removeIdentifiers(index)
      }
    }
  }
}

export type SlotFnBuilder = (
  slotProps: ExpressionNode | undefined,
  slotChildren: TemplateChildNode[],
  loc: SourceLocation
) => FunctionExpression

/**
 * 创建组件子元素的slot节点值 即子元素的js ast codegen节点
 * @param props - 子元素的属性列表
 * @param children - 子元素的子元素列表
 * @param loc - 子元素源码位置
 */
const buildClientSlotFn: SlotFnBuilder = (props, children, loc) =>
  createFunctionExpression(
    // JS_FUNCTION_EXPRESSION
    props, // params 参数
    children, //  returns 返回值
    false /* newline */,
    true /* isSlot */, // 创建slot 函数
    children.length ? children[0].loc : loc
  )

// 创建组件及子元素的slot节点列表
// Instead of being a DirectiveTransform, v-slot processing is called during
// transformElement to build the slots object for a component.
export function buildSlots(
  node: ElementNode, // 组件节点，不包括组件： TELEPORT、KEEP_ALIVE
  context: TransformContext,
  buildSlotFn: SlotFnBuilder = buildClientSlotFn // 创建slot节点的值，即该子元素的codegen节点
): {
  slots: SlotsExpression // slot模版节点信息替换子节点列表，如：当前节点的v-slot; 当前节点下如果都没有slot模版，保存所有子元素为默认slot; 不存在默认slot模版时，保存非slot模版子元素为默认slot; 保存slotFlag相关信息； 动态的v-if/v-for的 dynamicSlots
  hasDynamicSlots: boolean // 动态的slot: 是否存在嵌套的slot，根据 trackSlotScopes 插件; 或 slot指令是动态，v-slot:[xxx]；或template标签模版上带有v-slot 且 还带有 v-if或 v-for
} {
  // 组件子元素的slot节点上下文，如默认slot的 default: _withCtx((slotProps) => [...]),
  context.helper(WITH_CTX) // WITH_CTX = Symbol(__DEV__ ? `withCtx` : ``)

  // 组件节点子元素列表
  const { children, loc } = node
  // 保存组件的slot节点列表
  const slotsProperties: Property[] = []
  // 保存动态的slot节点列表 (if/for)
  const dynamicSlots: (ConditionalExpression | CallExpression)[] = []

  // 组件/子元素存在动态v-slot、 子元素<template v-slot> 存在v-if/v-for指令
  // 或组件元素的祖先元素中存在v-slot/v-for
  // If the slot is inside a v-for or another v-slot, force it to be dynamic
  // since it likely uses a scope variable.
  let hasDynamicSlots = context.scopes.vSlot > 0 || context.scopes.vFor > 0

  // TODO: analyze - !__BROWSER__
  // with `prefixIdentifiers: true`, this can be further optimized to make
  // it dynamic only when the slot actually uses the scope variables.
  if (!__BROWSER__ && !context.ssr && context.prefixIdentifiers) {
    hasDynamicSlots = hasScopeRef(node, context.identifiers)
  }

  // 1. Check for slot with slotProps on component itself.
  // 解析 组件的 v-slot 指令，得到指定name slot 的内容
  // 如：<slot-demo class="red" :data-text="true" v-slot:header="slotProps">abc - {{ slotProps.id }}</slot-demo>
  // 组件SlotDemo：template:
  //         '<div class="slot-demo">
  //           <div class="default-slot"><slot id="001"></slot></div>
  //           <div class="header-slot"><slot name="header" id="002"></slot></div>
  //         </div>'
  // 把子元素解析到组件的header slot，结果为：abc - 002
  const onComponentSlot = findDir(node, 'slot', true)
  if (onComponentSlot) {
    // 如 v-slot:header="slotProps"
    // arg 指令参数节点 - 设置 插槽名，如 'header'
    // exp 指令值节点 - 设置 插槽prop，如 'slotProps'
    const { arg, exp } = onComponentSlot
    if (arg && !isStaticExp(arg)) {
      // 动态指令参数，<Comp v-slot:[xxx]="{ prop }" />
      hasDynamicSlots = true
    }
    // slot节点列表
    slotsProperties.push(
      // 根据 v-slot 指定，创建组件的slot节点：
      createObjectProperty(
        arg || createSimpleExpression('default', true), // 指定 slot的name: 代表此组件的子元素内容属于哪个slot
        buildSlotFn(exp, children, loc) // 子元素的js ast节点
      )
    )
  }

  // 解析子元素 <template v-slot>

  // 2. Iterate through children and check for template slots
<<<<<<< HEAD
  let hasTemplateSlots = false // 组件存在子节点 <template v-slot...>
  let hasNamedDefaultSlot = false // 存在 'default'，即：<template v-slot> 或 <template v-slot:default>
  const implicitDefaultChildren: TemplateChildNode[] = [] // 保存非 <template v-slot> 节点，添加到 default slot
  const seenSlotNames = new Set<string>() // 保存<template v-slot...>节点的 slot name
=======
  //    <template v-slot:foo="{ prop }">
  let hasTemplateSlots = false
  let hasNamedDefaultSlot = false
  const implicitDefaultChildren: TemplateChildNode[] = []
  const seenSlotNames = new Set<string>()
  let conditionalBranchIndex = 0
>>>>>>> f3e4f038

  // 处理顺序：普通元素、动态slot、静态slot
  for (let i = 0; i < children.length; i++) {
    const slotElement = children[i]
    let slotDir // 子元素标签为template的slot指令属性节点

    // 普通子节点，即非 <template v-slot>，保存到 default slot
    if (
      !isTemplateNode(slotElement) || // 是否是template标签节点: <template />
      !(slotDir = findDir(slotElement, 'slot', true)) // 是否存在slot指令属性
    ) {
      // not a <template v-slot>, skip.
      if (slotElement.type !== NodeTypes.COMMENT) {
        implicitDefaultChildren.push(slotElement)
      }
      continue
    }

    // 组件与子元素template 不可同时存在 v-slot 指令
    if (onComponentSlot) {
      // already has on-component slot - this is incorrect usage.
      context.onError(
        // 如: <Comp v-slot...><template v-slot...>...</template></Comp>
        // 这种情况下，所有slot都该选择子元素template形式
        createCompilerError(ErrorCodes.X_V_SLOT_MIXED_SLOT_USAGE, slotDir.loc)
      )
      break
    }

    // 开始处理 子元素 <template v-slot>
    hasTemplateSlots = true
    const { children: slotChildren, loc: slotLoc } = slotElement // 组件当前子元素
    const {
      // v-slot:header="slotProps"
      // 默认(即不存在指令参数时)为： 'default' slot
      arg: slotName = createSimpleExpression(`default`, true), // slot 节点名，SIMPLE_EXPRESSION
      exp: slotProps, // 指令属性值，即 slot props
      loc: dirLoc
    } = slotDir // 当前子元素slot的的指令属性节点

    // 保存静态v-slot的 name、子元素是否存在动态v-slot
    let staticSlotName: string | undefined
    if (isStaticExp(slotName)) {
      // 静态的slot，如：v-slot:header，则 slotName.content = 'header'，默认 'default'
      staticSlotName = slotName ? slotName.content : `default`
    } else {
      // 子元素存在动态v-slot，如: v-slot:[xxx]
      hasDynamicSlots = true
    }

    // slot 节点值 即组件子元素的js ast节点
    const slotFunction = buildSlotFn(slotProps, slotChildren, slotLoc) // JS_FUNCTION_EXPRESSION

    // check if this slot is conditional (v-if/v-for)
    // 注意 组件节点跳过 插件transform if/for，所以需要在此单独处理if/for
    let vIf: DirectiveNode | undefined // 子元素存在 v-if
    let vElse: DirectiveNode | undefined // 子元素存在 v-else-if/else
    let vFor: DirectiveNode | undefined // 子元素存在 v-for
    if ((vIf = findDir(slotElement, 'if'))) {
      hasDynamicSlots = true // 动态slot
      dynamicSlots.push(
        // 动态slot，创建一个条件js ast节点: JS_CONDITIONAL_EXPRESSION
        createConditionalExpression(
<<<<<<< HEAD
          vIf.exp!, // test - if 条件表达式
          // 创建动态子元素slot的 js ast节点: 节点key - slot name，节点value - 子元素内容
          buildDynamicSlot(slotName, slotFunction), // consequent - if true， 动态slot对象 js ast节点
          defaultFallback // alternate - if false，默认为undefined -  createSimpleExpression(`undefined`, false)
=======
          vIf.exp!,
          buildDynamicSlot(slotName, slotFunction, conditionalBranchIndex++),
          defaultFallback
>>>>>>> f3e4f038
        )
      )
    } else if (
      (vElse = findDir(slotElement, /^else(-if)?$/, true /* allowEmpty */))
    ) {
      // 思路：寻找前一个带有v-if的template元素节点，然后递归该if节点找到alternate（即if false 所代表的位置），
      // 将v-else-if/v-else节点的slot节点绑定到if节点的alternate，并在组件的子元素列表中 移除 此子元素。

      // find adjacent v-if
      let j = i
      let prev
      while (j--) {
        prev = children[j] // 前一个非注释节点
        if (prev.type !== NodeTypes.COMMENT) {
          break
        }
      }

      // 前一个节点: 含有 v-if 的 template元素
      if (prev && isTemplateNode(prev) && findDir(prev, 'if')) {
        children.splice(i, 1) // 在组件的子元素列表中 移除 此子元素，之后会将该子元素绑定到if节点的alternate
        i-- // 调整下一轮要解析的组件子元素

        __TEST__ && assert(dynamicSlots.length > 0)

        // 递归if节点，设置上一个if/else-if条件为false时的节点内容
        // attach this slot to previous conditional
        let conditional = dynamicSlots[
          dynamicSlots.length - 1 // 前边子元素的v-if slot条件表达式节点
        ] as ConditionalExpression
        while (
          conditional.alternate.type === NodeTypes.JS_CONDITIONAL_EXPRESSION
        ) {
          // 获取上一个子元素slot的条件表达式为false时的节点信息
          conditional = conditional.alternate
        }

        // 更新上一个if/else-if条件为false时的js ast节点内容
        conditional.alternate = vElse.exp // v-else-if 存在条件
          ? createConditionalExpression(
<<<<<<< HEAD
              vElse.exp, // v-else-if 条件表达式
              buildDynamicSlot(slotName, slotFunction), // 条件true 对应的位置 - 即此子元素所代表的slot节点
              defaultFallback // alternate - 条件false 对应的位置，创建 'undefined' slot节点
            )
          : buildDynamicSlot(slotName, slotFunction) // v-else子元素代表的slot节点
=======
              vElse.exp,
              buildDynamicSlot(
                slotName,
                slotFunction,
                conditionalBranchIndex++
              ),
              defaultFallback
            )
          : buildDynamicSlot(slotName, slotFunction, conditionalBranchIndex++)
>>>>>>> f3e4f038
      } else {
        // 前边无相邻的v-if，即前边第一个非注释的节点不带有v-if指令
        context.onError(
          createCompilerError(ErrorCodes.X_V_ELSE_NO_ADJACENT_IF, vElse.loc) // v-else/v-else-if has no adjacent v-if
        )
      }
    } else if ((vFor = findDir(slotElement, 'for'))) {
      hasDynamicSlots = true

      // 解析 v-for 表达式值，创建对应的js ast 节点
      const parseResult =
        vFor.parseResult ||
        // 分析 in/of 左侧/右侧内容，并设置左侧的key、value、index节点信息，同时也进行了js语法校验
        parseForExpression(vFor.exp as SimpleExpressionNode, context)

      if (parseResult) {
        // 匹配规则 /([\s\S]*?)\s+(?:in|of)\s+([\s\S]*)/
        // Render the dynamic slots as an array and add it to the createSlot()
        // args. The runtime knows how to handle it appropriately.
        dynamicSlots.push(
          // 创建v-for 对应的slot节点列表，JS_CALL_EXPRESSION
          // 生成的渲染源码如：
          //      _renderList(items, (item, key, index) => {
          //         return {
          //           name: item.name,
          //           fn: _withCtx((slotProps) => [
          //             _createTextVNode("嘿嘿嘿 " + _toDisplayString(item.name), 1 /* TEXT */)     // 子节点
          //           ])
          //         }
          //       })
          // RENDER_LIST = Symbol(__DEV__ ? `renderList` : ``)
          createCallExpression(context.helper(RENDER_LIST), [
            // 创建子元素v-for的 js ast节点
            parseResult.source, // 遍历目标的 js ast节点
            createFunctionExpression(
              // 遍历回调函数的 js ast节点
              createForLoopParams(parseResult), // 遍历回调函数的参数item/key/index列表的js ast节点
              buildDynamicSlot(slotName, slotFunction), // v-for 的 slot 节点列表
              true /* force newline */ // v-for 渲染源码换行
            )
          ])
        )
      } else {
        // 无效的 v-for 表达式值
        context.onError(
          createCompilerError(ErrorCodes.X_V_FOR_MALFORMED_EXPRESSION, vFor.loc) // v-for has invalid expression
        )
      }
    } else {
      // 静态: <template v-slot:xxx>
      // 注意：slot name 不可以重复，还有默认slot name为 'default'

      // check duplicate static names
      if (staticSlotName) {
        if (seenSlotNames.has(staticSlotName)) {
          /// slot name 不可重复
          context.onError(
            createCompilerError(
              ErrorCodes.X_V_SLOT_DUPLICATE_SLOT_NAMES, // Duplicate slot names found.
              dirLoc
            )
          )
          continue
        }
        seenSlotNames.add(staticSlotName) // 保存slot name
        if (staticSlotName === 'default') {
          hasNamedDefaultSlot = true // 存在 'default'，即：<template v-slot> 或 <template v-slot:default>
        }
      }
      // 添加 slot 节点：节点名 - slotName、节点内容（即组件子节点） - slotFunction
      slotsProperties.push(createObjectProperty(slotName, slotFunction))
    }
  }

  // 普通子节点 分配到 'default' slot
  if (!onComponentSlot) {
    // 创建一个 default slot 节点
    // 即 当组件当子元素中不存在slot节点，则都分配到 'default'
    const buildDefaultSlotProperty = (
      props: ExpressionNode | undefined,
      children: TemplateChildNode[]
    ) => {
      const fn = buildSlotFn(props, children, loc)
      if (__COMPAT__ && context.compatConfig) {
        fn.isNonScopedSlot = true
      }
      return createObjectProperty(`default`, fn) // JS_PROPERTY 创建一个js对象属性节点，如 { default: _withCtx((slotProps) => [...]) }
    }

    // 组件自身不带 v-slot 指令
    if (!hasTemplateSlots) {
      // 组件没有子节点<template v-slot>即 只有普通子元素，都分配到 'default' slot

      // implicit default slot (on component)
      slotsProperties.push(buildDefaultSlotProperty(undefined, children))
    } else if (
      implicitDefaultChildren.length &&
      // #3766
      // with whitespace: 'preserve', whitespaces between slots will end up in
      // implicitDefaultChildren. Ignore if all implicit children are whitespaces.
      implicitDefaultChildren.some(node => isNonWhitespaceContent(node))
    ) {
      // 存在普通节点时，slots节点列表中不可以有 'default' slot
      // implicit default slot (mixed with named slots)
      if (hasNamedDefaultSlot) {
        context.onError(
          createCompilerError(
            ErrorCodes.X_V_SLOT_EXTRANEOUS_DEFAULT_SLOT_CHILDREN,
            implicitDefaultChildren[0].loc
          )
        )
      } else {
        // 将普通子节点，分配到 'default' slot
        slotsProperties.push(
          buildDefaultSlotProperty(undefined, implicitDefaultChildren)
        )
      }
    }
  }

  // 创建slot节点列表，静态 + 动态

  // 运行阶段 组件节点vnode的 slotFlag
  const slotFlag = hasDynamicSlots // 是否存在动态 slot，如 动态v-slot:[xxx]、或 v-if/v-for、或 嵌套v-if/v-for
    ? SlotFlags.DYNAMIC // 2
    : hasForwardedSlots(node.children) // 组件子孙节点中 是否存在 slot 标签元素
    ? SlotFlags.FORWARDED // 3
    : SlotFlags.STABLE // 1

  // 创建 静态slots节点列表 的js对象格式：将数组转换为对象
  let slots = createObjectExpression(
    slotsProperties.concat(
      createObjectProperty(
        `_`, // runtime时，创建createVNode的slotFlag
        // 2 = compiled but dynamic = can skip normalization, but must run diff
        // 1 = compiled and static = can skip normalization AND diff as optimized
        createSimpleExpression(
          slotFlag + (__DEV__ ? ` /* ${slotFlagsText[slotFlag]} */` : ``),
          false
        )
      )
    ),
    loc
  ) as SlotsExpression

  // 创建 动态slot节点列表
  if (dynamicSlots.length) {
    // 组件子节点<template v-slot> 中存在 v-if/v-for指令

    // CREATE_SLOTS = Symbol(__DEV__ ? `createSlots` : ``)
    // 创建一个 执行函数的表达式 的js ast节点， _createSlots(静态slots，动态slots)
    slots = createCallExpression(context.helper(CREATE_SLOTS), [
      slots, // 静态slot 对象格式
      createArrayExpression(dynamicSlots) // 创建一个数组表达式 的js ast节点，保存动态slot列表
    ]) as SlotsExpression
  }

  return {
    slots, // 组件的slots节点列表：静态节点列表、动态节点列表
    hasDynamicSlots // 存在动态的slot: 是否存在动态 slot，如 动态v-slot:[xxx]、或 v-if/v-for、或 嵌套v-if/v-for
  }
}

// 创建组件子元素对应的动态slot节点:
//    节点 key - slot name，
//    节点 value - slot 内容，即子元素的js ast节点
function buildDynamicSlot(
  name: ExpressionNode,
  fn: FunctionExpression,
  index?: number
): ObjectExpression {
<<<<<<< HEAD
  return createObjectExpression([
    // js 对象 节点
    createObjectProperty(`name`, name), // js 对象属性 节点，参数1、参数2都是 createSimpleExpression
    createObjectProperty(`fn`, fn) // js 对象属性 节点， fn 为 动态子元素slot内容 js ast节点
  ])
=======
  const props = [
    createObjectProperty(`name`, name),
    createObjectProperty(`fn`, fn)
  ]
  if (index != null) {
    props.push(
      createObjectProperty(`key`, createSimpleExpression(String(index), true))
    )
  }
  return createObjectExpression(props)
>>>>>>> f3e4f038
}

// 组件子孙节点中 是否存在 slot标签元素
function hasForwardedSlots(children: TemplateChildNode[]): boolean {
  for (let i = 0; i < children.length; i++) {
    const child = children[i]
    switch (child.type) {
      case NodeTypes.ELEMENT:
        if (
          child.tagType === ElementTypes.SLOT || // slot标签元素
          hasForwardedSlots(child.children) // 继续递归
        ) {
          return true
        }
        break
      case NodeTypes.IF:
        if (hasForwardedSlots(child.branches)) return true
        break
      case NodeTypes.IF_BRANCH:
      case NodeTypes.FOR:
        if (hasForwardedSlots(child.children)) return true
        break
      default:
        break
    }
  }
  return false
}

function isNonWhitespaceContent(node: TemplateChildNode): boolean {
  if (node.type !== NodeTypes.TEXT && node.type !== NodeTypes.TEXT_CALL)
    return true
  return node.type === NodeTypes.TEXT
    ? !!node.content.trim()
    : isNonWhitespaceContent(node.content)
}<|MERGE_RESOLUTION|>--- conflicted
+++ resolved
@@ -194,19 +194,12 @@
   // 解析子元素 <template v-slot>
 
   // 2. Iterate through children and check for template slots
-<<<<<<< HEAD
+  //    <template v-slot:foo="{ prop }">
   let hasTemplateSlots = false // 组件存在子节点 <template v-slot...>
   let hasNamedDefaultSlot = false // 存在 'default'，即：<template v-slot> 或 <template v-slot:default>
   const implicitDefaultChildren: TemplateChildNode[] = [] // 保存非 <template v-slot> 节点，添加到 default slot
   const seenSlotNames = new Set<string>() // 保存<template v-slot...>节点的 slot name
-=======
-  //    <template v-slot:foo="{ prop }">
-  let hasTemplateSlots = false
-  let hasNamedDefaultSlot = false
-  const implicitDefaultChildren: TemplateChildNode[] = []
-  const seenSlotNames = new Set<string>()
   let conditionalBranchIndex = 0
->>>>>>> f3e4f038
 
   // 处理顺序：普通元素、动态slot、静态slot
   for (let i = 0; i < children.length; i++) {
@@ -270,16 +263,10 @@
       dynamicSlots.push(
         // 动态slot，创建一个条件js ast节点: JS_CONDITIONAL_EXPRESSION
         createConditionalExpression(
-<<<<<<< HEAD
           vIf.exp!, // test - if 条件表达式
           // 创建动态子元素slot的 js ast节点: 节点key - slot name，节点value - 子元素内容
-          buildDynamicSlot(slotName, slotFunction), // consequent - if true， 动态slot对象 js ast节点
+          buildDynamicSlot(slotName, slotFunction, conditionalBranchIndex++), // consequent - if true， 动态slot对象 js ast节点
           defaultFallback // alternate - if false，默认为undefined -  createSimpleExpression(`undefined`, false)
-=======
-          vIf.exp!,
-          buildDynamicSlot(slotName, slotFunction, conditionalBranchIndex++),
-          defaultFallback
->>>>>>> f3e4f038
         )
       )
     } else if (
@@ -320,23 +307,16 @@
         // 更新上一个if/else-if条件为false时的js ast节点内容
         conditional.alternate = vElse.exp // v-else-if 存在条件
           ? createConditionalExpression(
-<<<<<<< HEAD
               vElse.exp, // v-else-if 条件表达式
-              buildDynamicSlot(slotName, slotFunction), // 条件true 对应的位置 - 即此子元素所代表的slot节点
-              defaultFallback // alternate - 条件false 对应的位置，创建 'undefined' slot节点
-            )
-          : buildDynamicSlot(slotName, slotFunction) // v-else子元素代表的slot节点
-=======
-              vElse.exp,
               buildDynamicSlot(
+                // 条件true 对应的位置 - 即此子元素所代表的slot节点
                 slotName,
                 slotFunction,
                 conditionalBranchIndex++
               ),
-              defaultFallback
+              defaultFallback // alternate - 条件false 对应的位置，创建 'undefined' slot节点
             )
-          : buildDynamicSlot(slotName, slotFunction, conditionalBranchIndex++)
->>>>>>> f3e4f038
+          : buildDynamicSlot(slotName, slotFunction, conditionalBranchIndex++) // v-else子元素代表的slot节点
       } else {
         // 前边无相邻的v-if，即前边第一个非注释的节点不带有v-if指令
         context.onError(
@@ -508,16 +488,10 @@
   fn: FunctionExpression,
   index?: number
 ): ObjectExpression {
-<<<<<<< HEAD
-  return createObjectExpression([
-    // js 对象 节点
+  // js 对象 节点
+  const props = [
     createObjectProperty(`name`, name), // js 对象属性 节点，参数1、参数2都是 createSimpleExpression
     createObjectProperty(`fn`, fn) // js 对象属性 节点， fn 为 动态子元素slot内容 js ast节点
-  ])
-=======
-  const props = [
-    createObjectProperty(`name`, name),
-    createObjectProperty(`fn`, fn)
   ]
   if (index != null) {
     props.push(
@@ -525,7 +499,6 @@
     )
   }
   return createObjectExpression(props)
->>>>>>> f3e4f038
 }
 
 // 组件子孙节点中 是否存在 slot标签元素
