{
  "name": "@vue/runtime-core",
<<<<<<< HEAD
  "version": "3.0.0-rc.8",
=======
  "version": "3.0.0-rc.9",
>>>>>>> 94d94baf
  "description": "@vue/runtime-core",
  "main": "index.js",
  "module": "dist/runtime-core.esm-bundler.js",
  "types": "dist/runtime-core.d.ts",
  "files": [
    "index.js",
    "dist"
  ],
  "buildOptions": {
    "name": "VueRuntimeCore",
    "formats": [
      "esm-bundler",
      "cjs"
    ]
  },
  "sideEffects": false,
  "repository": {
    "type": "git",
    "url": "git+https://github.com/vuejs/vue-next.git"
  },
  "keywords": [
    "vue"
  ],
  "author": "Evan You",
  "license": "MIT",
  "bugs": {
    "url": "https://github.com/vuejs/vue-next/issues"
  },
  "homepage": "https://github.com/vuejs/vue-next/tree/master/packages/runtime-core#readme",
  "dependencies": {
<<<<<<< HEAD
    "@vue/shared": "3.0.0-rc.8",
    "@vue/reactivity": "3.0.0-rc.8"
=======
    "@vue/shared": "3.0.0-rc.9",
    "@vue/reactivity": "3.0.0-rc.9"
>>>>>>> 94d94baf
  }
}<|MERGE_RESOLUTION|>--- conflicted
+++ resolved
@@ -1,10 +1,6 @@
 {
   "name": "@vue/runtime-core",
-<<<<<<< HEAD
-  "version": "3.0.0-rc.8",
-=======
   "version": "3.0.0-rc.9",
->>>>>>> 94d94baf
   "description": "@vue/runtime-core",
   "main": "index.js",
   "module": "dist/runtime-core.esm-bundler.js",
@@ -35,12 +31,7 @@
   },
   "homepage": "https://github.com/vuejs/vue-next/tree/master/packages/runtime-core#readme",
   "dependencies": {
-<<<<<<< HEAD
-    "@vue/shared": "3.0.0-rc.8",
-    "@vue/reactivity": "3.0.0-rc.8"
-=======
     "@vue/shared": "3.0.0-rc.9",
     "@vue/reactivity": "3.0.0-rc.9"
->>>>>>> 94d94baf
   }
 }