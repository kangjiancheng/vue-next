import {
  ComponentInternalInstance,
  Data,
  isStatefulComponent
} from './component'
import { nextTick, queueJob } from './scheduler'
import { instanceWatch, WatchOptions, WatchStopHandle } from './apiWatch'
import {
  EMPTY_OBJ,
  hasOwn,
  isGloballyWhitelisted,
  NOOP,
  extend,
  isString,
  isFunction
} from '@vue/shared'
import {
  ReactiveEffect,
  toRaw,
  shallowReadonly,
  ReactiveFlags,
  track,
  TrackOpTypes,
  ShallowUnwrapRef,
  UnwrapNestedRefs
} from '@vue/reactivity'
import {
  ExtractComputedReturns,
  ComponentOptionsBase,
  ComputedOptions,
  MethodOptions,
  ComponentOptionsMixin,
  OptionTypesType,
  OptionTypesKeys,
  resolveMergedOptions,
  shouldCacheAccess
} from './componentOptions'
import { EmitsOptions, EmitFn } from './componentEmits'
import { Slots } from './componentSlots'
import { markAttrsAccessed } from './componentRenderUtils'
import { currentRenderingInstance } from './componentRenderContext'
import { warn } from './warning'
import { UnionToIntersection } from './helpers/typeUtils'
import { installCompatInstanceProperties } from './compat/instance'

/**
 * Custom properties added to component instances in any way and can be accessed through `this`
 *
 * @example
 * Here is an example of adding a property `$router` to every component instance:
 * ```ts
 * import { createApp } from 'vue'
 * import { Router, createRouter } from 'vue-router'
 *
 * declare module '@vue/runtime-core' {
 *   interface ComponentCustomProperties {
 *     $router: Router
 *   }
 * }
 *
 * // effectively adding the router to every component instance
 * const app = createApp({})
 * const router = createRouter()
 * app.config.globalProperties.$router = router
 *
 * const vm = app.mount('#app')
 * // we can access the router from the instance
 * vm.$router.push('/')
 * ```
 */
export interface ComponentCustomProperties {}

type IsDefaultMixinComponent<T> = T extends ComponentOptionsMixin
  ? ComponentOptionsMixin extends T ? true : false
  : false

type MixinToOptionTypes<T> = T extends ComponentOptionsBase<
  infer P,
  infer B,
  infer D,
  infer C,
  infer M,
  infer Mixin,
  infer Extends,
  any,
  any,
  infer Defaults
>
  ? OptionTypesType<P & {}, B & {}, D & {}, C & {}, M & {}, Defaults & {}> &
      IntersectionMixin<Mixin> &
      IntersectionMixin<Extends>
  : never

// ExtractMixin(map type) is used to resolve circularly references
type ExtractMixin<T> = {
  Mixin: MixinToOptionTypes<T>
}[T extends ComponentOptionsMixin ? 'Mixin' : never]

type IntersectionMixin<T> = IsDefaultMixinComponent<T> extends true
  ? OptionTypesType<{}, {}, {}, {}, {}>
  : UnionToIntersection<ExtractMixin<T>>

type UnwrapMixinsType<
  T,
  Type extends OptionTypesKeys
> = T extends OptionTypesType ? T[Type] : never

type EnsureNonVoid<T> = T extends void ? {} : T

export type ComponentPublicInstanceConstructor<
  T extends ComponentPublicInstance<
    Props,
    RawBindings,
    D,
    C,
    M
  > = ComponentPublicInstance<any>,
  Props = any,
  RawBindings = any,
  D = any,
  C extends ComputedOptions = ComputedOptions,
  M extends MethodOptions = MethodOptions
> = {
  __isFragment?: never
  __isTeleport?: never
  __isSuspense?: never
  new (...args: any[]): T
}

export type CreateComponentPublicInstance<
  P = {},
  B = {},
  D = {},
  C extends ComputedOptions = {},
  M extends MethodOptions = {},
  Mixin extends ComponentOptionsMixin = ComponentOptionsMixin,
  Extends extends ComponentOptionsMixin = ComponentOptionsMixin,
  E extends EmitsOptions = {},
  PublicProps = P,
  Defaults = {},
  MakeDefaultsOptional extends boolean = false,
  PublicMixin = IntersectionMixin<Mixin> & IntersectionMixin<Extends>,
  PublicP = UnwrapMixinsType<PublicMixin, 'P'> & EnsureNonVoid<P>,
  PublicB = UnwrapMixinsType<PublicMixin, 'B'> & EnsureNonVoid<B>,
  PublicD = UnwrapMixinsType<PublicMixin, 'D'> & EnsureNonVoid<D>,
  PublicC extends ComputedOptions = UnwrapMixinsType<PublicMixin, 'C'> &
    EnsureNonVoid<C>,
  PublicM extends MethodOptions = UnwrapMixinsType<PublicMixin, 'M'> &
    EnsureNonVoid<M>,
  PublicDefaults = UnwrapMixinsType<PublicMixin, 'Defaults'> &
    EnsureNonVoid<Defaults>
> = ComponentPublicInstance<
  PublicP,
  PublicB,
  PublicD,
  PublicC,
  PublicM,
  E,
  PublicProps,
  PublicDefaults,
  MakeDefaultsOptional,
  ComponentOptionsBase<P, B, D, C, M, Mixin, Extends, E, string, Defaults>
>

// public properties exposed on the proxy, which is used as the render context
// in templates (as `this` in the render option)
export type ComponentPublicInstance<
  P = {}, // props type extracted from props option
  B = {}, // raw bindings returned from setup()
  D = {}, // return from data()
  C extends ComputedOptions = {},
  M extends MethodOptions = {},
  E extends EmitsOptions = {},
  PublicProps = P,
  Defaults = {},
  MakeDefaultsOptional extends boolean = false,
  Options = ComponentOptionsBase<any, any, any, any, any, any, any, any, any>
> = {
  $: ComponentInternalInstance
  $data: D
  $props: MakeDefaultsOptional extends true
    ? Partial<Defaults> & Omit<P & PublicProps, keyof Defaults>
    : P & PublicProps
  $attrs: Data
  $refs: Data
  $slots: Slots
  $root: ComponentPublicInstance | null
  $parent: ComponentPublicInstance | null
  $emit: EmitFn<E>
  $el: any
  $options: Options
  $forceUpdate: ReactiveEffect
  $nextTick: typeof nextTick
  $watch(
    source: string | Function,
    cb: Function,
    options?: WatchOptions
  ): WatchStopHandle
} & P &
  ShallowUnwrapRef<B> &
  UnwrapNestedRefs<D> &
  ExtractComputedReturns<C> &
  M &
  ComponentCustomProperties

export type PublicPropertiesMap = Record<
  string,
  (i: ComponentInternalInstance) => any
>

/**
 * #2437 In Vue 3, functional components do not have a public instance proxy but
 * they exist in the internal parent chain. For code that relies on traversing
 * public $parent chains, skip functional ones and go to the parent instead.
 */
const getPublicInstance = (
  i: ComponentInternalInstance | null
): ComponentPublicInstance | ComponentInternalInstance['exposed'] | null => {
  if (!i) return null
  if (isStatefulComponent(i)) return i.exposed ? i.exposed : i.proxy
  return getPublicInstance(i.parent)
}

// instance.ctx: 公开组件实例部分属性与方法
const publicPropertiesMap: PublicPropertiesMap = extend(Object.create(null), {
  // i 为component实例: instance
  $: i => i,
  $el: i => i.vnode.el,
  $data: i => i.data,
  $props: i => (__DEV__ ? shallowReadonly(i.props) : i.props),
  $attrs: i => (__DEV__ ? shallowReadonly(i.attrs) : i.attrs),
  $slots: i => (__DEV__ ? shallowReadonly(i.slots) : i.slots),
  $refs: i => (__DEV__ ? shallowReadonly(i.refs) : i.refs),
  $parent: i => getPublicInstance(i.parent),
  $root: i => getPublicInstance(i.root),
  $emit: i => i.emit,
  $options: i => (__FEATURE_OPTIONS_API__ ? resolveMergedOptions(i) : i.type),
  $forceUpdate: i => () => queueJob(i.update),
  $nextTick: i => nextTick.bind(i.proxy!),
  $watch: i => (__FEATURE_OPTIONS_API__ ? instanceWatch.bind(i) : NOOP)
} as PublicPropertiesMap)

if (__COMPAT__) {
  installCompatInstanceProperties(publicPropertiesMap)
}

const enum AccessTypes {
  SETUP,
  DATA,
  PROPS,
  CONTEXT,
  OTHER
}

export interface ComponentRenderContext {
  [key: string]: any
  _: ComponentInternalInstance
}

// 拦截组件实例的上下文：instance.ctx，并返回给instance.proxy
// ctx 为组件实例的上下文，包括了实例方法，实例data属性、实例props等
export const PublicInstanceProxyHandlers: ProxyHandler<any> = {
  // 访问instance.ctx的属性: key
  get({ _: instance }: ComponentRenderContext, key: string) {
    const {
      ctx,
      setupState,
      data,
      props,
      accessCache,
      type,
      appContext
    } = instance

    // let @vue/reactivity know it should never observe Vue public instances.
    if (key === ReactiveFlags.SKIP) {
      return true
    }

    // for internal formatters to know that this is a Vue instance
    if (__DEV__ && key === '__isVue') {
      return true
    }

    // 当访问组件实例上下文ctx属性时，设置缓存所访问属性的范围：data / props / ctx，方便后续再次访问时可直接返回，避免重复判断等操作
    // 访问优先级：setup > data > props
    let normalizedProps
    if (key[0] !== '$') {
      // 设置所访问属性的范围
      const n = accessCache![key]
      if (n !== undefined) {
        switch (n) {
          case AccessTypes.SETUP: // 在setup 方法中创建并返回的属性
            return setupState[key]
          case AccessTypes.DATA: // 在data 中定义的属性
            return data[key]
          case AccessTypes.CONTEXT: // 上下文属性：如全局属性
            return ctx[key]
          case AccessTypes.PROPS: // 组件接收到的有效props，已经进行类型、默认值处理，同时也赋值了。
            return props![key]
          // default: just fallthrough
        }
      } else if (setupState !== EMPTY_OBJ && hasOwn(setupState, key)) {
        accessCache![key] = AccessTypes.SETUP
        return setupState[key]
      } else if (data !== EMPTY_OBJ && hasOwn(data, key)) {
        // data 属性有 v2.x 添加
        accessCache![key] = AccessTypes.DATA
        return data[key]
      } else if (
        // only cache other properties when instance has declared (thus stable)
        // props
        (normalizedProps = instance.propsOptions[0]) &&
        hasOwn(normalizedProps, key)
      ) {
        accessCache![key] = AccessTypes.PROPS
        return props![key]
      } else if (ctx !== EMPTY_OBJ && hasOwn(ctx, key)) {
        accessCache![key] = AccessTypes.CONTEXT
        return ctx[key]
      } else if (!__FEATURE_OPTIONS_API__ || shouldCacheAccess) {
        accessCache![key] = AccessTypes.OTHER
      }
    }

    /**
     * 以 '$' 开头的属性，如 ：publicPropertiesMap、globalProperties、用户自定义
     */
    const publicGetter = publicPropertiesMap[key]
    let cssModule, globalProperties
    // 组件实例公开的 $xxx 属性，直接返回相应属性与方法
    if (publicGetter) {
      if (key === '$attrs') {
        track(instance, TrackOpTypes.GET, key)
        __DEV__ && markAttrsAccessed()
      }
      return publicGetter(instance)
    } else if (
      (cssModule = type.__cssModules) &&
      (cssModule = cssModule[key])
    ) {
      // todo: 待测试
      // css module (injected by vue-loader)
      // type 即 组件，在createVNode时初始化
      return cssModule
    } else if (ctx !== EMPTY_OBJ && hasOwn(ctx, key)) {
      // 上下文中 以 $ 开头的
      // user may set custom properties to `this` that start with `$`
      accessCache![key] = AccessTypes.CONTEXT
      return ctx[key]
    } else if (
      ((globalProperties = appContext.config.globalProperties),
      hasOwn(globalProperties, key))
    ) {
<<<<<<< HEAD
      // 全局属性
      return globalProperties[key]
=======
      if (__COMPAT__) {
        const desc = Object.getOwnPropertyDescriptor(globalProperties, key)!
        if (desc.get) {
          return desc.get.call(instance.proxy)
        } else {
          const val = globalProperties[key]
          return isFunction(val) ? val.bind(instance.proxy) : val
        }
      } else {
        return globalProperties[key]
      }
>>>>>>> 4f17be7b
    } else if (
      __DEV__ &&
      currentRenderingInstance &&
      (!isString(key) ||
        // #1091 avoid internal isRef/isVNode checks on component instance leading to infinite warning loop
        key.indexOf('__v') !== 0)
    ) {
      // key 不是字符串 或 不是以 '__v' 开头
      if (
        data !== EMPTY_OBJ &&
        (key[0] === '$' || key[0] === '_') &&
        hasOwn(data, key)
      ) {
        // 如果在data中定义了 $xxx，在模板中使用时，则只能通过$data.$xxx访问
        // $id: '001' // 在模版中访问：$data.$id
        warn(
          `Property ${JSON.stringify(
            key
          )} must be accessed via $data because it starts with a reserved ` +
            `character ("$" or "_") and is not proxied on the render context.`
        )
      } else if (instance === currentRenderingInstance) {
        // 不可以使用未定义的属性
        // 除了data中定义的$xxx，如果setup中定义了$yyy, 则实际并没有定义，vue访问不到
        warn(
          `Property ${JSON.stringify(key)} was accessed during render ` +
            `but is not defined on instance.`
        )
      }
    }
  },

  set(
    { _: instance }: ComponentRenderContext,
    key: string,
    value: any
  ): boolean {
    // 修改组件的 data、setup 返回值、props
    const { data, setupState, ctx } = instance
    if (setupState !== EMPTY_OBJ && hasOwn(setupState, key)) {
      setupState[key] = value
    } else if (data !== EMPTY_OBJ && hasOwn(data, key)) {
      data[key] = value
    } else if (hasOwn(instance.props, key)) {
      // 禁止修改 props 属性
      __DEV__ &&
        warn(
          `Attempting to mutate prop "${key}". Props are readonly.`,
          instance
        )
      return false
    }

    // 禁止修改组件实例所公开的内置属性：$xxx
    if (key[0] === '$' && key.slice(1) in instance) {
      __DEV__ &&
        warn(
          `Attempting to mutate public property "${key}". Properties starting with $ are reserved and readonly.`,
          instance
        )
      return false
    } else {
      if (__DEV__ && key in instance.appContext.config.globalProperties) {
        // 修改全局属性
        Object.defineProperty(ctx, key, {
          enumerable: true,
          configurable: true,
          value
        })
      } else {
        ctx[key] = value
      }
    }
    return true
  },

  // 访问with里的数据时：判断所访问属性存在各个范围里
  has(
    {
      // ctx.instance
      _: { data, setupState, accessCache, ctx, appContext, propsOptions }
    }: ComponentRenderContext,
    key: string
  ) {
    let normalizedProps
    return (
      accessCache![key] !== undefined || // 访问属性的同时，会设置accessCache相应值
      (data !== EMPTY_OBJ && hasOwn(data, key)) ||
      (setupState !== EMPTY_OBJ && hasOwn(setupState, key)) ||
      ((normalizedProps = propsOptions[0]) && hasOwn(normalizedProps, key)) ||
      hasOwn(ctx, key) ||
      hasOwn(publicPropertiesMap, key) ||
      hasOwn(appContext.config.globalProperties, key)
    )
  }
}

// 别使用ownKeys()，生成环境下会不存在
if (__DEV__ && !__TEST__) {
  PublicInstanceProxyHandlers.ownKeys = (target: ComponentRenderContext) => {
    warn(
      `Avoid app logic that relies on enumerating keys on a component instance. ` +
        `The keys will be empty in production mode to avoid performance overhead.`
    )
    return Reflect.ownKeys(target)
  }
}

// 编译vue模版的render函数：instance.withProxy
export const RuntimeCompiledPublicInstanceProxyHandlers = extend(
  {},
  PublicInstanceProxyHandlers,
  {
    get(target: ComponentRenderContext, key: string) {
      // fast path for unscopables when using `with` block
      if ((key as any) === Symbol.unscopables) {
        // 在with作用域下，排除在原型链上的属性，如 直接读出with里的ctx上属性
        return
      }
      return PublicInstanceProxyHandlers.get!(target, key, target)
    },
    // 执行render函数时，with(ctx) {...}, 访问一个变量时，会先判断这个has，然后 get
    has(_: ComponentRenderContext, key: string) {
      const has = key[0] !== '_' && !isGloballyWhitelisted(key)

      if (__DEV__ && !has && PublicInstanceProxyHandlers.has!(_, key)) {
        warn(
          `Property ${JSON.stringify(
            key
          )} should not start with _ which is a reserved prefix for Vue internals.`
        )
      }
      return has
    }
  }
)

// 创建组件实例的上下文，包含：组件本身实例、组件公开的属性、app上下文的全局属性
// In dev mode, the proxy target exposes the same properties as seen on `this`
// for easier console inspection. In prod mode it will be an empty object so
// these properties definitions can be skipped.
export function createRenderContext(instance: ComponentInternalInstance) {
  const target: Record<string, any> = {}

  // expose internal instance for proxy handlers
  Object.defineProperty(target, `_`, {
    configurable: true,
    enumerable: false,
    get: () => instance
  })

  // expose public properties
  // 访问相关内置公开的实例属性，返回处理后的组件实例属性
  Object.keys(publicPropertiesMap).forEach(key => {
    Object.defineProperty(target, key, {
      configurable: true,
      enumerable: false,
      get: () => publicPropertiesMap[key](instance),
      // intercepted by the proxy so no need for implementation,
      // but needed to prevent set errors
      set: NOOP
    })
  })

<<<<<<< HEAD
  // expose global properties
  // 用户自定义的全局信息
  const { globalProperties } = instance.appContext.config
  Object.keys(globalProperties).forEach(key => {
    Object.defineProperty(target, key, {
      configurable: true,
      enumerable: false,
      get: () => globalProperties[key],
      set: NOOP
    })
  })

=======
>>>>>>> 4f17be7b
  return target as ComponentRenderContext
}

// dev only
// 组件props属性列表 绑定到 组件实例上下文 ctx
export function exposePropsOnRenderContext(
  instance: ComponentInternalInstance
) {
  const {
    ctx,
    propsOptions: [propsOptions] // 规范后的组件的props属性
  } = instance
  if (propsOptions) {
    Object.keys(propsOptions).forEach(key => {
      Object.defineProperty(ctx, key, {
        enumerable: true,
        configurable: true,
        get: () => instance.props[key], // 组件节点vnode的props属性上的值（已规范并赋值）
        set: NOOP
      })
    })
  }
}

// dev only
// 绑定 组件的setup 返回值到 组件实例上下文ctx
export function exposeSetupStateOnRenderContext(
  instance: ComponentInternalInstance
) {
  // setupState 即 setupResult
  const { ctx, setupState } = instance

  // toRaw: 设置 setupState.__v_raw = setupState
  Object.keys(toRaw(setupState)).forEach(key => {
    if (key[0] === '$' || key[0] === '_') {
      // setup方法的返回值属性里不能以 $、_ 开头，这些是Vue的 内部属性预留前置代表
      warn(
        `setup() return property ${JSON.stringify(
          key
        )} should not start with "$" or "_" ` +
          `which are reserved prefixes for Vue internals.`
      )
      return
    }

    Object.defineProperty(ctx, key, {
      enumerable: true,
      configurable: true,
      get: () => setupState[key],
      set: NOOP
    })
  })
}<|MERGE_RESOLUTION|>--- conflicted
+++ resolved
@@ -352,10 +352,6 @@
       ((globalProperties = appContext.config.globalProperties),
       hasOwn(globalProperties, key))
     ) {
-<<<<<<< HEAD
-      // 全局属性
-      return globalProperties[key]
-=======
       if (__COMPAT__) {
         const desc = Object.getOwnPropertyDescriptor(globalProperties, key)!
         if (desc.get) {
@@ -365,9 +361,9 @@
           return isFunction(val) ? val.bind(instance.proxy) : val
         }
       } else {
+        // 全局属性
         return globalProperties[key]
       }
->>>>>>> 4f17be7b
     } else if (
       __DEV__ &&
       currentRenderingInstance &&
@@ -532,21 +528,6 @@
     })
   })
 
-<<<<<<< HEAD
-  // expose global properties
-  // 用户自定义的全局信息
-  const { globalProperties } = instance.appContext.config
-  Object.keys(globalProperties).forEach(key => {
-    Object.defineProperty(target, key, {
-      configurable: true,
-      enumerable: false,
-      get: () => globalProperties[key],
-      set: NOOP
-    })
-  })
-
-=======
->>>>>>> 4f17be7b
   return target as ComponentRenderContext
 }
 
