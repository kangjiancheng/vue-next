--- conflicted
+++ resolved
@@ -54,11 +54,8 @@
     return
   }
 
-<<<<<<< HEAD
+  let needRemove = false
   // 属性值 为空处理
-=======
-  let needRemove = false
->>>>>>> 4a3237ad
   if (value === '' || value == null) {
     const type = typeof el[key]
     if (type === 'boolean') {
