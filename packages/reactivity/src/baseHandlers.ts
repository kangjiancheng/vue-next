--- conflicted
+++ resolved
@@ -148,15 +148,9 @@
     }
 
     if (isRef(res)) {
-<<<<<<< HEAD
       // key的value 为 通过 ref() 创建的响应式对象
-      // ref unwrapping - does not apply for Array + integer key.
-      const shouldUnwrap = !targetIsArray || !isIntegerKey(key) // 非数组 或 非整数
-      return shouldUnwrap ? res.value : res
-=======
       // ref unwrapping - skip unwrap for Array + integer key.
       return targetIsArray && isIntegerKey(key) ? res : res.value
->>>>>>> 3538f17a
     }
 
     // 对象深层次响应转换：如果key的value 为对象，需要进一步响应转换
