--- conflicted
+++ resolved
@@ -69,13 +69,9 @@
 
   // 针对客户端，增强 mount 功能
   const { mount } = app
-<<<<<<< HEAD
   // containerOrSelector: 挂载目标，dom节点实例 或 节点选择器
-  app.mount = (containerOrSelector: Element | string): any => {
+  app.mount = (containerOrSelector: Element | ShadowRoot | string): any => {
     // 校验 挂载目标，并返回dom实例
-=======
-  app.mount = (containerOrSelector: Element | ShadowRoot | string): any => {
->>>>>>> dbe22ba3
     const container = normalizeContainer(containerOrSelector)
     if (!container) return
 
@@ -91,16 +87,10 @@
 
     // 执行 mount
     const proxy = mount(container)
-<<<<<<< HEAD
-    container.removeAttribute('v-cloak')
-    container.setAttribute('data-v-app', '')
-
-=======
     if (container instanceof Element) {
       container.removeAttribute('v-cloak')
       container.setAttribute('data-v-app', '')
     }
->>>>>>> dbe22ba3
     return proxy
   }
 
