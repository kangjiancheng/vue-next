import {
  Text,
  Fragment,
  Comment,
  cloneIfMounted,
  normalizeVNode,
  VNode,
  VNodeArrayChildren,
  createVNode,
  isSameVNodeType,
  Static,
  VNodeHook,
  VNodeProps,
  invokeVNodeHook
} from './vnode'
import {
  ComponentInternalInstance,
  ComponentOptions,
  createComponentInstance,
  Data,
  setupComponent
} from './component'
import {
  filterSingleRoot,
  renderComponentRoot,
  shouldUpdateComponent,
  updateHOCHostEl
} from './componentRenderUtils'
import {
  EMPTY_OBJ,
  EMPTY_ARR,
  isReservedProp,
  PatchFlags,
  ShapeFlags,
  NOOP,
  invokeArrayFns,
  isArray,
  getGlobalThis
} from '@vue/shared'
import {
  queueJob,
  queuePostFlushCb,
  flushPostFlushCbs,
  invalidateJob,
  flushPreFlushCbs,
  SchedulerJob
} from './scheduler'
import { pauseTracking, resetTracking, ReactiveEffect } from '@vue/reactivity'
import { updateProps } from './componentProps'
import { updateSlots } from './componentSlots'
import { pushWarningContext, popWarningContext, warn } from './warning'
import { createAppAPI, CreateAppFunction } from './apiCreateApp'
import { setRef } from './rendererTemplateRef'
import {
  SuspenseBoundary,
  queueEffectWithSuspense,
  SuspenseImpl
} from './components/Suspense'
import { TeleportImpl, TeleportVNode } from './components/Teleport'
import { isKeepAlive, KeepAliveContext } from './components/KeepAlive'
import { registerHMR, unregisterHMR, isHmrUpdating } from './hmr'
import { createHydrationFunctions, RootHydrateFunction } from './hydration'
import { invokeDirectiveHook } from './directives'
import { startMeasure, endMeasure } from './profiling'
import {
  devtoolsComponentAdded,
  devtoolsComponentRemoved,
  devtoolsComponentUpdated,
  setDevtoolsHook
} from './devtools'
import { initFeatureFlags } from './featureFlags'
import { isAsyncWrapper } from './apiAsyncComponent'
import { isCompatEnabled } from './compat/compatConfig'
import { DeprecationTypes } from './compat/compatConfig'

export interface Renderer<HostElement = RendererElement> {
  render: RootRenderFunction<HostElement>
  createApp: CreateAppFunction<HostElement>
}

export interface HydrationRenderer extends Renderer<Element | ShadowRoot> {
  hydrate: RootHydrateFunction
}

export type RootRenderFunction<HostElement = RendererElement> = (
  vnode: VNode | null,
  container: HostElement,
  isSVG?: boolean
) => void

export interface RendererOptions<
  HostNode = RendererNode,
  HostElement = RendererElement
> {
  patchProp(
    el: HostElement,
    key: string,
    prevValue: any,
    nextValue: any,
    isSVG?: boolean,
    prevChildren?: VNode<HostNode, HostElement>[],
    parentComponent?: ComponentInternalInstance | null,
    parentSuspense?: SuspenseBoundary | null,
    unmountChildren?: UnmountChildrenFn
  ): void
  insert(el: HostNode, parent: HostElement, anchor?: HostNode | null): void
  remove(el: HostNode): void
  createElement(
    type: string,
    isSVG?: boolean,
    isCustomizedBuiltIn?: string,
    vnodeProps?: (VNodeProps & { [key: string]: any }) | null
  ): HostElement
  createText(text: string): HostNode
  createComment(text: string): HostNode
  setText(node: HostNode, text: string): void
  setElementText(node: HostElement, text: string): void
  parentNode(node: HostNode): HostElement | null
  nextSibling(node: HostNode): HostNode | null
  querySelector?(selector: string): HostElement | null
  setScopeId?(el: HostElement, id: string): void
  cloneNode?(node: HostNode): HostNode
  insertStaticContent?(
    content: string,
    parent: HostElement,
    anchor: HostNode | null,
    isSVG: boolean,
    start?: HostNode | null,
    end?: HostNode | null
  ): [HostNode, HostNode]
}

// Renderer Node can technically be any object in the context of core renderer
// logic - they are never directly operated on and always passed to the node op
// functions provided via options, so the internal constraint is really just
// a generic object.
export interface RendererNode {
  [key: string]: any
}

export interface RendererElement extends RendererNode {}

// An object exposing the internals of a renderer, passed to tree-shakeable
// features so that they can be decoupled from this file. Keys are shortened
// to optimize bundle size.
export interface RendererInternals<
  HostNode = RendererNode,
  HostElement = RendererElement
> {
  p: PatchFn
  um: UnmountFn
  r: RemoveFn
  m: MoveFn
  mt: MountComponentFn
  mc: MountChildrenFn
  pc: PatchChildrenFn
  pbc: PatchBlockChildrenFn
  n: NextFn
  o: RendererOptions<HostNode, HostElement>
}

// These functions are created inside a closure and therefore their types cannot
// be directly exported. In order to avoid maintaining function signatures in
// two places, we declare them once here and use them inside the closure.
type PatchFn = (
  n1: VNode | null, // null means this is a mount
  n2: VNode,
  container: RendererElement,
  anchor?: RendererNode | null,
  parentComponent?: ComponentInternalInstance | null,
  parentSuspense?: SuspenseBoundary | null,
  isSVG?: boolean,
  slotScopeIds?: string[] | null,
  optimized?: boolean
) => void

type MountChildrenFn = (
  children: VNodeArrayChildren,
  container: RendererElement,
  anchor: RendererNode | null,
  parentComponent: ComponentInternalInstance | null,
  parentSuspense: SuspenseBoundary | null,
  isSVG: boolean,
  slotScopeIds: string[] | null,
  optimized: boolean,
  start?: number
) => void

type PatchChildrenFn = (
  n1: VNode | null,
  n2: VNode,
  container: RendererElement,
  anchor: RendererNode | null,
  parentComponent: ComponentInternalInstance | null,
  parentSuspense: SuspenseBoundary | null,
  isSVG: boolean,
  slotScopeIds: string[] | null,
  optimized: boolean
) => void

type PatchBlockChildrenFn = (
  oldChildren: VNode[],
  newChildren: VNode[],
  fallbackContainer: RendererElement,
  parentComponent: ComponentInternalInstance | null,
  parentSuspense: SuspenseBoundary | null,
  isSVG: boolean,
  slotScopeIds: string[] | null
) => void

type MoveFn = (
  vnode: VNode,
  container: RendererElement,
  anchor: RendererNode | null,
  type: MoveType,
  parentSuspense?: SuspenseBoundary | null
) => void

type NextFn = (vnode: VNode) => RendererNode | null

type UnmountFn = (
  vnode: VNode,
  parentComponent: ComponentInternalInstance | null,
  parentSuspense: SuspenseBoundary | null,
  doRemove?: boolean,
  optimized?: boolean
) => void

type RemoveFn = (vnode: VNode) => void

type UnmountChildrenFn = (
  children: VNode[],
  parentComponent: ComponentInternalInstance | null,
  parentSuspense: SuspenseBoundary | null,
  doRemove?: boolean,
  optimized?: boolean,
  start?: number
) => void

export type MountComponentFn = (
  initialVNode: VNode,
  container: RendererElement,
  anchor: RendererNode | null,
  parentComponent: ComponentInternalInstance | null,
  parentSuspense: SuspenseBoundary | null,
  isSVG: boolean,
  optimized: boolean
) => void

type ProcessTextOrCommentFn = (
  n1: VNode | null,
  n2: VNode,
  container: RendererElement,
  anchor: RendererNode | null
) => void

export type SetupRenderEffectFn = (
  instance: ComponentInternalInstance,
  initialVNode: VNode,
  container: RendererElement,
  anchor: RendererNode | null,
  parentSuspense: SuspenseBoundary | null,
  isSVG: boolean,
  optimized: boolean
) => void

export const enum MoveType {
  ENTER,
  LEAVE,
  REORDER
}

export const queuePostRenderEffect = __FEATURE_SUSPENSE__ // rollup - true
  ? queueEffectWithSuspense
  : queuePostFlushCb

/**
 * The createRenderer function accepts two generic arguments:
 * HostNode and HostElement, corresponding to Node and Element types in the
 * host environment. For example, for runtime-dom, HostNode would be the DOM
 * `Node` interface and HostElement would be the DOM `Element` interface.
 *
 * Custom renderers can pass in the platform specific types like this:
 *
 * ``` js
 * const { render, createApp } = createRenderer<Node, Element>({
 *   patchProp,
 *   ...nodeOps
 * })
 * ```
 */
export function createRenderer<
  HostNode = RendererNode,
  HostElement = RendererElement
>(options: RendererOptions<HostNode, HostElement>) {
  return baseCreateRenderer<HostNode, HostElement>(options)
}

// Separate API for creating hydration-enabled renderer.
// Hydration logic is only used when calling this function, making it
// tree-shakable.
export function createHydrationRenderer(
  options: RendererOptions<Node, Element>
) {
  return baseCreateRenderer(options, createHydrationFunctions)
}

/**
 * 重载: 区分ssr
 */
// overload 1: no hydration    => createRenderer
function baseCreateRenderer<
  HostNode = RendererNode,
  HostElement = RendererElement
>(options: RendererOptions<HostNode, HostElement>): Renderer<HostElement>

// overload 2: with hydration  => createHydrationRenderer
function baseCreateRenderer(
  options: RendererOptions<Node, Element>,
  createHydrationFns: typeof createHydrationFunctions
): HydrationRenderer

/**
 * 创建渲染器： 初始化 各个方法，返回 render() 和 createApp()
 * 创建不同场景patch时，对应的处理方式
 */
// implementation
function baseCreateRenderer(
  options: RendererOptions,
  createHydrationFns?: typeof createHydrationFunctions
): any {
  // 打包构建工具
  // compile-time feature flags check
  if (__ESM_BUNDLER__ && !__TEST__) {
    // 向全局环境 注入 当前开发环境标记
    initFeatureFlags()
  }

  // 全局 this
  const target = getGlobalThis()
  target.__VUE__ = true
  if (__DEV__ || __FEATURE_PROD_DEVTOOLS__) {
    // devtools = __VUE_DEVTOOLS_GLOBAL_HOOK__
    setDevtoolsHook(target.__VUE_DEVTOOLS_GLOBAL_HOOK__, target)
  }

  const {
    insert: hostInsert,
    remove: hostRemove,
    patchProp: hostPatchProp,
    createElement: hostCreateElement,
    createText: hostCreateText,
    createComment: hostCreateComment,
    setText: hostSetText,
    setElementText: hostSetElementText,
    parentNode: hostParentNode,
    nextSibling: hostNextSibling,
    setScopeId: hostSetScopeId = NOOP,
    insertStaticContent: hostInsertStaticContent
  } = options

  /**
   * 初次渲染：patch(container._vnode || null, vnode, container)
   * patch 内部通过不同patch类型 如：是一个组件，则使用对应方法处理
   */
  // Note: functions inside this closure should use `const xxx = () => {}`
  // style in order to prevent being inlined by minifiers.
  const patch: PatchFn = (
    n1, // 旧vnode：dom节点已渲染的vnode
    n2, // 新vnode：dom节点将渲染的vnode
    container, // dom节点：挂载目标dom实例
    anchor = null,
    parentComponent = null, // 父组件实例
    parentSuspense = null,
    isSVG = false,
    slotScopeIds = null,
    optimized = __DEV__ && isHmrUpdating ? false : !!n2.dynamicChildren
  ) => {
    if (n1 === n2) {
      return
    }

    // patching & not same type, unmount old tree
    if (n1 && !isSameVNodeType(n1, n2)) {
      // 如果新旧vnode不一样，则需要卸载旧节点

      anchor = getNextHostNode(n1)
      unmount(n1, parentComponent, parentSuspense, true)
      n1 = null
    }

    // 判断 是否 不需要进行特殊diff优化，即整体进行diff
    if (n2.patchFlag === PatchFlags.BAIL) {
      optimized = false
      n2.dynamicChildren = null
    }

    // 要进行patch的dom节点类型
    const { type, ref, shapeFlag } = n2
    switch (type) {
      case Text:
        // 文本节点
        processText(n1, n2, container, anchor)
        break
      case Comment:
        // 注释节点
        processCommentNode(n1, n2, container, anchor)
        break
      case Static:
        if (n1 == null) {
          mountStaticNode(n2, container, anchor, isSVG)
        } else if (__DEV__) {
          patchStaticNode(n1, n2, container, isSVG)
        }
        break
      case Fragment:
        // fragment节点
        processFragment(
          n1,
          n2,
          container,
          anchor,
          parentComponent,
          parentSuspense,
          isSVG,
          slotScopeIds,
          optimized
        )
        break
      default:
        // 由于ShapeFlags 值都是通过 1 << xx， 因此通过按位操作：& ，判断是否存在此二进制， 如果二进制位存在，则结果为当前shapeFlag，否则结果为0
        if (shapeFlag & ShapeFlags.ELEMENT) {
          // dom普通元素 节点，type 为标签字符串
          processElement(
            n1,
            n2, // 渲染vnode
            container, // app dom实例
            anchor,
            parentComponent, // 父组件实例
            parentSuspense,
            isSVG,
            slotScopeIds,
            optimized
          )
        } else if (shapeFlag & ShapeFlags.COMPONENT) {
          // ShapeFlags.STATEFUL_COMPONENT | ShapeFlags.FUNCTIONAL_COMPONENT
          // 组件 节点
          processComponent(
            n1,
            n2,
            container,
            anchor,
            parentComponent,
            parentSuspense,
            isSVG,
            slotScopeIds,
            optimized
          )
        } else if (shapeFlag & ShapeFlags.TELEPORT) {
          // TELEPORT 节点
          ;(type as typeof TeleportImpl).process(
            n1 as TeleportVNode,
            n2 as TeleportVNode,
            container,
            anchor,
            parentComponent,
            parentSuspense,
            isSVG,
            slotScopeIds,
            optimized,
            internals
          )
        } else if (__FEATURE_SUSPENSE__ && shapeFlag & ShapeFlags.SUSPENSE) {
          // SUSPENSE 节点
          ;(type as typeof SuspenseImpl).process(
            n1,
            n2,
            container,
            anchor,
            parentComponent,
            parentSuspense,
            isSVG,
            slotScopeIds,
            optimized,
            internals
          )
        } else if (__DEV__) {
          warn('Invalid VNode type:', type, `(${typeof type})`)
        }
    }

    // set ref
    if (ref != null && parentComponent) {
      setRef(ref, n1 && n1.ref, parentSuspense, n2 || n1, !n2)
    }
  }

  // 解析文本vnode
  const processText: ProcessTextOrCommentFn = (n1, n2, container, anchor) => {
    if (n1 == null) {
      hostInsert(
        (n2.el = hostCreateText(n2.children as string)),
        container,
        anchor
      )
    } else {
      const el = (n2.el = n1.el!)
      if (n2.children !== n1.children) {
        hostSetText(el, n2.children as string)
      }
    }
  }

  const processCommentNode: ProcessTextOrCommentFn = (
    n1,
    n2,
    container,
    anchor
  ) => {
    if (n1 == null) {
      hostInsert(
        (n2.el = hostCreateComment((n2.children as string) || '')),
        container,
        anchor
      )
    } else {
      // there's no support for dynamic comments
      n2.el = n1.el
    }
  }

  const mountStaticNode = (
    n2: VNode,
    container: RendererElement,
    anchor: RendererNode | null,
    isSVG: boolean
  ) => {
    // static nodes are only present when used with compiler-dom/runtime-dom
    // which guarantees presence of hostInsertStaticContent.
    ;[n2.el, n2.anchor] = hostInsertStaticContent!(
      n2.children as string,
      container,
      anchor,
      isSVG,
      n2.el,
      n2.anchor
    )
  }

  /**
   * Dev / HMR only
   */
  const patchStaticNode = (
    n1: VNode,
    n2: VNode,
    container: RendererElement,
    isSVG: boolean
  ) => {
    // static nodes are only patched during dev for HMR
    if (n2.children !== n1.children) {
      const anchor = hostNextSibling(n1.anchor!)
      // remove existing
      removeStaticNode(n1)
      // insert new
      ;[n2.el, n2.anchor] = hostInsertStaticContent!(
        n2.children as string,
        container,
        anchor,
        isSVG
      )
    } else {
      n2.el = n1.el
      n2.anchor = n1.anchor
    }
  }

  const moveStaticNode = (
    { el, anchor }: VNode,
    container: RendererElement,
    nextSibling: RendererNode | null
  ) => {
    let next
    while (el && el !== anchor) {
      next = hostNextSibling(el)
      hostInsert(el, container, nextSibling)
      el = next
    }
    hostInsert(anchor!, container, nextSibling)
  }

  const removeStaticNode = ({ el, anchor }: VNode) => {
    let next
    while (el && el !== anchor) {
      next = hostNextSibling(el)
      hostRemove(el)
      el = next
    }
    hostRemove(anchor!)
  }

  // 挂载element元素
  const processElement = (
    n1: VNode | null,
    n2: VNode,
    container: RendererElement,
    anchor: RendererNode | null,
    parentComponent: ComponentInternalInstance | null,
    parentSuspense: SuspenseBoundary | null,
    isSVG: boolean,
    slotScopeIds: string[] | null,
    optimized: boolean
  ) => {
    isSVG = isSVG || (n2.type as string) === 'svg'
    if (n1 == null) {
      mountElement(
        n2,
        container,
        anchor,
        parentComponent,
        parentSuspense,
        isSVG,
        slotScopeIds,
        optimized
      )
    } else {
      // 更新dom节点，如更新组件时，组件渲染模版： 旧vnode、新vnode
      patchElement(
        n1,
        n2,
        parentComponent,
        parentSuspense,
        isSVG,
        slotScopeIds,
        optimized
      )
    }
  }

  // 挂载element vnode节点：
  //  创建dom实例 =》 解析并挂载vnode子节点列表到element dom实例 =》执行自定义指令dirs created hook =》 解析vnode props属性列表
  const mountElement = (
    vnode: VNode, // 节点vnode
    container: RendererElement, //  挂载目标dom实例容器
    anchor: RendererNode | null,
    parentComponent: ComponentInternalInstance | null, // 父组件实例
    parentSuspense: SuspenseBoundary | null,
    isSVG: boolean,
    slotScopeIds: string[] | null,
    optimized: boolean
  ) => {
    let el: RendererElement
    let vnodeHook: VNodeHook | undefined | null
<<<<<<< HEAD
    const { type, props, shapeFlag, transition, patchFlag, dirs } = vnode
    if (
      !__DEV__ &&
      vnode.el &&
      hostCloneNode !== undefined &&
      patchFlag === PatchFlags.HOISTED
    ) {
      // If a vnode has non-null el, it means it's being reused.
      // Only static vnodes can be reused, so its mounted DOM nodes should be
      // exactly the same, and we can simply do a clone here.
      // only do this in production since cloned trees cannot be HMR updated.
      el = vnode.el = hostCloneNode(vnode.el)
    } else {
      // 创建vnode对应的dom节点实例el
      el = vnode.el = hostCreateElement(
        vnode.type as string,
        isSVG,
        props && props.is, // dom官方可选自定义元素属性
        props
=======
    const { type, props, shapeFlag, transition, dirs } = vnode

    el = vnode.el = hostCreateElement(
      vnode.type as string,
      isSVG,
      props && props.is,
      props
    )

    // mount children first, since some props may rely on child content
    // being already rendered, e.g. `<select value>`
    if (shapeFlag & ShapeFlags.TEXT_CHILDREN) {
      hostSetElementText(el, vnode.children as string)
    } else if (shapeFlag & ShapeFlags.ARRAY_CHILDREN) {
      mountChildren(
        vnode.children as VNodeArrayChildren,
        el,
        null,
        parentComponent,
        parentSuspense,
        isSVG && type !== 'foreignObject',
        slotScopeIds,
        optimized
>>>>>>> f3e4f038
      )
    }

<<<<<<< HEAD
      // 优先挂载 vnode 子节点列表 到 vnode dom实例上

      // mount children first, since some props may rely on child content
      // being already rendered, e.g. `<select value>`
      if (shapeFlag & ShapeFlags.TEXT_CHILDREN) {
        // 文本节点
        hostSetElementText(el, vnode.children as string)
      } else if (shapeFlag & ShapeFlags.ARRAY_CHILDREN) {
        mountChildren(
          vnode.children as VNodeArrayChildren,
          el,
          null,
          parentComponent,
          parentSuspense,
          isSVG && type !== 'foreignObject',
          slotScopeIds,
          optimized
        )
      }

      // vnode自定义指令，刚初始化完el实例，和创建el子列表
      if (dirs) {
        // 执行自定义指令列表中的 created hook方法
        invokeDirectiveHook(vnode, null, parentComponent, 'created')
      }

      // vnode节点的props列表，添加到对应的dom实例上
      if (props) {
        for (const key in props) {
          // 不添加官方保留的关键属性，如：
          // ',key,ref,' +
          // 'onVnodeBeforeMount,onVnodeMounted,' +
          // 'onVnodeBeforeUpdate,onVnodeUpdated,' +
          // 'onVnodeBeforeUnmount,onVnodeUnmounted'
          if (key !== 'value' && !isReservedProp(key)) {
            // 添加el属性：class 属性、style属性、绑定vue事件、dom实例属性、dom标签属性
            hostPatchProp(
              el,
              key,
              null,
              props[key],
              isSVG,
              vnode.children as VNode[], // 对应 v-html、v-text 则需要移除子节点列表
              parentComponent,
              parentSuspense,
              unmountChildren
            )
          }
        }
        /**
         * Special case for setting value on DOM elements:
         * - it can be order-sensitive (e.g. should be set *after* min/max, #2325, #4024)
         * - it needs to be forced (#1471)
         * #2353 proposes adding another renderer option to configure this, but
         * the properties affects are so finite it is worth special casing it
         * here to reduce the complexity. (Special casing it also should not
         * affect non-DOM renderers)
         */
        if ('value' in props) {
          hostPatchProp(el, 'value', null, props.value)
        }
        if ((vnodeHook = props.onVnodeBeforeMount)) {
          // 完成vnode dom实例信息，开始执行 vnode节点上的onVnodeBeforeMount函数
          invokeVNodeHook(vnodeHook, parentComponent, vnode)
        }
      }
      // TODO: scopeId
      // scopeId
      setScopeId(el, vnode, vnode.scopeId, slotScopeIds, parentComponent)
=======
    if (dirs) {
      invokeDirectiveHook(vnode, null, parentComponent, 'created')
    }
    // scopeId
    setScopeId(el, vnode, vnode.scopeId, slotScopeIds, parentComponent)
    // props
    if (props) {
      for (const key in props) {
        if (key !== 'value' && !isReservedProp(key)) {
          hostPatchProp(
            el,
            key,
            null,
            props[key],
            isSVG,
            vnode.children as VNode[],
            parentComponent,
            parentSuspense,
            unmountChildren
          )
        }
      }
      /**
       * Special case for setting value on DOM elements:
       * - it can be order-sensitive (e.g. should be set *after* min/max, #2325, #4024)
       * - it needs to be forced (#1471)
       * #2353 proposes adding another renderer option to configure this, but
       * the properties affects are so finite it is worth special casing it
       * here to reduce the complexity. (Special casing it also should not
       * affect non-DOM renderers)
       */
      if ('value' in props) {
        hostPatchProp(el, 'value', null, props.value)
      }
      if ((vnodeHook = props.onVnodeBeforeMount)) {
        invokeVNodeHook(vnodeHook, parentComponent, vnode)
      }
>>>>>>> f3e4f038
    }

    if (__DEV__ || __FEATURE_PROD_DEVTOOLS__) {
      Object.defineProperty(el, '__vnode', {
        value: vnode,
        enumerable: false
      })
      Object.defineProperty(el, '__vueParentComponent', {
        value: parentComponent, // vnode el 所在的组件
        enumerable: false
      })
    }

    // vnode el节点属性props 已经添加了
    if (dirs) {
      invokeDirectiveHook(vnode, null, parentComponent, 'beforeMount')
    }

    // TODO - Suspense
    // #1583 For inside suspense + suspense not resolved case, enter hook should call when suspense resolved
    // #1689 For inside suspense + suspense resolved case, just call it
    const needCallTransitionHooks =
      (!parentSuspense || (parentSuspense && !parentSuspense.pendingBranch)) &&
      transition &&
      !transition.persisted
    if (needCallTransitionHooks) {
      // vnode el 挂载前 - transition  beforeEnter
      transition!.beforeEnter(el)
    }

    // 向父节点dom实例插入 vnode el 节点：
    // container.insertBefore(el, anchor || null)
    hostInsert(el, container, anchor)

    // vnode hook、transition hook、dirs hook
    if (
      (vnodeHook = props && props.onVnodeMounted) ||
      needCallTransitionHooks ||
      dirs
    ) {
      queuePostRenderEffect(() => {
        // vnode onVnodeMounted：vnode el 已挂载，
        vnodeHook && invokeVNodeHook(vnodeHook, parentComponent, vnode)

        // 进入 transition enter：vnode el 已挂载
        needCallTransitionHooks && transition!.enter(el)

        // 自定义指令 mounted：vnode el 已挂载，
        dirs && invokeDirectiveHook(vnode, null, parentComponent, 'mounted')
      }, parentSuspense)
    }
  }

  const setScopeId = (
    el: RendererElement,
    vnode: VNode,
    scopeId: string | null,
    slotScopeIds: string[] | null,
    parentComponent: ComponentInternalInstance | null
  ) => {
    if (scopeId) {
      hostSetScopeId(el, scopeId)
    }
    if (slotScopeIds) {
      for (let i = 0; i < slotScopeIds.length; i++) {
        hostSetScopeId(el, slotScopeIds[i])
      }
    }
    if (parentComponent) {
      let subTree = parentComponent.subTree
      if (
        __DEV__ &&
        subTree.patchFlag > 0 &&
        subTree.patchFlag & PatchFlags.DEV_ROOT_FRAGMENT
      ) {
        subTree =
          filterSingleRoot(subTree.children as VNodeArrayChildren) || subTree
      }
      if (vnode === subTree) {
        const parentVNode = parentComponent.vnode
        setScopeId(
          el,
          parentVNode,
          parentVNode.scopeId,
          parentVNode.slotScopeIds,
          parentComponent.parent
        )
      }
    }
  }

  // 挂在节点vnode的子节点列表
  const mountChildren: MountChildrenFn = (
    children, // vnode节点的子节点列表
    container, // vnode节点: 即子节点列表的父节点实例
    anchor,
    parentComponent, // vnode节点 父组件实例
    parentSuspense,
    isSVG,
    slotScopeIds,
    optimized,
    start = 0
  ) => {
    for (let i = start; i < children.length; i++) {
      const child = (children[i] = optimized
        ? cloneIfMounted(children[i] as VNode)
        : normalizeVNode(children[i]))
      patch(
        null,
        child,
        container,
        anchor,
        parentComponent,
        parentSuspense,
        isSVG,
        slotScopeIds,
        optimized
      )
    }
  }

  // 更新dom节点，如更新组件时，组件渲染模版，根节点为dom元素
  const patchElement = (
    n1: VNode, // dom 旧vnode
    n2: VNode, // dom 新vnode
    parentComponent: ComponentInternalInstance | null, // 父组件（即当前组件实例）
    parentSuspense: SuspenseBoundary | null,
    isSVG: boolean,
    slotScopeIds: string[] | null,
    optimized: boolean
  ) => {
    const el = (n2.el = n1.el!)
    let { patchFlag, dynamicChildren, dirs } = n2
    // #1426 take the old vnode's patch flag into account since user may clone a
    // compiler-generated vnode, which de-opts to FULL_PROPS
    patchFlag |= n1.patchFlag & PatchFlags.FULL_PROPS // 原先 vnode 存在动态指令参数 或 v-on/v-bind（无参数）指令
    const oldProps = n1.props || EMPTY_OBJ
    const newProps = n2.props || EMPTY_OBJ
    let vnodeHook: VNodeHook | undefined | null

    // disable recurse in beforeUpdate hooks
    parentComponent && toggleRecurse(parentComponent, false)
    if ((vnodeHook = newProps.onVnodeBeforeUpdate)) {
      invokeVNodeHook(vnodeHook, parentComponent, n2, n1)
    }

    // 更新 vnode dir - 更新渲染函数 - 开始更新比较element vnode节点
    if (dirs) {
      invokeDirectiveHook(n2, n1, parentComponent, 'beforeUpdate')
    }
    parentComponent && toggleRecurse(parentComponent, true)

    if (__DEV__ && isHmrUpdating) {
      // 强制更新所有
      // HMR updated, force full diff
      patchFlag = 0
      optimized = false
      dynamicChildren = null
    }

    // 表明 vnode是通过渲染模版编译得到的，可以快速比较新旧vnode差异得到需要更新的信息
    const areChildrenSVG = isSVG && n2.type !== 'foreignObject'
    if (dynamicChildren) {
      patchBlockChildren(
        n1.dynamicChildren!,
        dynamicChildren,
        el,
        parentComponent,
        parentSuspense,
        areChildrenSVG,
        slotScopeIds
      )
      if (__DEV__ && parentComponent && parentComponent.type.__hmrId) {
        traverseStaticChildren(n1, n2)
      }
    } else if (!optimized) {
      // full diff
      patchChildren(
        n1,
        n2,
        el,
        null,
        parentComponent,
        parentSuspense,
        areChildrenSVG,
        slotScopeIds,
        false
      )
    }

    if (patchFlag > 0) {
      // the presence of a patchFlag means this element's render code was
      // generated by the compiler and can take the fast path.
      // in this path old node and new node are guaranteed to have the same shape
      // (i.e. at the exact same position in the source template)
      if (patchFlag & PatchFlags.FULL_PROPS) {
        // 更新所有props: 原先 vnode 存在动态指令参数 或 v-on/v-bind（无参数）指令
        // 或者 对于无法确定vnode props属性状况时，如 组件模版根vnode 合并 组件节点vnode 后，需要完成更新组件模版vnode props
        // element props contain dynamic keys, full diff needed
        patchProps(
          // 更新到dom上 （dom实例属性property 或 dom标签attributes属性）
          el,
          n2,
          oldProps, // 旧vnode props
          newProps, // 新vnode props
          parentComponent,
          parentSuspense,
          isSVG
        )
      } else {
        // class
        // this flag is matched when the element has dynamic class bindings.
        if (patchFlag & PatchFlags.CLASS) {
          // dom element节点上存在class属性（静态或动态）
          if (oldProps.class !== newProps.class) {
            // 直接替换新值
            hostPatchProp(el, 'class', null, newProps.class, isSVG)
          }
        }

        // style
        // this flag is matched when the element has dynamic style bindings
        if (patchFlag & PatchFlags.STYLE) {
          // dom element节点上存在class属性（静态或动态）
          // 添加style 属性列表（非直接全部替换），同时删除style空属性null
          hostPatchProp(el, 'style', oldProps.style, newProps.style, isSVG)
        }

        // props
        // This flag is matched when the element has dynamic prop/attr bindings
        // other than class and style. The keys of dynamic prop/attrs are saved for
        // faster iteration.
        // Note dynamic keys like :[foo]="bar" will cause this optimization to
        // bail out and go through a full diff because we need to unset the old key
        if (patchFlag & PatchFlags.PROPS) {
          // dom动态属性：静态指令属性名列表，且非 ref、style、class、key 且该指令没有被设置缓存
          // 如：v-bind、 v-model （onUpdate:modelValue）、 v-on
          // if the flag is present then dynamicProps must be non-null

          const propsToUpdate = n2.dynamicProps! // vnode 动态属性列表

          for (let i = 0; i < propsToUpdate.length; i++) {
            const key = propsToUpdate[i]
            const prev = oldProps[key]
            const next = newProps[key]
            // #1471 force patch value
            if (next !== prev || key === 'value') {
              // 强制更新 'value'
              // 更新到dom上 （dom实例属性property 或 dom标签attributes属性）
              hostPatchProp(
                el,
                key,
                prev,
                next,
                isSVG,
                n1.children as VNode[],
                parentComponent,
                parentSuspense,
                unmountChildren
              )
            }
          }
        }
      }

      // vnode 节点只有插值文本子节点 （不存在纯文本或其它类型子节点）
      // text
      // This flag is matched when the element has only dynamic text children.
      if (patchFlag & PatchFlags.TEXT) {
        // 仅有插值文本 - createVNode
        //    注意：
        //      既有插值文本 也有其它类型子节点 则不会走这个流程，子节点是列表，数组不能直接相等；
        //      此时，插值文本由 createTextVNode 执行
        if (n1.children !== n2.children) {
          // 直接设置文本内容
          hostSetElementText(el, n2.children as string)
        }
      }
    } else if (!optimized && dynamicChildren == null) {
      // 直接更新所有属性
      // unoptimized, full diff
      patchProps(
        //  强制更新vnode props属性列表
        el,
        n2,
        oldProps,
        newProps,
        parentComponent,
        parentSuspense,
        isSVG
      )
    }

    if ((vnodeHook = newProps.onVnodeUpdated) || dirs) {
      queuePostRenderEffect(() => {
        vnodeHook && invokeVNodeHook(vnodeHook, parentComponent, n2, n1)
        dirs && invokeDirectiveHook(n2, n1, parentComponent, 'updated')
      }, parentSuspense)
    }
  }

  // vnode的动态子节点列表 - currentBlock： 非根block vnode，且 (patchFlag > 0 || shapeFlag & ShapeFlags.COMPONENT)
  // The fast path for blocks.
  const patchBlockChildren: PatchBlockChildrenFn = (
    oldChildren, // vnode 旧子节点列表
    newChildren, // vnode 新子节点列表
    fallbackContainer, // vnode el
    parentComponent, // vnode 模版所在的组件
    parentSuspense,
    isSVG,
    slotScopeIds
  ) => {
    for (let i = 0; i < newChildren.length; i++) {
      const oldVNode = oldChildren[i]
      const newVNode = newChildren[i]

      // Determine the container (parent element) for the patch.
      const container =
        // oldVNode may be an errored async setup() component inside Suspense
        // which will not have a mounted element
        oldVNode.el &&
        // - In the case of a Fragment, we need to provide the actual parent
        // of the Fragment itself so it can move its children.
        (oldVNode.type === Fragment ||
          // - In the case of different nodes, there is going to be a replacement
          // which also requires the correct parent container
          !isSameVNodeType(oldVNode, newVNode) ||
          // - In the case of a component, it could contain anything.
          oldVNode.shapeFlag & (ShapeFlags.COMPONENT | ShapeFlags.TELEPORT))
          ? hostParentNode(oldVNode.el)!
          : // In other cases, the parent container is not actually used so we
            // just pass the block element here to avoid a DOM parentNode call.
            fallbackContainer // 默认退回原先el

      patch(
        oldVNode,
        newVNode,
        container,
        null,
        parentComponent,
        parentSuspense,
        isSVG,
        slotScopeIds,
        true
      )
    }
  }

  // 更新vnode节点props属性列表到dom上（dom实例属性property 或 dom标签attributes属性）
  const patchProps = (
    el: RendererElement, // vnode 父节点dom
    vnode: VNode, // 新vnode
    oldProps: Data, // 旧vnode props
    newProps: Data, // 新vnode props
    parentComponent: ComponentInternalInstance | null,
    parentSuspense: SuspenseBoundary | null,
    isSVG: boolean
  ) => {
    if (oldProps !== newProps) {
<<<<<<< HEAD
      // 添加新props 到dom上
=======
      if (oldProps !== EMPTY_OBJ) {
        for (const key in oldProps) {
          if (!isReservedProp(key) && !(key in newProps)) {
            hostPatchProp(
              el,
              key,
              oldProps[key],
              null,
              isSVG,
              vnode.children as VNode[],
              parentComponent,
              parentSuspense,
              unmountChildren
            )
          }
        }
      }
>>>>>>> f3e4f038
      for (const key in newProps) {
        // empty string is not valid prop
        if (isReservedProp(key)) continue // 跳过保留字，如 'ref'、'key'、'onVnodeMounted'等vnode hook
        const next = newProps[key]
        const prev = oldProps[key]
        // defer patching value
        if (next !== prev && key !== 'value') {
          // 新旧值不一样
          // 更新到dom上 （dom实例属性property 或 dom标签attributes属性）
          hostPatchProp(
            el,
            key,
            prev,
            next,
            isSVG,
            vnode.children as VNode[],
            parentComponent,
            parentSuspense,
            unmountChildren
          )
        }
      }
<<<<<<< HEAD

      // 保留 不在新props列表里 的 旧props列表
      if (oldProps !== EMPTY_OBJ) {
        for (const key in oldProps) {
          if (!isReservedProp(key) && !(key in newProps)) {
            // 更新到dom上
            hostPatchProp(
              el,
              key,
              oldProps[key],
              null,
              isSVG,
              vnode.children as VNode[],
              parentComponent,
              parentSuspense,
              unmountChildren
            )
          }
        }
      }
=======
>>>>>>> f3e4f038
      if ('value' in newProps) {
        hostPatchProp(el, 'value', oldProps.value, newProps.value)
      }
    }
  }

  // 解析Fragment节点
  const processFragment = (
    n1: VNode | null,
    n2: VNode, // Fragment vnode
    container: RendererElement, // 父节点dom实例
    anchor: RendererNode | null,
    parentComponent: ComponentInternalInstance | null, // 父组件实例
    parentSuspense: SuspenseBoundary | null,
    isSVG: boolean,
    slotScopeIds: string[] | null,
    optimized: boolean
  ) => {
    // fragment 开始边界
    const fragmentStartAnchor = (n2.el = n1 ? n1.el : hostCreateText(''))!
    // fragment 结束边界 - 执行 container.insertBefore(vnode2.el, fragmentEndAnchor)
    const fragmentEndAnchor = (n2.anchor = n1 ? n1.anchor : hostCreateText(''))!

    // dynamicChildren 动态子节点列表：currentBlock vnode
    let { patchFlag, dynamicChildren, slotScopeIds: fragmentSlotScopeIds } = n2

    if (
      __DEV__ &&
      // #5523 dev root fragment may inherit directives
      (isHmrUpdating || patchFlag & PatchFlags.DEV_ROOT_FRAGMENT)
    ) {
      // HMR updated / Dev root fragment (w/ comments), force full diff
      patchFlag = 0
      optimized = false
      dynamicChildren = null
    }

    // check if this is a slot fragment with :slotted scope ids
    if (fragmentSlotScopeIds) {
      slotScopeIds = slotScopeIds
        ? slotScopeIds.concat(fragmentSlotScopeIds)
        : fragmentSlotScopeIds
    }

    if (n1 == null) {
      // 先添加两个空文本节点作为边界dom节点，然后在这两个节点范围内依次添加fragment下的子节点列表

      hostInsert(fragmentStartAnchor, container, anchor)
      hostInsert(fragmentEndAnchor, container, anchor) // fragment结束边界
      // a fragment can only have array children
      // since they are either generated by the compiler, or implicitly created
      // from arrays.
      mountChildren(
        n2.children as VNodeArrayChildren,
        container,
        fragmentEndAnchor,
        parentComponent,
        parentSuspense,
        isSVG,
        slotScopeIds,
        optimized
      )
    } else {
      if (
        patchFlag > 0 &&
        patchFlag & PatchFlags.STABLE_FRAGMENT && // 多个子节点
        dynamicChildren &&
        // #2715 the previous fragment could've been a BAILed one as a result
        // of renderSlot() with no valid children
        n1.dynamicChildren
      ) {
        // <template v-for="item of items" :key="item.id">
        //     <div>{{ item.name }}</div>
        //     <div>{{ item.value }}</div>
        //   </template>

        // a stable fragment (template root or <template v-for>) doesn't need to
        // patch children order, but it may contain dynamicChildren.
        patchBlockChildren(
          n1.dynamicChildren,
          dynamicChildren,
          container,
          parentComponent,
          parentSuspense,
          isSVG,
          slotScopeIds
        )
        if (__DEV__ && parentComponent && parentComponent.type.__hmrId) {
          traverseStaticChildren(n1, n2)
        } else if (
          // #2080 if the stable fragment has a key, it's a <template v-for> that may
          //  get moved around. Make sure all root level vnodes inherit el.
          // #2134 or if it's a component root, it may also get moved around
          // as the component is being moved.
          n2.key != null ||
          (parentComponent && n2 === parentComponent.subTree)
        ) {
          traverseStaticChildren(n1, n2, true /* shallow */)
        }
      } else {
        // keyed / unkeyed, or manual fragments.
        // for keyed & unkeyed, since they are compiler generated from v-for,
        // each child is guaranteed to be a block so the fragment will never
        // have dynamicChildren.
        patchChildren(
          n1,
          n2,
          container,
          fragmentEndAnchor,
          parentComponent,
          parentSuspense,
          isSVG,
          slotScopeIds,
          optimized
        )
      }
    }
  }

  // 挂载/更新 组件dom节点
  const processComponent = (
    n1: VNode | null, // 节点已挂载的VNode
    n2: VNode, // 节点初始的VNode
    container: RendererElement, // dom实例：挂载目标dom节点
    anchor: RendererNode | null,
    parentComponent: ComponentInternalInstance | null,
    parentSuspense: SuspenseBoundary | null,
    isSVG: boolean,
    slotScopeIds: string[] | null,
    optimized: boolean
  ) => {
    n2.slotScopeIds = slotScopeIds
    if (n1 == null) {
      // 旧vnode不存在 - 即 当前要patch的dom组件节点为 新节点，初次进行挂载

      // shapeFlag = 1 << 9
      if (n2.shapeFlag & ShapeFlags.COMPONENT_KEPT_ALIVE) {
        ;(parentComponent!.ctx as KeepAliveContext).activate(
          n2,
          container,
          anchor,
          isSVG,
          optimized
        )
      } else {
        // 开始 解析组件信息，并挂载到dom上
        mountComponent(
          n2,
          container,
          anchor,
          parentComponent,
          parentSuspense,
          isSVG,
          optimized
        )
      }
    } else {
      // 更新组件：如响应式依赖数据发生变化
      // 旧vnode存在 - 即 当前要patch的dom组件节点 已经挂载着vnode，只需要更新相应变化信息
      updateComponent(n1, n2, optimized)
    }
  }

  // 挂载组件节点：初始化组件实例、解析组件信息（props、setup返回值、render函数）、渲染组件
  const mountComponent: MountComponentFn = (
    initialVNode, // 组件的新VNode
    container, // dom实例：挂载目标dom节点
    anchor,
    parentComponent,
    parentSuspense,
    isSVG,
    optimized
  ) => {
    // 组件实例信息

    // 同时也将组件实例绑定到 vnode.component
    // 规范组件的props选项属性格式
    // 2.x compat may pre-create the component instance before actually
    // mounting
    const compatMountInstance =
      __COMPAT__ && initialVNode.isCompatRoot && initialVNode.component
    const instance: ComponentInternalInstance =
      compatMountInstance ||
      (initialVNode.component = createComponentInstance(
        initialVNode, // 组件初始化的vnode
        parentComponent,
        parentSuspense
      ))

    if (__DEV__ && instance.type.__hmrId) {
      registerHMR(instance) // 模块热更新（即页面局部刷新）
    }

    if (__DEV__) {
      pushWarningContext(initialVNode)
      // instance.appContext.config.performance:true 开启性能检测
      // 通过 window.performance查看结果
      startMeasure(instance, `mount`)
    }

    // inject renderer internals for keepAlive
    if (isKeepAlive(initialVNode)) {
      ;(instance.ctx as KeepAliveContext).renderer = internals
    }

    // resolve props and slots for setup context
    if (!(__COMPAT__ && compatMountInstance)) {
      if (__DEV__) {
        startMeasure(instance, `init`)
      }
      // 解析组件信息，设置 props、slots、setup方法返回值、组件的render方法（编译Vue模版源码）
      setupComponent(instance)
      if (__DEV__) {
        endMeasure(instance, `init`)
      }
    }

    // setup() is async. This component relies on async logic to be resolved
    // before proceeding
    if (__FEATURE_SUSPENSE__ && instance.asyncDep) {
      parentSuspense && parentSuspense.registerDep(instance, setupRenderEffect)

      // Give it a placeholder if this is not hydration
      // TODO handle self-defined fallback
      if (!initialVNode.el) {
        const placeholder = (instance.subTree = createVNode(Comment))
        processCommentNode(null, placeholder, container!, anchor)
      }
      return
    }

    setupRenderEffect(
      instance,
      initialVNode,
      container,
      anchor,
      parentSuspense,
      isSVG,
      optimized
    )

    if (__DEV__) {
      popWarningContext()
      endMeasure(instance, `mount`)
    }
  }

  // 更新组件
  const updateComponent = (n1: VNode, n2: VNode, optimized: boolean) => {
    const instance = (n2.component = n1.component)!
    if (shouldUpdateComponent(n1, n2, optimized)) {
      // 组件渲染模版template vnode 发生变化：patchFlag等
      if (
        __FEATURE_SUSPENSE__ &&
        instance.asyncDep &&
        !instance.asyncResolved
      ) {
        // async & still pending - just update props and slots
        // since the component's reactive effect for render isn't set-up yet
        if (__DEV__) {
          pushWarningContext(n2)
        }
        updateComponentPreRender(instance, n2, optimized)
        if (__DEV__) {
          popWarningContext()
        }
        return
      } else {
        // normal update - 正常更新
        instance.next = n2 // 组件新的渲染模版vnode
        // in case the child component is also queued, remove it to avoid
        // double updating the same child component in the same flush.
        invalidateJob(instance.update) // 开始执行更新组件时，移除此组件effect的任务
        // instance.update is the reactive effect.
        instance.update()
      }
    } else {
      // 没必要更新，只需要相应信息还原即可
      // no update needed. just copy over properties
      n2.el = n1.el
      instance.vnode = n2
    }
  }

  // 执行组件渲染函数，得到组件节点vnode对应的el实例，并挂载el实例到父节点dom上
  const setupRenderEffect: SetupRenderEffectFn = (
    instance,
    initialVNode, // 新vnode
    container,
    anchor,
    parentSuspense,
    isSVG,
    optimized
  ) => {
    // 在组件初次创建 或 之后更新组件，都会重新创建该组件的effect
    const componentUpdateFn = () => {
      if (!instance.isMounted) {
        // 组件初次挂载时

        let vnodeHook: VNodeHook | null | undefined

        // props: 节点的dom属性列表
        const { el, props } = initialVNode // 组件对应对 createVNode

        const { bm, m, parent } = instance
        const isAsyncWrapperVNode = isAsyncWrapper(initialVNode)

        toggleRecurse(instance, false)
        // beforeMount hook
        if (bm) {
          // 执行 beforeMount hook 列表
          invokeArrayFns(bm)
        }
        // onVnodeBeforeMount
        if (
          !isAsyncWrapperVNode &&
          (vnodeHook = props && props.onVnodeBeforeMount)
        ) {
          // 执行节点上的hook事件属性： onVnodeBeforeMount
          invokeVNodeHook(vnodeHook, parent, initialVNode)
        }

        if (
          __COMPAT__ &&
          isCompatEnabled(DeprecationTypes.INSTANCE_EVENT_HOOKS, instance)
        ) {
          instance.emit('hook:beforeMount')
        }
        toggleRecurse(instance, true)

        if (el && hydrateNode) {
          // vnode has adopted host node - perform hydration instead of mount.
          const hydrateSubTree = () => {
            if (__DEV__) {
              startMeasure(instance, `render`)
            }
            instance.subTree = renderComponentRoot(instance)
            if (__DEV__) {
              endMeasure(instance, `render`)
            }
            if (__DEV__) {
              startMeasure(instance, `hydrate`)
            }
            hydrateNode!(
              el as Node,
              instance.subTree,
              instance,
              parentSuspense,
              null
            )
            if (__DEV__) {
              endMeasure(instance, `hydrate`)
            }
          }

          if (isAsyncWrapperVNode) {
            ;(initialVNode.type as ComponentOptions).__asyncLoader!().then(
              // note: we are moving the render call into an async callback,
              // which means it won't track dependencies - but it's ok because
              // a server-rendered async wrapper is already in resolved state
              // and it will never need to change.
              () => !instance.isUnmounted && hydrateSubTree()
            )
          } else {
            hydrateSubTree()
          }
        } else {
          if (__DEV__) {
            startMeasure(instance, `render`)
          }
          // 执行 组件模版template 编译后的渲染函数，得到组件模版template的vnode
          const subTree = (instance.subTree = renderComponentRoot(instance))
          if (__DEV__) {
            endMeasure(instance, `render`)
          }
          if (__DEV__) {
            startMeasure(instance, `patch`)
          }

          // 解析组件模版template vnode，得到组件节点vnode的dom实例el，并挂载到父节点dom实例container上
          patch(
            null,
            subTree, // 创建subtree的el dom实例，并挂载到父节点container上
            container,
            anchor,
            instance,
            parentSuspense,
            isSVG
          )

          if (__DEV__) {
            endMeasure(instance, `patch`)
          }
          // 绑定组件vnode节点的dom实例：即为组件模版template渲染函数vnode的dom实例
          initialVNode.el = subTree.el
        }

        // 解析完组件模版template的vnode，并挂载到父容器dom实例上
        // mounted hook
        if (m) {
          // onMounted，在根组件挂载完后执行
          queuePostRenderEffect(m, parentSuspense)
        }
        // onVnodeMounted
        if (
          !isAsyncWrapperVNode &&
          (vnodeHook = props && props.onVnodeMounted)
        ) {
          const scopedInitialVNode = initialVNode
          queuePostRenderEffect(
            () => invokeVNodeHook(vnodeHook!, parent, scopedInitialVNode),
            parentSuspense
          )
        }
        if (
          __COMPAT__ &&
          isCompatEnabled(DeprecationTypes.INSTANCE_EVENT_HOOKS, instance)
        ) {
          queuePostRenderEffect(
            () => instance.emit('hook:mounted'),
            parentSuspense
          )
        }

        // activated hook for keep-alive roots.
        // #1742 activated hook must be accessed after first render
        // since the hook may be injected by a child keep-alive
        if (
          initialVNode.shapeFlag & ShapeFlags.COMPONENT_SHOULD_KEEP_ALIVE ||
          (parent &&
            isAsyncWrapper(parent.vnode) &&
            parent.vnode.shapeFlag & ShapeFlags.COMPONENT_SHOULD_KEEP_ALIVE)
        ) {
          instance.a && queuePostRenderEffect(instance.a, parentSuspense)
          if (
            __COMPAT__ &&
            isCompatEnabled(DeprecationTypes.INSTANCE_EVENT_HOOKS, instance)
          ) {
            queuePostRenderEffect(
              () => instance.emit('hook:activated'),
              parentSuspense
            )
          }
        }
        instance.isMounted = true

        if (__DEV__ || __FEATURE_PROD_DEVTOOLS__) {
          devtoolsComponentAdded(instance)
        }

        // 最后从内存移除这个临时vnode和容器（注意：并没有移除父节点下的vnode）
        // #2458: deference mount-only object parameters to prevent memleaks
        initialVNode = container = anchor = null as any
      } else {
        // 更新组件：组件响应式依赖数据更新，导致更新了这个effect
        // updateComponent
        // This is triggered by mutation of component's own state (next: null)
        // OR parent calling processComponent (next: VNode)

        let { next, bu, u, parent, vnode } = instance
        let originNext = next
        let vnodeHook: VNodeHook | null | undefined
        if (__DEV__) {
          pushWarningContext(next || instance.vnode)
        }

        // 在更新执行渲染函数前
        // Disallow component effect recursion during pre-lifecycle hooks.
        toggleRecurse(instance, false)
        if (next) {
          // 后：响应式更新 继续，在 updateComponent()中 触发创建并更新组件新的effect
          next.el = vnode.el
          updateComponentPreRender(instance, next, optimized)
        } else {
          // 先：组件响应式依赖变更，更新执行该组件effect
          next = vnode
        }

        // beforeUpdate hook
        if (bu) {
          invokeArrayFns(bu)
        }
        // onVnodeBeforeUpdate
        if ((vnodeHook = next.props && next.props.onVnodeBeforeUpdate)) {
          invokeVNodeHook(vnodeHook, parent, next, vnode)
        }
        if (
          __COMPAT__ &&
          isCompatEnabled(DeprecationTypes.INSTANCE_EVENT_HOOKS, instance)
        ) {
          instance.emit('hook:beforeUpdate')
        }
        toggleRecurse(instance, true)

        // render
        if (__DEV__) {
          startMeasure(instance, `render`)
        }
        const nextTree = renderComponentRoot(instance) // 组件更新后的渲染函数vnode
        if (__DEV__) {
          endMeasure(instance, `render`)
        }
        const prevTree = instance.subTree
        instance.subTree = nextTree // 替换原先渲染函数vnode

        if (__DEV__) {
          startMeasure(instance, `patch`)
        }
        patch(
          prevTree, // 组件渲染函数 - 旧VNode
          nextTree, // 组件渲染函数 - 新VNode
          // parent may have changed if it's in a teleport
          hostParentNode(prevTree.el!)!, // 重新获取父容器节点
          // anchor may have changed if it's in a fragment
          getNextHostNode(prevTree), // 下一个兄弟dom
          instance,
          parentSuspense,
          isSVG
        )
        if (__DEV__) {
          endMeasure(instance, `patch`)
        }
        next.el = nextTree.el
        if (originNext === null) {
          // self-triggered update. In case of HOC, update parent component
          // vnode el. HOC is indicated by parent instance's subTree pointing
          // to child component's vnode
          updateHOCHostEl(instance, nextTree.el)
        }
        // updated hook
        if (u) {
          queuePostRenderEffect(u, parentSuspense)
        }
        // onVnodeUpdated
        if ((vnodeHook = next.props && next.props.onVnodeUpdated)) {
          queuePostRenderEffect(
            () => invokeVNodeHook(vnodeHook!, parent, next!, vnode),
            parentSuspense
          )
        }
        if (
          __COMPAT__ &&
          isCompatEnabled(DeprecationTypes.INSTANCE_EVENT_HOOKS, instance)
        ) {
          queuePostRenderEffect(
            () => instance.emit('hook:updated'),
            parentSuspense
          )
        }

        if (__DEV__ || __FEATURE_PROD_DEVTOOLS__) {
          devtoolsComponentUpdated(instance)
        }

        if (__DEV__) {
          popWarningContext()
        }
      }
    }

    // create reactive effect for rendering
    const effect = (instance.effect = new ReactiveEffect(
      componentUpdateFn,
      () => queueJob(update),
      instance.scope // track it in component's effect scope
    ))

    const update: SchedulerJob = (instance.update = () => effect.run())
    update.id = instance.uid
    // allowRecurse
    // #1801, #2043 component render effects should allow recursive updates
    toggleRecurse(instance, true)

    if (__DEV__) {
      effect.onTrack = instance.rtc
        ? e => invokeArrayFns(instance.rtc!, e)
        : void 0
      effect.onTrigger = instance.rtg
        ? e => invokeArrayFns(instance.rtg!, e)
        : void 0
      update.ownerInstance = instance
    }

    update()
  }

  // 更新组件在执行渲染函数之前
  const updateComponentPreRender = (
    instance: ComponentInternalInstance,
    nextVNode: VNode, // 组件新template vnode
    optimized: boolean
  ) => {
    nextVNode.component = instance
    const prevProps = instance.vnode.props // 组件节点vnode的props属性
    instance.vnode = nextVNode // 组件节点新vnode：即组件渲染模版vnode 替换组件节点vnode
    instance.next = null

    updateProps(instance, nextVNode.props, prevProps, optimized) // 更新组件节点上的props
    updateSlots(instance, nextVNode.children, optimized) // 更新组件节点上的slots

    pauseTracking()
    // props update may have triggered pre-flush watchers.
    // flush them before the render update.
    flushPreFlushCbs()
    resetTracking()
  }

  // 更新所有子节点：不需要优化，且没有动态子节点时
  const patchChildren: PatchChildrenFn = (
    n1,
    n2,
    container,
    anchor,
    parentComponent,
    parentSuspense,
    isSVG,
    slotScopeIds,
    optimized = false
  ) => {
    const c1 = n1 && n1.children
    const prevShapeFlag = n1 ? n1.shapeFlag : 0
    const c2 = n2.children

    const { patchFlag, shapeFlag } = n2
    // fast path
    if (patchFlag > 0) {
      if (patchFlag & PatchFlags.KEYED_FRAGMENT) {
        // v-for 设置key属性
        // this could be either fully-keyed or mixed (some keyed some not)
        // presence of patchFlag means children are guaranteed to be arrays
        patchKeyedChildren(
          c1 as VNode[], // fragment 子节点列表
          c2 as VNodeArrayChildren, // fragment 子节点列表
          container,
          anchor,
          parentComponent,
          parentSuspense,
          isSVG,
          slotScopeIds,
          optimized
        )
        return
      } else if (patchFlag & PatchFlags.UNKEYED_FRAGMENT) {
        // v-for 未设置 key属性
        // unkeyed
        patchUnkeyedChildren(
          c1 as VNode[],
          c2 as VNodeArrayChildren,
          container,
          anchor,
          parentComponent,
          parentSuspense,
          isSVG,
          slotScopeIds,
          optimized
        )
        return
      }
    }

    // children has 3 possibilities: text, array or no children.
    if (shapeFlag & ShapeFlags.TEXT_CHILDREN) {
      // text children fast path
      if (prevShapeFlag & ShapeFlags.ARRAY_CHILDREN) {
        unmountChildren(c1 as VNode[], parentComponent, parentSuspense)
      }
      if (c2 !== c1) {
        hostSetElementText(container, c2 as string)
      }
    } else {
      if (prevShapeFlag & ShapeFlags.ARRAY_CHILDREN) {
        // prev children was array
        if (shapeFlag & ShapeFlags.ARRAY_CHILDREN) {
          // two arrays, cannot assume anything, do full diff
          patchKeyedChildren(
            c1 as VNode[],
            c2 as VNodeArrayChildren,
            container,
            anchor,
            parentComponent,
            parentSuspense,
            isSVG,
            slotScopeIds,
            optimized
          )
        } else {
          // no new children, just unmount old
          unmountChildren(c1 as VNode[], parentComponent, parentSuspense, true)
        }
      } else {
        // prev children was text OR null
        // new children is array OR null
        if (prevShapeFlag & ShapeFlags.TEXT_CHILDREN) {
          hostSetElementText(container, '')
        }
        // mount new if array
        if (shapeFlag & ShapeFlags.ARRAY_CHILDREN) {
          mountChildren(
            c2 as VNodeArrayChildren,
            container,
            anchor,
            parentComponent,
            parentSuspense,
            isSVG,
            slotScopeIds,
            optimized
          )
        }
      }
    }
  }

  // 更新 v-for 没有设置key属性
  const patchUnkeyedChildren = (
    c1: VNode[],
    c2: VNodeArrayChildren,
    container: RendererElement,
    anchor: RendererNode | null,
    parentComponent: ComponentInternalInstance | null,
    parentSuspense: SuspenseBoundary | null,
    isSVG: boolean,
    slotScopeIds: string[] | null,
    optimized: boolean
  ) => {
    c1 = c1 || EMPTY_ARR
    c2 = c2 || EMPTY_ARR
    const oldLength = c1.length
    const newLength = c2.length
    const commonLength = Math.min(oldLength, newLength)
    let i
    for (i = 0; i < commonLength; i++) {
      const nextChild = (c2[i] = optimized
        ? cloneIfMounted(c2[i] as VNode)
        : normalizeVNode(c2[i]))
      patch(
        c1[i],
        nextChild,
        container,
        null,
        parentComponent,
        parentSuspense,
        isSVG,
        slotScopeIds,
        optimized
      )
    }
    if (oldLength > newLength) {
      // remove old
      unmountChildren(
        c1,
        parentComponent,
        parentSuspense,
        true,
        false,
        commonLength
      )
    } else {
      // mount new
      mountChildren(
        c2,
        container,
        anchor,
        parentComponent,
        parentSuspense,
        isSVG,
        slotScopeIds,
        optimized,
        commonLength
      )
    }
  }

  // can be all-keyed or mixed
  const patchKeyedChildren = (
    c1: VNode[], // fragment 旧节点 vnode 子节点列表
    c2: VNodeArrayChildren, // fragment 新节点 vnode 子节点列表
    container: RendererElement, // fragment 父节点
    parentAnchor: RendererNode | null, // fragment 结束边界，以此为边界，依次向父节点插入fragment子节点列表
    parentComponent: ComponentInternalInstance | null,
    parentSuspense: SuspenseBoundary | null,
    isSVG: boolean,
    slotScopeIds: string[] | null,
    optimized: boolean
  ) => {
    let i = 0
    const l2 = c2.length
    let e1 = c1.length - 1 // prev ending index  - 旧fragment 最后一个子节点位置
    let e2 = l2 - 1 // next ending index  - 新fragment 最后一个子节点位置

    // 1. sync from start - 从头开始比较子节点是否发生变化
    // (a b) c
    // (a b) d e
    while (i <= e1 && i <= e2) {
      const n1 = c1[i]

      const n2 = (c2[i] = optimized
        ? cloneIfMounted(c2[i] as VNode) //  child.el === null ? child : cloneVNode(child)
        : normalizeVNode(c2[i])) // 规范下新vnode的格式

      if (isSameVNodeType(n1, n2)) {
        // 如果相同vnode，则开始正常内部进行比较更新
        patch(
          n1,
          n2,
          container,
          null,
          parentComponent,
          parentSuspense,
          isSVG,
          slotScopeIds,
          optimized
        )
      } else {
        // 如果出现不相同，则停止比较
        break
      }
      i++
    }

    // 2. sync from end - 从尾开始比较子节点是否发生变化
    // a (b c)
    // d e (b c)
    while (i <= e1 && i <= e2) {
      const n1 = c1[e1]
      const n2 = (c2[e2] = optimized
        ? cloneIfMounted(c2[e2] as VNode)
        : normalizeVNode(c2[e2]))
      if (isSameVNodeType(n1, n2)) {
        patch(
          n1,
          n2,
          container,
          null,
          parentComponent,
          parentSuspense,
          isSVG,
          slotScopeIds,
          optimized
        )
      } else {
        break
      }
      e1--
      e2--
    }

    // 3. common sequence + mount  - 有序添加了节点：原先节点列表顺序不变，只是在结尾或开头添加了新节点
    // (a b)
    // (a b) c
    // i = 2, e1 = 1, e2 = 2    // 情况1： 结尾添加
    // (a b)
    // c (a b)
    // i = 0, e1 = -1, e2 = 0   // 情况2： 开头添加
    if (i > e1) {
      if (i <= e2) {
        const nextPos = e2 + 1 // 新节点的插入位置
        const anchor = nextPos < l2 ? (c2[nextPos] as VNode).el : parentAnchor // 插入参考节点之前

        // 开始插入新节点列表
        while (i <= e2) {
          patch(
            null,
            (c2[i] = optimized
              ? cloneIfMounted(c2[i] as VNode)
              : normalizeVNode(c2[i])),
            container,
            anchor, // 插入参考位置
            parentComponent,
            parentSuspense,
            isSVG,
            slotScopeIds,
            optimized
          )
          i++
        }
      }
    }

    // 4. common sequence + unmount  - 有序移除了节点：原先节点列表顺序不变，只是在结尾或开头移除了旧节点
    // (a b) c
    // (a b)
    // i = 2, e1 = 2, e2 = 1
    // a (b c)
    // (b c)
    // i = 0, e1 = 0, e2 = -1
    else if (i > e2) {
      while (i <= e1) {
        unmount(c1[i], parentComponent, parentSuspense, true)
        i++
      }
    }

    // 5. unknown sequence - 在子节点列表间随机添加或移除节点
    // [i ... e1 + 1]: a b [c d e] f g
    // [i ... e2 + 1]: a b [e d c h] f g    // 开头与结尾 已经进行比较更新了
    // i = 2, e1 = 4, e2 = 5
    else {
      const s1 = i // 旧列表 - prev starting index
      const s2 = i // 新列表 - next starting index

      // 5.1 build key:index map for newChildren  - 收集新节点列表的key，并判断是否重复
      // 新增加部分的子节点列表key
      const keyToNewIndexMap: Map<string | number | symbol, number> = new Map()
      for (i = s2; i <= e2; i++) {
        const nextChild = (c2[i] = optimized
          ? cloneIfMounted(c2[i] as VNode)
          : normalizeVNode(c2[i]))
        if (nextChild.key != null) {
          // 对于内部新添加的子节点，先检测：判断key值是否重复了
          if (__DEV__ && keyToNewIndexMap.has(nextChild.key)) {
            warn(
              `Duplicate keys found during update:`,
              JSON.stringify(nextChild.key),
              `Make sure keys are unique.`
            )
          }

          keyToNewIndexMap.set(nextChild.key, i)
        }
      }

      // 继续更新在新节点列表中剩余的旧节点，同时移除已经不在的旧节点
      // 5.2 loop through old children left to be patched and try to patch
      // matching nodes & remove nodes that are no longer present
      let j
      let patched = 0 // 已更新的新vnode子节点数量
      const toBePatched = e2 - s2 + 1 // 待更新的新子节点数量
      let moved = false
      // used to track whether any node has moved
      let maxNewIndexSoFar = 0
      // works as Map<newIndex, oldIndex>
      // Note that oldIndex is offset by +1
      // and oldIndex = 0 is a special value indicating the new node has
      // no corresponding old node.
      // used for determining longest stable subsequence
      const newIndexToOldIndexMap = new Array(toBePatched)
      // 旧节点 在 新节点列表中位置 与 旧节点列表中的原先位置， 0 表示不在新节点列表中，被移除了
      // 最长递增子序列 如：[1,0,3,2] 结果为 [0, 3]，其中 0：新子节点列表第2位是新添加的节点
      for (i = 0; i < toBePatched; i++) newIndexToOldIndexMap[i] = 0

      // 旧节点在新节点列表中 内部新增加的部分列表中 更新
      for (i = s1; i <= e1; i++) {
        // s1 —— 旧子节点列表当前比较位置，e1 —— 旧子节点列表结尾位置
        const prevChild = c1[i] // prevChild：当前比较的vnode子节点，c1 旧节点vnode列表，
        if (patched >= toBePatched) {
          // 新子节点vnode已经添加上去了，开始移除旧节点列表
          // all new children have been patched so this can only be a removal
          unmount(prevChild, parentComponent, parentSuspense, true)
          continue
        }

        // 查找旧节点在新增加部分的节点列表中的位置
        let newIndex
        if (prevChild.key != null) {
          // 获取旧节点在当前新增加的子节点列表中的位置
          newIndex = keyToNewIndexMap.get(prevChild.key)
        } else {
          // 旧节点没有设置key属性：从 新子节点列表中 新增加的节点列表部分，寻找相同类型的节点作为旧节点的新位置
          // 视为同一个vnode，如同一般element vnode节点更新那样
          // key-less node, try to locate a key-less node of the same type
          for (j = s2; j <= e2; j++) {
            if (
              newIndexToOldIndexMap[j - s2] === 0 && // 新子节点列表中 新增加的节点列表部分
              isSameVNodeType(prevChild, c2[j] as VNode) // key = null
            ) {
              // 旧新两个相匹配的位置都没有设置key
              newIndex = j
              break
            }
          }
        }

        // 更新旧节点vnode在新节点列表中对应位置vnode，同时判断是否存在新节点列表中顺序被打乱了即往前移到了
        if (newIndex === undefined) {
          // 移除旧节点：旧节点不在新增加的节点列表中 - 找不到对应位置
          unmount(prevChild, parentComponent, parentSuspense, true)
        } else {
          newIndexToOldIndexMap[newIndex - s2] = i + 1 // 旧节点prevChild 在 新节点列表中的位置 与 旧节点列表中的位置

          if (newIndex >= maxNewIndexSoFar) {
            maxNewIndexSoFar = newIndex // 旧节点在新子节点列表中匹配到最远相应vnode位置
          } else {
            // 说明虽然有多个旧节点保留下来了，但在新节点列表中 没有按在旧列表中排序，有的反而被移到之前了。
            moved = true
          }
          patch(
            prevChild, // 旧节点
            c2[newIndex] as VNode, // 旧节点在新节点列表中的对应的新节点
            container,
            null,
            parentComponent,
            parentSuspense,
            isSVG,
            slotScopeIds,
            optimized
          )
          patched++
        }
      }

      // 5.3 move and mount  - 添加新节点 、 移到旧节点位置
      // generate longest stable subsequence only when nodes have moved
      // 旧：[c,d,e] 新：[e,d,c,h]，则：[3,2,1,0] 结果为 [2]，说明只需要移动第2个位置dom，就可以了
      const increasingNewIndexSequence = moved
        ? getSequence(newIndexToOldIndexMap) // 获取最长递增子序列
        : EMPTY_ARR
      j = increasingNewIndexSequence.length - 1

      // looping backwards so that we can use last patched node as anchor
      for (i = toBePatched - 1; i >= 0; i--) {
        const nextIndex = s2 + i
        const nextChild = c2[nextIndex] as VNode // 在新列表中的vnode

        // 插入新dom节点时的相对参考位置 - 为当前vnode的下一个dom节点: parentNode.insertBefore(newNode, referenceNode)
        const anchor =
          nextIndex + 1 < l2 ? (c2[nextIndex + 1] as VNode).el : parentAnchor

        // 0 表明当前节点是新增的节点，即旧节点没在新节点列表中，该节点不属于旧节点
        if (newIndexToOldIndexMap[i] === 0) {
          // mount new
          patch(
            null,
            nextChild,
            container,
            anchor,
            parentComponent,
            parentSuspense,
            isSVG,
            slotScopeIds,
            optimized
          )
        } else if (moved) {
          // 旧节点在新节点列表中排序被打乱了，如有的旧节点反而前移了
          // move if:
          // There is no stable subsequence (e.g. a reverse)
          // OR current node is not among the stable sequence
          if (j < 0 || i !== increasingNewIndexSequence[j]) {
            // i 为新节点列表中的位置
            move(nextChild, container, anchor, MoveType.REORDER)
          } else {
            j--
          }
        }
      }
    }
  }

  const move: MoveFn = (
    vnode,
    container,
    anchor,
    moveType,
    parentSuspense = null
  ) => {
    const { el, type, transition, children, shapeFlag } = vnode
    if (shapeFlag & ShapeFlags.COMPONENT) {
      move(vnode.component!.subTree, container, anchor, moveType)
      return
    }

    if (__FEATURE_SUSPENSE__ && shapeFlag & ShapeFlags.SUSPENSE) {
      vnode.suspense!.move(container, anchor, moveType)
      return
    }

    if (shapeFlag & ShapeFlags.TELEPORT) {
      ;(type as typeof TeleportImpl).move(vnode, container, anchor, internals)
      return
    }

    if (type === Fragment) {
      hostInsert(el!, container, anchor)
      for (let i = 0; i < (children as VNode[]).length; i++) {
        move((children as VNode[])[i], container, anchor, moveType)
      }
      hostInsert(vnode.anchor!, container, anchor)
      return
    }

    if (type === Static) {
      moveStaticNode(vnode, container, anchor)
      return
    }

    // single nodes
    const needTransition =
      moveType !== MoveType.REORDER &&
      shapeFlag & ShapeFlags.ELEMENT &&
      transition
    if (needTransition) {
      if (moveType === MoveType.ENTER) {
        transition!.beforeEnter(el!)
        hostInsert(el!, container, anchor)
        queuePostRenderEffect(() => transition!.enter(el!), parentSuspense)
      } else {
        const { leave, delayLeave, afterLeave } = transition!
        const remove = () => hostInsert(el!, container, anchor)
        const performLeave = () => {
          leave(el!, () => {
            remove()
            afterLeave && afterLeave()
          })
        }
        if (delayLeave) {
          delayLeave(el!, remove, performLeave)
        } else {
          performLeave()
        }
      }
    } else {
      hostInsert(el!, container, anchor)
    }
  }

  const unmount: UnmountFn = (
    vnode,
    parentComponent,
    parentSuspense,
    doRemove = false,
    optimized = false
  ) => {
    const {
      type,
      props,
      ref,
      children,
      dynamicChildren,
      shapeFlag,
      patchFlag,
      dirs
    } = vnode
    // unset ref
    if (ref != null) {
      setRef(ref, null, parentSuspense, vnode, true)
    }

    if (shapeFlag & ShapeFlags.COMPONENT_SHOULD_KEEP_ALIVE) {
      ;(parentComponent!.ctx as KeepAliveContext).deactivate(vnode)
      return
    }

    const shouldInvokeDirs = shapeFlag & ShapeFlags.ELEMENT && dirs
    const shouldInvokeVnodeHook = !isAsyncWrapper(vnode)

    let vnodeHook: VNodeHook | undefined | null
    if (
      shouldInvokeVnodeHook &&
      (vnodeHook = props && props.onVnodeBeforeUnmount)
    ) {
      invokeVNodeHook(vnodeHook, parentComponent, vnode)
    }

    if (shapeFlag & ShapeFlags.COMPONENT) {
      unmountComponent(vnode.component!, parentSuspense, doRemove)
    } else {
      if (__FEATURE_SUSPENSE__ && shapeFlag & ShapeFlags.SUSPENSE) {
        vnode.suspense!.unmount(parentSuspense, doRemove)
        return
      }

      if (shouldInvokeDirs) {
        invokeDirectiveHook(vnode, null, parentComponent, 'beforeUnmount')
      }

      if (shapeFlag & ShapeFlags.TELEPORT) {
        ;(vnode.type as typeof TeleportImpl).remove(
          vnode,
          parentComponent,
          parentSuspense,
          optimized,
          internals,
          doRemove
        )
      } else if (
        dynamicChildren &&
        // #1153: fast path should not be taken for non-stable (v-for) fragments
        (type !== Fragment ||
          (patchFlag > 0 && patchFlag & PatchFlags.STABLE_FRAGMENT))
      ) {
        // fast path for block nodes: only need to unmount dynamic children.
        unmountChildren(
          dynamicChildren,
          parentComponent,
          parentSuspense,
          false,
          true
        )
      } else if (
        (type === Fragment &&
          patchFlag &
            (PatchFlags.KEYED_FRAGMENT | PatchFlags.UNKEYED_FRAGMENT)) ||
        (!optimized && shapeFlag & ShapeFlags.ARRAY_CHILDREN)
      ) {
        unmountChildren(children as VNode[], parentComponent, parentSuspense)
      }

      if (doRemove) {
        remove(vnode)
      }
    }

    if (
      (shouldInvokeVnodeHook &&
        (vnodeHook = props && props.onVnodeUnmounted)) ||
      shouldInvokeDirs
    ) {
      queuePostRenderEffect(() => {
        vnodeHook && invokeVNodeHook(vnodeHook, parentComponent, vnode)
        shouldInvokeDirs &&
          invokeDirectiveHook(vnode, null, parentComponent, 'unmounted')
      }, parentSuspense)
    }
  }

  const remove: RemoveFn = vnode => {
    const { type, el, anchor, transition } = vnode
    if (type === Fragment) {
      if (
        __DEV__ &&
        vnode.patchFlag > 0 &&
        vnode.patchFlag & PatchFlags.DEV_ROOT_FRAGMENT &&
        transition &&
        !transition.persisted
      ) {
        ;(vnode.children as VNode[]).forEach(child => {
          if (child.type === Comment) {
            hostRemove(child.el!)
          } else {
            remove(child)
          }
        })
      } else {
        removeFragment(el!, anchor!)
      }
      return
    }

    if (type === Static) {
      removeStaticNode(vnode)
      return
    }

    const performRemove = () => {
      hostRemove(el!)
      if (transition && !transition.persisted && transition.afterLeave) {
        transition.afterLeave()
      }
    }

    if (
      vnode.shapeFlag & ShapeFlags.ELEMENT &&
      transition &&
      !transition.persisted
    ) {
      const { leave, delayLeave } = transition
      const performLeave = () => leave(el!, performRemove)
      if (delayLeave) {
        delayLeave(vnode.el!, performRemove, performLeave)
      } else {
        performLeave()
      }
    } else {
      performRemove()
    }
  }

  const removeFragment = (cur: RendererNode, end: RendererNode) => {
    // For fragments, directly remove all contained DOM nodes.
    // (fragment child nodes cannot have transition)
    let next
    while (cur !== end) {
      next = hostNextSibling(cur)!
      hostRemove(cur)
      cur = next
    }
    hostRemove(end)
  }

  const unmountComponent = (
    instance: ComponentInternalInstance,
    parentSuspense: SuspenseBoundary | null,
    doRemove?: boolean
  ) => {
    if (__DEV__ && instance.type.__hmrId) {
      unregisterHMR(instance)
    }

    const { bum, scope, update, subTree, um } = instance

    // beforeUnmount hook
    if (bum) {
      invokeArrayFns(bum)
    }

    if (
      __COMPAT__ &&
      isCompatEnabled(DeprecationTypes.INSTANCE_EVENT_HOOKS, instance)
    ) {
      instance.emit('hook:beforeDestroy')
    }

    // stop effects in component scope
    scope.stop()

    // update may be null if a component is unmounted before its async
    // setup has resolved.
    if (update) {
      // so that scheduler will no longer invoke it
      update.active = false
      unmount(subTree, instance, parentSuspense, doRemove)
    }
    // unmounted hook
    if (um) {
      queuePostRenderEffect(um, parentSuspense)
    }
    if (
      __COMPAT__ &&
      isCompatEnabled(DeprecationTypes.INSTANCE_EVENT_HOOKS, instance)
    ) {
      queuePostRenderEffect(
        () => instance.emit('hook:destroyed'),
        parentSuspense
      )
    }
    queuePostRenderEffect(() => {
      instance.isUnmounted = true
    }, parentSuspense)

    // A component with async dep inside a pending suspense is unmounted before
    // its async dep resolves. This should remove the dep from the suspense, and
    // cause the suspense to resolve immediately if that was the last dep.
    if (
      __FEATURE_SUSPENSE__ &&
      parentSuspense &&
      parentSuspense.pendingBranch &&
      !parentSuspense.isUnmounted &&
      instance.asyncDep &&
      !instance.asyncResolved &&
      instance.suspenseId === parentSuspense.pendingId
    ) {
      parentSuspense.deps--
      if (parentSuspense.deps === 0) {
        parentSuspense.resolve()
      }
    }

    if (__DEV__ || __FEATURE_PROD_DEVTOOLS__) {
      devtoolsComponentRemoved(instance)
    }
  }

  const unmountChildren: UnmountChildrenFn = (
    children,
    parentComponent,
    parentSuspense,
    doRemove = false,
    optimized = false,
    start = 0
  ) => {
    for (let i = start; i < children.length; i++) {
      unmount(children[i], parentComponent, parentSuspense, doRemove, optimized)
    }
  }

  const getNextHostNode: NextFn = vnode => {
    if (vnode.shapeFlag & ShapeFlags.COMPONENT) {
      return getNextHostNode(vnode.component!.subTree)
    }
    if (__FEATURE_SUSPENSE__ && vnode.shapeFlag & ShapeFlags.SUSPENSE) {
      return vnode.suspense!.next()
    }
    return hostNextSibling((vnode.anchor || vnode.el)!)
  }

  /**
   * 执行mount后，执行渲染函数
   * @param vnode - 组件的初始vnode
   * @param container - 挂在dom节点容器
   */
  const render: RootRenderFunction = (vnode, container, isSVG) => {
    if (vnode == null) {
      if (container._vnode) {
        // _vnode 组件渲染后的vnode
        // 渲染之前，先卸载掉原先的挂在实例
        unmount(container._vnode, null, null, true)
      }
    } else {
      // 开始挂载、渲染
      patch(container._vnode || null, vnode, container, null, null, null, isSVG)
    }
    flushPreFlushCbs()
    flushPostFlushCbs()
    container._vnode = vnode // 保存节点渲染后的vnode
  }

  const internals: RendererInternals = {
    p: patch,
    um: unmount,
    m: move,
    r: remove,
    mt: mountComponent,
    mc: mountChildren,
    pc: patchChildren,
    pbc: patchBlockChildren,
    n: getNextHostNode,
    o: options
  }

  let hydrate: ReturnType<typeof createHydrationFunctions>[0] | undefined
  let hydrateNode: ReturnType<typeof createHydrationFunctions>[1] | undefined
  if (createHydrationFns) {
    ;[hydrate, hydrateNode] = createHydrationFns(
      internals as RendererInternals<Node, Element>
    )
  }

  return {
    render,
    hydrate,
    createApp: createAppAPI(render, hydrate)
  }
}

function toggleRecurse(
  { effect, update }: ComponentInternalInstance,
  allowed: boolean
) {
  effect.allowRecurse = update.allowRecurse = allowed
}

/**
 * #1156
 * When a component is HMR-enabled, we need to make sure that all static nodes
 * inside a block also inherit the DOM element from the previous tree so that
 * HMR updates (which are full updates) can retrieve the element for patching.
 *
 * #2080
 * Inside keyed `template` fragment static children, if a fragment is moved,
 * the children will always be moved. Therefore, in order to ensure correct move
 * position, el should be inherited from previous nodes.
 */
export function traverseStaticChildren(n1: VNode, n2: VNode, shallow = false) {
  const ch1 = n1.children
  const ch2 = n2.children
  if (isArray(ch1) && isArray(ch2)) {
    for (let i = 0; i < ch1.length; i++) {
      // this is only called in the optimized path so array children are
      // guaranteed to be vnodes
      const c1 = ch1[i] as VNode
      let c2 = ch2[i] as VNode
      if (c2.shapeFlag & ShapeFlags.ELEMENT && !c2.dynamicChildren) {
        if (c2.patchFlag <= 0 || c2.patchFlag === PatchFlags.HYDRATE_EVENTS) {
          c2 = ch2[i] = cloneIfMounted(ch2[i] as VNode)
          c2.el = c1.el
        }
        if (!shallow) traverseStaticChildren(c1, c2)
      }
      // #6852 also inherit for text nodes
      if (c2.type === Text) {
        c2.el = c1.el
      }
      // also inherit for comment nodes, but not placeholders (e.g. v-if which
      // would have received .el during block patch)
      if (__DEV__ && c2.type === Comment && !c2.el) {
        c2.el = c1.el
      }
    }
  }
}

// v-for更新后，从变化的dom列表中，寻找最长不需要移动dom序列，进而找出只需要移动最少dom的位置。
// 最长递增子序列：在一个给定的数值序列中，找到一个子序列，使得这个子序列元素的数值依次递增，并且这个子序列的长度尽可能地大
// v-for更新列表时：arr记录 旧节点vnode 在 新节点列表中的位置 与 旧节点列表中的位置，如：[1,0,3,2] 结果为 [0, 3]
// https://en.wikipedia.org/wiki/Longest_increasing_subsequence
// 中文：https://zh.wikipedia.org/wiki/%E6%9C%80%E9%95%BF%E9%80%92%E5%A2%9E%E5%AD%90%E5%BA%8F%E5%88%97
function getSequence(arr: number[]): number[] {
  const p = arr.slice()
  const result = [0]
  let i, j, u, v, c
  const len = arr.length
  for (i = 0; i < len; i++) {
    const arrI = arr[i]
    if (arrI !== 0) {
      j = result[result.length - 1]
      if (arr[j] < arrI) {
        p[i] = j
        result.push(i)
        continue
      }
      u = 0
      v = result.length - 1
      while (u < v) {
        c = (u + v) >> 1
        if (arr[result[c]] < arrI) {
          u = c + 1
        } else {
          v = c
        }
      }
      if (arrI < arr[result[u]]) {
        if (u > 0) {
          p[i] = result[u - 1]
        }
        result[u] = i
      }
    }
  }
  u = result.length
  v = result[u - 1]
  while (u-- > 0) {
    result[u] = v
    v = p[v]
  }
  return result
}<|MERGE_RESOLUTION|>--- conflicted
+++ resolved
@@ -650,33 +650,13 @@
   ) => {
     let el: RendererElement
     let vnodeHook: VNodeHook | undefined | null
-<<<<<<< HEAD
-    const { type, props, shapeFlag, transition, patchFlag, dirs } = vnode
-    if (
-      !__DEV__ &&
-      vnode.el &&
-      hostCloneNode !== undefined &&
-      patchFlag === PatchFlags.HOISTED
-    ) {
-      // If a vnode has non-null el, it means it's being reused.
-      // Only static vnodes can be reused, so its mounted DOM nodes should be
-      // exactly the same, and we can simply do a clone here.
-      // only do this in production since cloned trees cannot be HMR updated.
-      el = vnode.el = hostCloneNode(vnode.el)
-    } else {
-      // 创建vnode对应的dom节点实例el
-      el = vnode.el = hostCreateElement(
-        vnode.type as string,
-        isSVG,
-        props && props.is, // dom官方可选自定义元素属性
-        props
-=======
     const { type, props, shapeFlag, transition, dirs } = vnode
 
+    // 创建vnode对应的dom节点实例el
     el = vnode.el = hostCreateElement(
       vnode.type as string,
       isSVG,
-      props && props.is,
+      props && props.is, // dom官方可选自定义元素属性
       props
     )
 
@@ -694,81 +674,9 @@
         isSVG && type !== 'foreignObject',
         slotScopeIds,
         optimized
->>>>>>> f3e4f038
       )
     }
 
-<<<<<<< HEAD
-      // 优先挂载 vnode 子节点列表 到 vnode dom实例上
-
-      // mount children first, since some props may rely on child content
-      // being already rendered, e.g. `<select value>`
-      if (shapeFlag & ShapeFlags.TEXT_CHILDREN) {
-        // 文本节点
-        hostSetElementText(el, vnode.children as string)
-      } else if (shapeFlag & ShapeFlags.ARRAY_CHILDREN) {
-        mountChildren(
-          vnode.children as VNodeArrayChildren,
-          el,
-          null,
-          parentComponent,
-          parentSuspense,
-          isSVG && type !== 'foreignObject',
-          slotScopeIds,
-          optimized
-        )
-      }
-
-      // vnode自定义指令，刚初始化完el实例，和创建el子列表
-      if (dirs) {
-        // 执行自定义指令列表中的 created hook方法
-        invokeDirectiveHook(vnode, null, parentComponent, 'created')
-      }
-
-      // vnode节点的props列表，添加到对应的dom实例上
-      if (props) {
-        for (const key in props) {
-          // 不添加官方保留的关键属性，如：
-          // ',key,ref,' +
-          // 'onVnodeBeforeMount,onVnodeMounted,' +
-          // 'onVnodeBeforeUpdate,onVnodeUpdated,' +
-          // 'onVnodeBeforeUnmount,onVnodeUnmounted'
-          if (key !== 'value' && !isReservedProp(key)) {
-            // 添加el属性：class 属性、style属性、绑定vue事件、dom实例属性、dom标签属性
-            hostPatchProp(
-              el,
-              key,
-              null,
-              props[key],
-              isSVG,
-              vnode.children as VNode[], // 对应 v-html、v-text 则需要移除子节点列表
-              parentComponent,
-              parentSuspense,
-              unmountChildren
-            )
-          }
-        }
-        /**
-         * Special case for setting value on DOM elements:
-         * - it can be order-sensitive (e.g. should be set *after* min/max, #2325, #4024)
-         * - it needs to be forced (#1471)
-         * #2353 proposes adding another renderer option to configure this, but
-         * the properties affects are so finite it is worth special casing it
-         * here to reduce the complexity. (Special casing it also should not
-         * affect non-DOM renderers)
-         */
-        if ('value' in props) {
-          hostPatchProp(el, 'value', null, props.value)
-        }
-        if ((vnodeHook = props.onVnodeBeforeMount)) {
-          // 完成vnode dom实例信息，开始执行 vnode节点上的onVnodeBeforeMount函数
-          invokeVNodeHook(vnodeHook, parentComponent, vnode)
-        }
-      }
-      // TODO: scopeId
-      // scopeId
-      setScopeId(el, vnode, vnode.scopeId, slotScopeIds, parentComponent)
-=======
     if (dirs) {
       invokeDirectiveHook(vnode, null, parentComponent, 'created')
     }
@@ -806,7 +714,6 @@
       if ((vnodeHook = props.onVnodeBeforeMount)) {
         invokeVNodeHook(vnodeHook, parentComponent, vnode)
       }
->>>>>>> f3e4f038
     }
 
     if (__DEV__ || __FEATURE_PROD_DEVTOOLS__) {
@@ -1166,27 +1073,7 @@
     isSVG: boolean
   ) => {
     if (oldProps !== newProps) {
-<<<<<<< HEAD
       // 添加新props 到dom上
-=======
-      if (oldProps !== EMPTY_OBJ) {
-        for (const key in oldProps) {
-          if (!isReservedProp(key) && !(key in newProps)) {
-            hostPatchProp(
-              el,
-              key,
-              oldProps[key],
-              null,
-              isSVG,
-              vnode.children as VNode[],
-              parentComponent,
-              parentSuspense,
-              unmountChildren
-            )
-          }
-        }
-      }
->>>>>>> f3e4f038
       for (const key in newProps) {
         // empty string is not valid prop
         if (isReservedProp(key)) continue // 跳过保留字，如 'ref'、'key'、'onVnodeMounted'等vnode hook
@@ -1209,29 +1096,6 @@
           )
         }
       }
-<<<<<<< HEAD
-
-      // 保留 不在新props列表里 的 旧props列表
-      if (oldProps !== EMPTY_OBJ) {
-        for (const key in oldProps) {
-          if (!isReservedProp(key) && !(key in newProps)) {
-            // 更新到dom上
-            hostPatchProp(
-              el,
-              key,
-              oldProps[key],
-              null,
-              isSVG,
-              vnode.children as VNode[],
-              parentComponent,
-              parentSuspense,
-              unmountChildren
-            )
-          }
-        }
-      }
-=======
->>>>>>> f3e4f038
       if ('value' in newProps) {
         hostPatchProp(el, 'value', oldProps.value, newProps.value)
       }
