import {
  SourceLocation,
  Position,
  ElementNode,
  NodeTypes,
  CallExpression,
  createCallExpression,
  DirectiveNode,
  ElementTypes,
  TemplateChildNode,
  RootNode,
  ObjectExpression,
  Property,
  JSChildNode,
  createObjectExpression,
  SlotOutletNode,
  TemplateNode,
  RenderSlotCall,
  ExpressionNode,
  IfBranchNode,
  TextNode,
  InterpolationNode,
  VNodeCall,
  SimpleExpressionNode,
  BlockCodegenNode,
  MemoExpression
} from './ast'
import { TransformContext } from './transform'
import {
  MERGE_PROPS,
  TELEPORT,
  SUSPENSE,
  KEEP_ALIVE,
  BASE_TRANSITION,
  TO_HANDLERS,
  NORMALIZE_PROPS,
  GUARD_REACTIVE_PROPS,
  CREATE_BLOCK,
  CREATE_ELEMENT_BLOCK,
  CREATE_VNODE,
  CREATE_ELEMENT_VNODE,
  WITH_MEMO,
  OPEN_BLOCK
} from './runtimeHelpers'
import {
  isString,
  isObject,
  hyphenate,
  extend,
  babelParserDefaultPlugins,
  NOOP
} from '@vue/shared'
import { PropsExpression } from './transforms/transformElement'
import { parseExpression } from '@babel/parser'
import { Expression } from '@babel/types'

// 判断一个指令属性节点是否是静态指令;  (动态指令：':[dynamicName]="value"')
export const isStaticExp = (p: JSChildNode): p is SimpleExpressionNode =>
  // 指令名节点表达式，如 template: <component :is='HelloWold' />， 静态is返回true
  p.type === NodeTypes.SIMPLE_EXPRESSION && p.isStatic

export const isBuiltInType = (tag: string, expected: string): boolean =>
  tag === expected || tag === hyphenate(expected) // 匹配非单词边界的第一个大写字母，在其前边加上 - , 并小写后面所有，如 'MyComponentABc' 结果为： 'my-componentabc'

export function isCoreComponent(tag: string): symbol | void {
  if (isBuiltInType(tag, 'Teleport')) {
    return TELEPORT
  } else if (isBuiltInType(tag, 'Suspense')) {
    return SUSPENSE
  } else if (isBuiltInType(tag, 'KeepAlive')) {
    // tag： 'KeepAlive' 或 'keep-alive'
    return KEEP_ALIVE // Symbol(__DEV__ ? `KeepAlive` : ``)
  } else if (isBuiltInType(tag, 'BaseTransition')) {
    return BASE_TRANSITION
  }
}

// 数字开头：'123abc$'
// 或不能只有： $、字母、数字、下划线，比如 '{foo:true}'
const nonIdentifierRE = /^\d|[^\$\w]/
// 非数字开头，且都是'[\$A-Za-z0-9_]'，如：'$foo_123'
export const isSimpleIdentifier = (name: string): boolean =>
  !nonIdentifierRE.test(name)

// \w 匹配字母、数字、下划线。等价于'[A-Za-z0-9_]'。
// \W 匹配非字母、数字、下划线。等价于 '[^A-Za-z0-9_]'。
// \s 匹配任何空白字符，包括空格、制表符、换页符等等。等价于 [ \f\n\r\t\v]。
// \S 匹配任何非空白字符。等价于 [^ \f\n\r\t\v]。

// 匹配一个指令属性值的表达式，即有效的函数名调用： 以 [A-Za-z_$] 开头，如 <button @click="$_abc[foo][bar]"></button>
// '$_abc$123 . $_abc$123$ . $_abc$123' 或 '$_abc[foo][bar]'
// 不匹配： '1 + 1'、handleClick(1)

const enum MemberExpLexState {
  inMemberExp,
  inBrackets,
  inParens,
  inString
}

const validFirstIdentCharRE = /[A-Za-z_$\xA0-\uFFFF]/
const validIdentCharRE = /[\.\?\w$\xA0-\uFFFF]/
const whitespaceRE = /\s+[.[]\s*|\s*[.[]\s+/g

/**
 * Simple lexer to check if an expression is a member expression. This is
 * lax and only checks validity at the root level (i.e. does not validate exps
 * inside square brackets), but it's ok since these are only used on template
 * expressions and false positives are invalid expressions in the first place.
 */
export const isMemberExpressionBrowser = (path: string): boolean => {
  // remove whitespaces around . or [ first
  path = path.trim().replace(whitespaceRE, s => s.trim())

  let state = MemberExpLexState.inMemberExp
  let stateStack: MemberExpLexState[] = []
  let currentOpenBracketCount = 0
  let currentOpenParensCount = 0
  let currentStringType: "'" | '"' | '`' | null = null

  for (let i = 0; i < path.length; i++) {
    const char = path.charAt(i)
    switch (state) {
      case MemberExpLexState.inMemberExp:
        if (char === '[') {
          stateStack.push(state)
          state = MemberExpLexState.inBrackets
          currentOpenBracketCount++
        } else if (char === '(') {
          stateStack.push(state)
          state = MemberExpLexState.inParens
          currentOpenParensCount++
        } else if (
          !(i === 0 ? validFirstIdentCharRE : validIdentCharRE).test(char)
        ) {
          return false
        }
        break
      case MemberExpLexState.inBrackets:
        if (char === `'` || char === `"` || char === '`') {
          stateStack.push(state)
          state = MemberExpLexState.inString
          currentStringType = char
        } else if (char === `[`) {
          currentOpenBracketCount++
        } else if (char === `]`) {
          if (!--currentOpenBracketCount) {
            state = stateStack.pop()!
          }
        }
        break
      case MemberExpLexState.inParens:
        if (char === `'` || char === `"` || char === '`') {
          stateStack.push(state)
          state = MemberExpLexState.inString
          currentStringType = char
        } else if (char === `(`) {
          currentOpenParensCount++
        } else if (char === `)`) {
          // if the exp ends as a call then it should not be considered valid
          if (i === path.length - 1) {
            return false
          }
          if (!--currentOpenParensCount) {
            state = stateStack.pop()!
          }
        }
        break
      case MemberExpLexState.inString:
        if (char === currentStringType) {
          state = stateStack.pop()!
          currentStringType = null
        }
        break
    }
  }
  return !currentOpenBracketCount && !currentOpenParensCount
}

<<<<<<< HEAD
// 获取节点中的内部某段内容的光标信息
=======
export const isMemberExpressionNode = __BROWSER__
  ? (NOOP as any as (path: string, context: TransformContext) => boolean)
  : (path: string, context: TransformContext): boolean => {
      try {
        let ret: Expression = parseExpression(path, {
          plugins: [...context.expressionPlugins, ...babelParserDefaultPlugins]
        })
        if (ret.type === 'TSAsExpression' || ret.type === 'TSTypeAssertion') {
          ret = ret.expression
        }
        return (
          ret.type === 'MemberExpression' ||
          ret.type === 'OptionalMemberExpression' ||
          ret.type === 'Identifier'
        )
      } catch (e) {
        return false
      }
    }

export const isMemberExpression = __BROWSER__
  ? isMemberExpressionBrowser
  : isMemberExpressionNode

>>>>>>> 467e113b
export function getInnerRange(
  loc: SourceLocation, // 此节点在模版中的位置信息
  offset: number, // 某段内容 的偏移量
  length?: number // 某段内容 的长度
): SourceLocation {
  __TEST__ && assert(offset <= loc.source.length)
  const source = loc.source.substr(offset, length)
  const newLoc: SourceLocation = {
    source,
    start: advancePositionWithClone(loc.start, loc.source, offset), // 移动offset距离
    end: loc.end
  }

  if (length != null) {
    __TEST__ && assert(offset + length <= loc.source.length)
    newLoc.end = advancePositionWithClone(
      loc.start,
      loc.source,
      offset + length
    )
  }

  return newLoc
}

// 复制模版某一范围内的内容，改变其光标位置，当不会改变pos参数，并返回结果
export function advancePositionWithClone(
  pos: Position,
  source: string,
  numberOfCharacters: number = source.length // 移动距离
): Position {
  return advancePositionWithMutation(
    extend({}, pos),
    source,
    numberOfCharacters
  )
}

// 改变解析光标位置，会改变 pos 参数，并返回结果
// advance by mutation without cloning (for performance reasons), since this
// gets called a lot in the parser
export function advancePositionWithMutation(
  pos: Position,
  source: string,
  numberOfCharacters: number = source.length
): Position {
  let linesCount = 0
  let lastNewLinePos = -1

  // 识别换行，换行的ascii码：10，空格的ascii码 32
  for (let i = 0; i < numberOfCharacters; i++) {
    if (source.charCodeAt(i) === 10 /* newline char code */) {
      linesCount++
      lastNewLinePos = i
    }
  }

  pos.offset += numberOfCharacters // 光标位置 相对于 模板整体内容长度
  pos.line += linesCount // 通过换行码来判断行数

  pos.column =
    lastNewLinePos === -1 // 即没有换行: <div id='app'><span>没有换行</span></div>
      ? pos.column + numberOfCharacters
      : numberOfCharacters - lastNewLinePos // 将光标定位到当前行后，再定位所要操作的列位置即所对应的字符

  return pos
}

export function assert(condition: boolean, msg?: string) {
  /* istanbul ignore if */
  if (!condition) {
    throw new Error(msg || `unexpected compiler condition`)
  }
}

// 查找指令属性节点
// 如 <hello-world v-is="Welcome" />
export function findDir(
  node: ElementNode,
  name: string | RegExp, // 指令名
  allowEmpty: boolean = false //  指令属性值是否可以为空
): DirectiveNode | undefined {
  // 在元素节点的属性列表中
  for (let i = 0; i < node.props.length; i++) {
    // 处理指令属性节点
    const p = node.props[i] // 元素属性
    if (
      p.type === NodeTypes.DIRECTIVE && // 属性类别为：指令
      (allowEmpty || p.exp) && // 指令属性值是否可以为空
      (isString(name) ? p.name === name : name.test(p.name)) // 匹配指令名
    ) {
      return p
    }
  }
}

// 查找属性节点：静态属性、静态bind属性，
// 如 <component is="HelloWorld" />
// 或 <component :is="HelloWorld" />
export function findProp(
  node: ElementNode,
  name: string, // 静态dom属性名 或 bind的某个指令名
  dynamicOnly: boolean = false, // 动态属性，如指令属性
  allowEmpty: boolean = false // 是否属性值为空
): ElementNode['props'][0] | undefined {
  for (let i = 0; i < node.props.length; i++) {
    const p = node.props[i]
    if (p.type === NodeTypes.ATTRIBUTE) {
      // dom节点标签静态属性，如 'is'；DIRECTIVE 为指令属性，如 ':is'
      if (dynamicOnly) continue
      if (p.name === name && (p.value || allowEmpty)) {
        return p
      }
    } else if (
      p.name === 'bind' && // v-bind 指令属性，如 ':is'
      (p.exp || allowEmpty) && // p.exp 为指令值节点
      isBindKey(p.arg, name) // 是否静态bind某个指令， p.arg 为指令名表达式节点，如 ':is' 指令中的 'is' 字符串表达式信息节点
    ) {
      return p
    }
  }
}

// 静态bind某个指令，如 ':is' 绑定了is指令
export function isBindKey(arg: DirectiveNode['arg'], name: string): boolean {
  return !!(arg && isStaticExp(arg) && arg.content === name)
}

export function hasDynamicKeyVBind(node: ElementNode): boolean {
  return node.props.some(
    p =>
      p.type === NodeTypes.DIRECTIVE &&
      p.name === 'bind' &&
      (!p.arg || // v-bind="obj"
        p.arg.type !== NodeTypes.SIMPLE_EXPRESSION || // v-bind:[_ctx.foo]
        !p.arg.isStatic) // v-bind:[foo]
  )
}

// 判断是否是 文本节点 或 插值节点
export function isText(
  node: TemplateChildNode
): node is TextNode | InterpolationNode {
  return node.type === NodeTypes.INTERPOLATION || node.type === NodeTypes.TEXT
}

export function isVSlot(p: ElementNode['props'][0]): p is DirectiveNode {
  return p.type === NodeTypes.DIRECTIVE && p.name === 'slot'
}

export function isTemplateNode(
  node: RootNode | TemplateChildNode
): node is TemplateNode {
  return (
    node.type === NodeTypes.ELEMENT && node.tagType === ElementTypes.TEMPLATE
  )
}

// slot 组件
// <slot></slot>
export function isSlotOutlet(
  node: RootNode | TemplateChildNode
): node is SlotOutletNode {
  return node.type === NodeTypes.ELEMENT && node.tagType === ElementTypes.SLOT
}

// 将template元素上的key 属性注入到子节点属性列表中去

// 场景一：注入到slot元素属性列表中去，如：
// 在解析v-for指令中，<template v-for="..." key="..."><slot></slot></template>
// node: slotOutlet.codegenNode， 其中slot在transformSlotOutlet解析所得

// 场景二：注入到普通元素节点，此时template v-for 只有一个子元素，则需要将key属性注入到，如：
// <template v-for="..." :key="..."><div>...</div></template>
// 则其node，即子节点： <div>...</div> 的codegenNode 在 transformElement节点生成 createVNodeCall

// 场景三：在解析v-if指令时，将if在兄弟节点中的位置key（系统），注入到 如：<div v-if="true" v-for="item in items"></div>
export function getVNodeHelper(ssr: boolean, isComponent: boolean) {
  return ssr || isComponent ? CREATE_VNODE : CREATE_ELEMENT_VNODE
}

export function getVNodeBlockHelper(ssr: boolean, isComponent: boolean) {
  return ssr || isComponent ? CREATE_BLOCK : CREATE_ELEMENT_BLOCK
}

const propsHelperSet = new Set([NORMALIZE_PROPS, GUARD_REACTIVE_PROPS])

function getUnnormalizedProps(
  props: PropsExpression | '{}',
  callPath: CallExpression[] = []
): [PropsExpression | '{}', CallExpression[]] {
  if (
    props &&
    !isString(props) &&
    props.type === NodeTypes.JS_CALL_EXPRESSION
  ) {
    const callee = props.callee
    if (!isString(callee) && propsHelperSet.has(callee)) {
      return getUnnormalizedProps(
        props.arguments[0] as PropsExpression,
        callPath.concat(props)
      )
    }
  }
  return [props, callPath]
}
export function injectProp(
  node: VNodeCall | RenderSlotCall, // 如 slotOutlet.codegenNode as RenderSlotCall，一个 NodeTypes.JS_CALL_EXPRESSION类型节点
  prop: Property, // 如 <span v-for="..." key="..."></span> 中 key属性对应的js节点
  context: TransformContext
) {
  let propsWithInjection: ObjectExpression | CallExpression | undefined

  // slot 的属性列表 transformElement buildProps()，或 子节点列表 props = createFunctionExpression([], slot.children, false, false, loc)
  const originalProps =
    node.type === NodeTypes.VNODE_CALL ? node.props : node.arguments[2] // node.arguments： slotArgs, [2] 保存slot元素的子节点列表

  // 如 <template v-for="(item, index) in items" :key="index"><slot name="header"></slot></template>
  // slot 存在name以外的属性，此时 props = slotProps；
  // 在 transformSlotOutlet.ts 处理 slot元素

  /**
   * 1. mergeProps(...)
   * 2. toHandlers(...)
   * 3. normalizeProps(...)
   * 4. normalizeProps(guardReactiveProps(...))
   *
   * we need to get the real props before normalization
   */
  let props = originalProps
  let callPath: CallExpression[] = []
  let parentCall: CallExpression | undefined
  if (
    props &&
    !isString(props) &&
    props.type === NodeTypes.JS_CALL_EXPRESSION
  ) {
    const ret = getUnnormalizedProps(props)
    props = ret[0]
    callPath = ret[1]
    parentCall = callPath[callPath.length - 1]
  }

  if (props == null || isString(props)) {
    // slot标签元素除name属性外，不存在其它属性

    // 如果不存在属性列表，不存在子节点列表： <template v-for="(item, index) in items" :key="index"><slot name="header"></slot></template>
    // 此时 props = undefined

    // 如果不存在属性列表，但存在子节点列表，如 <template v-for="(item, index) in items" :key="index"><slot name="header"><span></span></slot></template>
    // 此时 props = '{}'

    propsWithInjection = createObjectExpression([prop]) // v-for key 属性节点
  } else if (props.type === NodeTypes.JS_CALL_EXPRESSION) {
    // 有 v-bind/v-on(无参数)属性时：
    // 将key 属性加到合并处理后的slot prop属性列表中

    // 处理合并属性，针对 v-on/v-bind(无参数)
    // 如 <template v-for="(item, index) in items" :key="index"><slot name="header" class="red" :class="['blue', { green: true}]" v-bind="{ class: 'yellow'}"></slot></template>
    // 此时 props: createCallExpression(
    //         context.helper(MERGE_PROPS),
    //         mergeArgs, // 即 arguments 合并的属性列表，[class, "{ class: 'yellow'}"]
    //         elementLoc
    //       )
    //  props.arguments 已经处理合并过的slot属性列表，[class合并节点, "{ class: 'yellow'}"]

    // merged props... add ours
    // only inject key to object literal if it's the first argument so that
    // if doesn't override user provided keys
    const first = props.arguments[0] as string | JSChildNode

    if (!isString(first) && first.type === NodeTypes.JS_OBJECT_EXPRESSION) {
      // 针对 v-bind/v-on 在属性列表之后

      // 如 <template v-for="(item, index) in items" :key="index"><slot name="header" class="red" :class="['blue', { green: true}]" v-bind="{ class: 'yellow'}"></slot></template>
      // 在 transformElement 中buildProps会处理属性的合并，在分析 v-bind/v-on（无参数）阶段
      // 此时 first 表示合并后的class属性节点

      // 将 v-for key 属性加到前边
      first.properties.unshift(prop)
    } else {
      if (props.callee === TO_HANDLERS) {
        // mergeArgs 第一个是 v-on 指令
        // 如 <template v-for="(item, index) in items" :key="index"><slot name="header" v-on="{click: 'handleClick'}" class="red"></slot></template>

        // #2366
        propsWithInjection = createCallExpression(context.helper(MERGE_PROPS), [
          createObjectExpression([prop]),
          props
        ])
      } else {
        // mergeArgs 第一个是 v-bind 指令表达式节点，后面需要其它属性，如class
        // 此时 first 是 v-bind 指令值表达式属性节点
        // 如 <template v-for="(item, index) in items" :key="index"><slot name="header" v-bind="[{class: 'blue'}]" class="red"></slot></template>
        // first.content = "[{class: 'blue'}]"
        props.arguments.unshift(createObjectExpression([prop]))
      }
    }
    !propsWithInjection && (propsWithInjection = props)
  } else if (props.type === NodeTypes.JS_OBJECT_EXPRESSION) {
    // 没有v-bind/v-on(无参数)指令，如：<template v-for="(item, index) in items" :key="index"><slot name="header" data-txt="hello world"></slot></template>
    // 普通属性节点
    let alreadyExists = false
    // check existing key to avoid overriding user provided keys
    if (prop.key.type === NodeTypes.SIMPLE_EXPRESSION) {
      //  !__BROWSER__ && context.prefixIdentifiers && keyProperty
      const propKeyName = prop.key.content
      alreadyExists = props.properties.some(
        p =>
          p.key.type === NodeTypes.SIMPLE_EXPRESSION &&
          p.key.content === propKeyName
      )
    }
    // 添加到props列表
    if (!alreadyExists) {
      props.properties.unshift(prop)
    }
    propsWithInjection = props
  } else {
    // 只有一个 v-bind 属性：<template v-for="(item, index) in items" :key="index"><slot name="header" v-bind="[{class: 'blue'}]"></slot></template>
    // single v-bind with expression, return a merged replacement
    propsWithInjection = createCallExpression(context.helper(MERGE_PROPS), [
      createObjectExpression([prop]),
      props
    ])
    // in the case of nested helper call, e.g. `normalizeProps(guardReactiveProps(props))`,
    // it will be rewritten as `normalizeProps(mergeProps({ key: 0 }, props))`,
    // the `guardReactiveProps` will no longer be needed
    if (parentCall && parentCall.callee === GUARD_REACTIVE_PROPS) {
      parentCall = callPath[callPath.length - 2]
    }
  }

  if (node.type === NodeTypes.VNODE_CALL) {
    if (parentCall) {
      parentCall.arguments[0] = propsWithInjection
    } else {
      node.props = propsWithInjection
    }
  } else {
    // 如处理 v-for template slot 元素，将template上的key属性加到 slot元素的属性列表中

    if (parentCall) {
      parentCall.arguments[0] = propsWithInjection
    } else {
      node.arguments[2] = propsWithInjection
    }
  }
}

export function toValidAssetId(
  name: string,
  type: 'component' | 'directive' | 'filter'
): string {
<<<<<<< HEAD
  // 非[A-Za-z0-9_]， 如 tag name = 'hello-world' 转换为 '_component_hello__world'
  return `_${type}_${name.replace(/[^\w]/g, '_')}`
=======
  // see issue#4422, we need adding identifier on validAssetId if variable `name` has specific character
  return `_${type}_${name.replace(/[^\w]/g, (searchValue, replaceValue) => {
    return searchValue === '-' ? '_' : name.charCodeAt(replaceValue).toString()
  })}`
>>>>>>> 467e113b
}

// Check if a node contains expressions that reference current context scope ids
export function hasScopeRef(
  node: TemplateChildNode | IfBranchNode | ExpressionNode | undefined,
  ids: TransformContext['identifiers']
): boolean {
  if (!node || Object.keys(ids).length === 0) {
    return false
  }
  switch (node.type) {
    case NodeTypes.ELEMENT:
      for (let i = 0; i < node.props.length; i++) {
        const p = node.props[i]
        if (
          p.type === NodeTypes.DIRECTIVE &&
          (hasScopeRef(p.arg, ids) || hasScopeRef(p.exp, ids))
        ) {
          return true
        }
      }
      return node.children.some(c => hasScopeRef(c, ids))
    case NodeTypes.FOR:
      if (hasScopeRef(node.source, ids)) {
        return true
      }
      return node.children.some(c => hasScopeRef(c, ids))
    case NodeTypes.IF:
      return node.branches.some(b => hasScopeRef(b, ids))
    case NodeTypes.IF_BRANCH:
      if (hasScopeRef(node.condition, ids)) {
        return true
      }
      return node.children.some(c => hasScopeRef(c, ids))
    case NodeTypes.SIMPLE_EXPRESSION:
      return (
        !node.isStatic &&
        isSimpleIdentifier(node.content) &&
        !!ids[node.content]
      )
    case NodeTypes.COMPOUND_EXPRESSION:
      return node.children.some(c => isObject(c) && hasScopeRef(c, ids))
    case NodeTypes.INTERPOLATION:
    case NodeTypes.TEXT_CALL:
      return hasScopeRef(node.content, ids)
    case NodeTypes.TEXT:
    case NodeTypes.COMMENT:
      return false
    default:
      if (__DEV__) {
        const exhaustiveCheck: never = node
        exhaustiveCheck
      }
      return false
  }
}

export function getMemoedVNodeCall(node: BlockCodegenNode | MemoExpression) {
  if (node.type === NodeTypes.JS_CALL_EXPRESSION && node.callee === WITH_MEMO) {
    return node.arguments[1].returns as VNodeCall
  } else {
    return node
  }
}

export function makeBlock(
  node: VNodeCall,
  { helper, removeHelper, inSSR }: TransformContext
) {
  if (!node.isBlock) {
    node.isBlock = true
    removeHelper(getVNodeHelper(inSSR, node.isComponent))
    helper(OPEN_BLOCK)
    helper(getVNodeBlockHelper(inSSR, node.isComponent))
  }
}<|MERGE_RESOLUTION|>--- conflicted
+++ resolved
@@ -177,9 +177,7 @@
   return !currentOpenBracketCount && !currentOpenParensCount
 }
 
-<<<<<<< HEAD
 // 获取节点中的内部某段内容的光标信息
-=======
 export const isMemberExpressionNode = __BROWSER__
   ? (NOOP as any as (path: string, context: TransformContext) => boolean)
   : (path: string, context: TransformContext): boolean => {
@@ -204,7 +202,6 @@
   ? isMemberExpressionBrowser
   : isMemberExpressionNode
 
->>>>>>> 467e113b
 export function getInnerRange(
   loc: SourceLocation, // 此节点在模版中的位置信息
   offset: number, // 某段内容 的偏移量
@@ -559,15 +556,11 @@
   name: string,
   type: 'component' | 'directive' | 'filter'
 ): string {
-<<<<<<< HEAD
   // 非[A-Za-z0-9_]， 如 tag name = 'hello-world' 转换为 '_component_hello__world'
-  return `_${type}_${name.replace(/[^\w]/g, '_')}`
-=======
   // see issue#4422, we need adding identifier on validAssetId if variable `name` has specific character
   return `_${type}_${name.replace(/[^\w]/g, (searchValue, replaceValue) => {
     return searchValue === '-' ? '_' : name.charCodeAt(replaceValue).toString()
   })}`
->>>>>>> 467e113b
 }
 
 // Check if a node contains expressions that reference current context scope ids
