import {
  isRef,
  isShallow,
  Ref,
  ComputedRef,
  ReactiveEffect,
  isReactive,
  ReactiveFlags,
  EffectScheduler,
  DebuggerOptions
} from '@vue/reactivity'
import { SchedulerJob, queueJob } from './scheduler'
import {
  EMPTY_OBJ,
  isObject,
  isArray,
  isFunction,
  isString,
  hasChanged,
  NOOP,
  remove,
  isMap,
  isSet,
  isPlainObject
} from '@vue/shared'
import {
  currentInstance,
  ComponentInternalInstance,
  isInSSRComponentSetup,
  setCurrentInstance,
  unsetCurrentInstance
} from './component'
import {
  ErrorCodes,
  callWithErrorHandling,
  callWithAsyncErrorHandling
} from './errorHandling'
import { queuePostRenderEffect } from './renderer'
import { warn } from './warning'
import { DeprecationTypes } from './compat/compatConfig'
import { checkCompatEnabled, isCompatEnabled } from './compat/compatConfig'
import { ObjectWatchOptionItem } from './componentOptions'
import { useSSRContext } from '@vue/runtime-core'
import { SSRContext } from '@vue/server-renderer'

export type WatchEffect = (onCleanup: OnCleanup) => void

export type WatchSource<T = any> = Ref<T> | ComputedRef<T> | (() => T)

export type WatchCallback<V = any, OV = any> = (
  value: V,
  oldValue: OV,
  onCleanup: OnCleanup
) => any

type MapSources<T, Immediate> = {
  [K in keyof T]: T[K] extends WatchSource<infer V>
    ? Immediate extends true
      ? V | undefined
      : V
    : T[K] extends object
    ? Immediate extends true
      ? T[K] | undefined
      : T[K]
    : never
}

type OnCleanup = (cleanupFn: () => void) => void

export interface WatchOptionsBase extends DebuggerOptions {
  flush?: 'pre' | 'post' | 'sync'
}

export interface WatchOptions<Immediate = boolean> extends WatchOptionsBase {
  immediate?: Immediate
  deep?: boolean
}

export type WatchStopHandle = () => void

// Simple effect.
export function watchEffect(
  effect: WatchEffect,
  options?: WatchOptionsBase
): WatchStopHandle {
  return doWatch(effect, null, options)
}

export function watchPostEffect(
  effect: WatchEffect,
  options?: DebuggerOptions
) {
  return doWatch(
    effect,
    null,
    __DEV__ ? { ...options, flush: 'post' } : { flush: 'post' }
  )
}

export function watchSyncEffect(
  effect: WatchEffect,
  options?: DebuggerOptions
) {
  return doWatch(
    effect,
    null,
    __DEV__ ? { ...options, flush: 'sync' } : { flush: 'sync' }
  )
}

// initial value for watchers to trigger on undefined initial values
const INITIAL_WATCHER_VALUE = {}

type MultiWatchSources = (WatchSource<unknown> | object)[]

// overload: array of multiple sources + cb
export function watch<
  T extends MultiWatchSources,
  Immediate extends Readonly<boolean> = false
>(
  sources: [...T],
  cb: WatchCallback<MapSources<T, false>, MapSources<T, Immediate>>,
  options?: WatchOptions<Immediate>
): WatchStopHandle

// overload: multiple sources w/ `as const`
// watch([foo, bar] as const, () => {})
// somehow [...T] breaks when the type is readonly
export function watch<
  T extends Readonly<MultiWatchSources>,
  Immediate extends Readonly<boolean> = false
>(
  source: T,
  cb: WatchCallback<MapSources<T, false>, MapSources<T, Immediate>>,
  options?: WatchOptions<Immediate>
): WatchStopHandle

// overload: single source + cb
export function watch<T, Immediate extends Readonly<boolean> = false>(
  source: WatchSource<T>,
  cb: WatchCallback<T, Immediate extends true ? T | undefined : T>,
  options?: WatchOptions<Immediate>
): WatchStopHandle

// overload: watching reactive object w/ cb
export function watch<
  T extends object,
  Immediate extends Readonly<boolean> = false
>(
  source: T,
  cb: WatchCallback<T, Immediate extends true ? T | undefined : T>,
  options?: WatchOptions<Immediate>
): WatchStopHandle

// implementation
export function watch<T = any, Immediate extends Readonly<boolean> = false>(
  source: T | WatchSource<T>,
  cb: any,
  options?: WatchOptions<Immediate>
): WatchStopHandle {
  if (__DEV__ && !isFunction(cb)) {
    warn(
      `\`watch(fn, options?)\` signature has been moved to a separate API. ` +
        `Use \`watchEffect(fn, options?)\` instead. \`watch\` now only ` +
        `supports \`watch(source, cb, options?) signature.`
    )
  }
  // 初始化：执行source的effect，track 进行监听目标依赖项 收集与跟踪
  // 更新时：触发依赖目标，trigger 组件或watch更新

  // immediate: true - 依赖收集后，执行回调函数；false - 只进行依赖收集
  return doWatch(source as any, cb, options)
}

function doWatch(
  source: WatchSource | WatchSource[] | WatchEffect | object,
  cb: WatchCallback | null,
  { immediate, deep, flush, onTrack, onTrigger }: WatchOptions = EMPTY_OBJ
): WatchStopHandle {
  if (__DEV__ && !cb) {
    // 当使用：watchEffect(effect, options)，immediate、deep 就不需要了

    if (immediate !== undefined) {
      // 仅适用于 watch()
      warn(
        `watch() "immediate" option is only respected when using the ` +
          `watch(source, callback, options?) signature.`
      )
    }
    if (deep !== undefined) {
      // 仅适用于 watch()
      warn(
        `watch() "deep" option is only respected when using the ` +
          `watch(source, callback, options?) signature.`
      )
    }
  }

  // 校验监听目标：ref、reactive对象 或 包含这类对象当数组
  const warnInvalidSource = (s: unknown) => {
    warn(
      `Invalid watch source: `,
      s,
      `A watch source can only be a getter/effect function, a ref, ` +
        `a reactive object, or an array of these types.`
    )
  }

  const instance = currentInstance // 在执行组件的setup函数期间，会执行watch，所以instance为当前组件实例
  let getter: () => any // ref、reactive、数组、getter => ...
  let forceTrigger = false
  let isMultiSource = false

  if (isRef(source)) {
    // ref 引用 __v_isRef
    getter = () => source.value // 访问时，依赖项value被跟踪
    forceTrigger = isShallow(source)
  } else if (isReactive(source)) {
    // reactive 响应对象 __v_isReactive
    getter = () => source
    deep = true
  } else if (isArray(source)) {
    isMultiSource = true
    forceTrigger = source.some(isReactive)
    forceTrigger = source.some(s => isReactive(s) || isShallow(s))
    // 数组 转换为 getter函数
    getter = () =>
      source.map(s => {
        if (isRef(s)) {
          return s.value
        } else if (isReactive(s)) {
          return traverse(s) // 遍历访问所有数据，为了响应式依赖收集
        } else if (isFunction(s)) {
          return callWithErrorHandling(s, instance, ErrorCodes.WATCH_GETTER)
        } else {
          __DEV__ && warnInvalidSource(s)
        }
      })
  } else if (isFunction(source)) {
    if (cb) {
      // getter with cb
      getter = () =>
        callWithErrorHandling(source, instance, ErrorCodes.WATCH_GETTER)
    } else {
      // no cb -> simple effect
      getter = () => {
        if (instance && instance.isUnmounted) {
          return
        }
        if (cleanup) {
          cleanup()
        }
        return callWithAsyncErrorHandling(
          source, // getter
          instance,
          ErrorCodes.WATCH_CALLBACK,
          [onCleanup]
        )
      }
    }
  } else {
    getter = NOOP
    __DEV__ && warnInvalidSource(source)
  }

  // 2.x array mutation watch compat
  if (__COMPAT__ && cb && !deep) {
    const baseGetter = getter
    getter = () => {
      const val = baseGetter()
      if (
        isArray(val) &&
        checkCompatEnabled(DeprecationTypes.WATCH_ARRAY, instance)
      ) {
        traverse(val)
      }
      return val
    }
  }

  // 深层次响应式依赖收集
  if (cb && deep) {
    const baseGetter = getter
    // 执行watch监听目标的effect函数即该getter函数时，遍历访问数据，并进行依赖收集
    getter = () => traverse(baseGetter())
  }

  let cleanup: () => void
  let onCleanup: OnCleanup = (fn: () => void) => {
    cleanup = effect.onStop = () => {
      callWithErrorHandling(fn, instance, ErrorCodes.WATCH_CLEANUP)
    }
  }

  // in SSR there is no need to setup an actual effect, and it should be noop
  // unless it's eager or sync flush
  let ssrCleanup: (() => void)[] | undefined
  if (__SSR__ && isInSSRComponentSetup) {
    // we will also not call the invalidate callback (+ runner is not set up)
    onCleanup = NOOP
    if (!cb) {
      getter()
    } else if (immediate) {
      callWithAsyncErrorHandling(cb, instance, ErrorCodes.WATCH_CALLBACK, [
        getter(),
        isMultiSource ? [] : undefined,
        onCleanup
      ])
    }
    if (flush === 'sync') {
      const ctx = useSSRContext() as SSRContext
      ssrCleanup = ctx.__watcherHandles || (ctx.__watcherHandles = [])
    } else {
      return NOOP
    }
  }

<<<<<<< HEAD
  // 记录 old value
  let oldValue = isMultiSource ? [] : INITIAL_WATCHER_VALUE
  // 执行runner
=======
  let oldValue: any = isMultiSource
    ? new Array((source as []).length).fill(INITIAL_WATCHER_VALUE)
    : INITIAL_WATCHER_VALUE
>>>>>>> f3e4f038
  const job: SchedulerJob = () => {
    if (!effect.active) {
      // 当执行stop后
      return
    }
    if (cb) {
      // watch(source, cb)
      const newValue = effect.run() // 执行source的effect函数 - 对监听目标进行依赖跟踪与收集
      if (
        deep ||
        forceTrigger ||
        (isMultiSource
          ? (newValue as any[]).some((v, i) =>
              hasChanged(v, (oldValue as any[])[i])
            )
          : hasChanged(newValue, oldValue)) ||
        (__COMPAT__ &&
          isArray(newValue) &&
          isCompatEnabled(DeprecationTypes.WATCH_ARRAY, instance))
      ) {
        // cleanup before running cb again
        if (cleanup) {
          cleanup() // 下一次更新回调函数之前，会再触发一次回调函数
        }
        // 执行 watch cb 回调函数
        callWithAsyncErrorHandling(cb, instance, ErrorCodes.WATCH_CALLBACK, [
          newValue,
          // pass undefined as the old value when it's changed for the first time
<<<<<<< HEAD
          oldValue === INITIAL_WATCHER_VALUE ? undefined : oldValue, // 首次改变时
=======
          oldValue === INITIAL_WATCHER_VALUE 
            ? undefined
            : (isMultiSource && oldValue[0] === INITIAL_WATCHER_VALUE)
              ? []
              : oldValue,
>>>>>>> f3e4f038
          onCleanup
        ])
        oldValue = newValue // 执行完回调后，该值变为旧值，为下一次更新做准备
      }
    } else {
      // watchEffect
      effect.run()
    }
  }

  // important: mark the job as a watcher callback so that scheduler knows
  // it is allowed to self-trigger (#1727)
  job.allowRecurse = !!cb

  // 任务调度机：修改watch监听目标值时，trigger触发更新任务列表
  let scheduler: EffectScheduler
  if (flush === 'sync') {
    // 同步执行：当监听目标值改变时，立刻执行
    scheduler = job as any // the scheduler function gets called directly
  } else if (flush === 'post') {
    // 更新时：同步任务后，在组件执行渲染函数effect任务之后
    scheduler = () => queuePostRenderEffect(job, instance && instance.suspense)
  } else {
<<<<<<< HEAD
    scheduler = () => queuePreFlushCb(job)
=======
    // default: 'pre'
    job.pre = true
    if (instance) job.id = instance.uid
    scheduler = () => queueJob(job)
>>>>>>> f3e4f038
  }

  // 创建监听目标getter的effect函数
  const effect = new ReactiveEffect(getter, scheduler) //scheduler: 修改getter值时，在trigger中触发更新订阅目标cb

  if (__DEV__) {
    effect.onTrack = onTrack
    effect.onTrigger = onTrigger
  }

  // initial run
  if (cb) {
    if (immediate) {
      job() // 立刻执行任务job，执行其中watch cb回调函数
    } else {
      oldValue = effect.run() // 一开始只记录旧值：在之后 触发更新值时，执行job时，会进行比较
    }
  } else if (flush === 'post') {
    // 初次运行时，渲染函数后即挂载组件之后 执行
    queuePostRenderEffect(
      effect.run.bind(effect),
      instance && instance.suspense
    )
  } else {
    // watchEffect，会立刻执行getter，同时会进行依赖收集
    effect.run()
  }

<<<<<<< HEAD
  // 返回一个可以停止监听的函数
  return () => {
    effect.stop() // 停止active，并在此effect的依赖列表中deps - 移除 对此监听目标依赖项数据 的该依赖effect
=======
  const unwatch = () => {
    effect.stop()
>>>>>>> f3e4f038
    if (instance && instance.scope) {
      remove(instance.scope.effects!, effect)
    }
  }

  if (__SSR__ && ssrCleanup) ssrCleanup.push(unwatch)
  return unwatch
}

// this.$watch
export function instanceWatch(
  this: ComponentInternalInstance,
  source: string | Function,
  value: WatchCallback | ObjectWatchOptionItem,
  options?: WatchOptions
): WatchStopHandle {
  const publicThis = this.proxy as any
  const getter = isString(source)
    ? source.includes('.')
      ? createPathGetter(publicThis, source)
      : () => publicThis[source]
    : source.bind(publicThis, publicThis)
  let cb
  if (isFunction(value)) {
    cb = value
  } else {
    cb = value.handler as Function
    options = value
  }
  const cur = currentInstance
  setCurrentInstance(this)
  const res = doWatch(getter, cb.bind(publicThis), options)
  if (cur) {
    setCurrentInstance(cur)
  } else {
    unsetCurrentInstance()
  }
  return res
}

// 遍历访问数据，并进行依赖收集
export function createPathGetter(ctx: any, path: string) {
  const segments = path.split('.')
  return () => {
    let cur = ctx
    for (let i = 0; i < segments.length && cur; i++) {
      cur = cur[segments[i]]
    }
    return cur
  }
}

export function traverse(value: unknown, seen?: Set<unknown>) {
  if (!isObject(value) || (value as any)[ReactiveFlags.SKIP]) {
    return value
  }
  seen = seen || new Set()
  if (seen.has(value)) {
    return value
  }
  seen.add(value)
  if (isRef(value)) {
    // ref 引用
    traverse(value.value, seen)
  } else if (isArray(value)) {
    // Array 数组
    for (let i = 0; i < value.length; i++) {
      traverse(value[i], seen)
    }
  } else if (isSet(value) || isMap(value)) {
    // Set集合、Map字典
    value.forEach((v: any) => {
      traverse(v, seen)
    })
  } else if (isPlainObject(value)) {
    for (const key in value) {
      traverse((value as any)[key], seen)
    }
  }
  return value
}<|MERGE_RESOLUTION|>--- conflicted
+++ resolved
@@ -315,15 +315,11 @@
     }
   }
 
-<<<<<<< HEAD
   // 记录 old value
-  let oldValue = isMultiSource ? [] : INITIAL_WATCHER_VALUE
-  // 执行runner
-=======
   let oldValue: any = isMultiSource
     ? new Array((source as []).length).fill(INITIAL_WATCHER_VALUE)
     : INITIAL_WATCHER_VALUE
->>>>>>> f3e4f038
+  // 执行runner
   const job: SchedulerJob = () => {
     if (!effect.active) {
       // 当执行stop后
@@ -352,15 +348,11 @@
         callWithAsyncErrorHandling(cb, instance, ErrorCodes.WATCH_CALLBACK, [
           newValue,
           // pass undefined as the old value when it's changed for the first time
-<<<<<<< HEAD
-          oldValue === INITIAL_WATCHER_VALUE ? undefined : oldValue, // 首次改变时
-=======
-          oldValue === INITIAL_WATCHER_VALUE 
+          oldValue === INITIAL_WATCHER_VALUE
             ? undefined
-            : (isMultiSource && oldValue[0] === INITIAL_WATCHER_VALUE)
-              ? []
-              : oldValue,
->>>>>>> f3e4f038
+            : isMultiSource && oldValue[0] === INITIAL_WATCHER_VALUE
+            ? []
+            : oldValue, // 首次改变时
           onCleanup
         ])
         oldValue = newValue // 执行完回调后，该值变为旧值，为下一次更新做准备
@@ -384,14 +376,10 @@
     // 更新时：同步任务后，在组件执行渲染函数effect任务之后
     scheduler = () => queuePostRenderEffect(job, instance && instance.suspense)
   } else {
-<<<<<<< HEAD
-    scheduler = () => queuePreFlushCb(job)
-=======
     // default: 'pre'
     job.pre = true
     if (instance) job.id = instance.uid
     scheduler = () => queueJob(job)
->>>>>>> f3e4f038
   }
 
   // 创建监听目标getter的effect函数
@@ -420,14 +408,9 @@
     effect.run()
   }
 
-<<<<<<< HEAD
   // 返回一个可以停止监听的函数
-  return () => {
+  const unwatch = () => {
     effect.stop() // 停止active，并在此effect的依赖列表中deps - 移除 对此监听目标依赖项数据 的该依赖effect
-=======
-  const unwatch = () => {
-    effect.stop()
->>>>>>> f3e4f038
     if (instance && instance.scope) {
       remove(instance.scope.effects!, effect)
     }
