--- conflicted
+++ resolved
@@ -6,15 +6,12 @@
  * So that rollup can tree-shake them if necessary.
  */
 
-<<<<<<< HEAD
 // 添加注释：'/*#__PURE__*/'
 // 表明一个函数是纯函数，没有副作用，可以进行tree shaking
 // @see: https://babeljs.io/blog/2018/08/27/7.0.0#pure-annotation-support
 
 // 返回一个带有指定集合对象的函数，该函数可以检测某变量是否属于此集合
-=======
 /*! #__NO_SIDE_EFFECTS__ */
->>>>>>> 261fb7ce
 export function makeMap(
   str: string,
   expectsLowerCase?: boolean,
